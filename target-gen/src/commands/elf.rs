--- conflicted
+++ resolved
@@ -84,13 +84,8 @@
                     name: "main".to_owned(),
                     core_type: CoreType::Armv6m,
                     core_access_options: CoreAccessOptions::Arm(ArmCoreAccessOptions {
-<<<<<<< HEAD
-                        ap: 0,
+                        ap: probe_rs_target::ApAddress::V1(0),
                         targetsel: None,
-=======
-                        ap: probe_rs_target::ApAddress::V1(0),
-                        psel: 0,
->>>>>>> 37660106
                         debug_base: None,
                         cti_base: None,
                         jtag_tap: None,
