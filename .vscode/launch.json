{
  // Use IntelliSense to learn about possible attributes.
  // Hover to view descriptions of existing attributes.
  // For more information, visit: https://go.microsoft.com/fwlink/?linkid=830387
  "version": "0.2.0",
  "configurations": [
    {
      "type": "lldb",
      "request": "launch",
      "name": "Launch smoke tester",
      "cargo": {
        "args": ["build", "--package=smoke_tester"]
      },
      "program": "${cargo:program}",
      "args": ["--dut-definitions=../dut-definitions/"]
    },
    {
      "type": "lldb",
      "request": "launch",
      "name": "DAP-Server probe-rs", // Use this to test the dap server .
      "cargo": {
        "args": ["build", "--package", "probe-rs-tools"],
        "filter": {
          "name": "probe-rs",
          "kind": "bin"
        }
      },
      "args": ["dap-server", "--port", "50001"],
<<<<<<< HEAD
      "env": {
          "RUST_LOG": "warn",
        },
      "cwd": "${workspaceFolder}/probe-rs/src/bin/probe-rs/cmd/dap_server"
=======
      // "env": {
      //     "RUST_LOG": "error",
      //     "DEFMT_LOG": "info"
      // },
>>>>>>> 4dc1701a
    },
    {
      "type": "lldb",
      "request": "launch",
      "name": "list supported chips",
      "cargo": {
        "args": ["build", "--package", "probe-rs-tools"],
        "filter": {
          "name": "probe-rs",
          "kind": "bin"
        }
      },
      "args": ["chip", "list"],
    },
    {
      "type": "lldb",
      "request": "launch",
      "name": "list attached probes",
      "cargo": {
        "args": ["build", "--package", "probe-rs-tools"],
        "filter": {
          "name": "probe-rs",
          "kind": "bin"
        }
      },
      "args": ["list"],
    },
    {
      "type": "lldb",
      "request": "launch",
      "name": "display help text",
      "cargo": {
        "args": ["build", "--package", "probe-rs-tools"],
        "filter": {
          "name": "probe-rs",
          "kind": "bin"
        }
      },
      "args": ["help"],
    },
    {
      "type": "lldb",
      "request": "launch",
      "name": "target-gen Download and Update supported ARM target definitions",
      "cwd": "${workspaceFolder}/target-gen",
      "cargo": {
        "args": ["build", "--bin=target-gen", "--package=target-gen"],
        "filter": {
          "name": "target-gen",
          "kind": "bin"
        }
      },
      "args": [
        "arm",
        // "--list", // Use this to list the available targets before filtering by chipFamily.
        "--filter",
        "${input:chipFamily}",
        "${input:yamlFile}"
      ]
    },
    {
      "type": "lldb",
      "request": "launch",
      "name": "target-gen Generate target yaml from single ARM CMSIS Pack file",
      "cwd": "${workspaceFolder}/target-gen",
      "cargo": {
        "args": ["build", "--bin=target-gen", "--package=target-gen"],
        "filter": {
          "name": "target-gen",
          "kind": "bin"
        }
      },
      "args": ["pack", "${input:packFile}", "${input:yamlFile}"]
    }
  ],
  "inputs": [
    {
      "id": "packFile",
      "type": "promptString",
      "description": "Please enter the path to Pack file or the unzipped Pack directory.",
      "default": "${workspaceFolder}/../pack_files/NXP.LPC55S69_DFP.15.0.0.pack"
    },
    {
      "id": "yamlFile",
      "type": "promptString",
      "description": "Please enter the path to the output directory for yaml files.",
      "default": "${workspaceFolder}/probe-rs/targets"
    },
    {
      "id": "chipFamily",
      "type": "promptString",
      "description": "Please enter the name or part of a name to filter the list of chips to be generated.",
      "default": "STM32H7xx_DFP"
    }
  ]
}<|MERGE_RESOLUTION|>--- conflicted
+++ resolved
@@ -26,17 +26,10 @@
         }
       },
       "args": ["dap-server", "--port", "50001"],
-<<<<<<< HEAD
-      "env": {
-          "RUST_LOG": "warn",
-        },
-      "cwd": "${workspaceFolder}/probe-rs/src/bin/probe-rs/cmd/dap_server"
-=======
       // "env": {
       //     "RUST_LOG": "error",
       //     "DEFMT_LOG": "info"
       // },
->>>>>>> 4dc1701a
     },
     {
       "type": "lldb",
