use super::{Core, MemoryRegion, RawFlashAlgorithm, TargetDescriptionSource};
use crate::architecture::arm::{ApAddress, ApV2Address};
use crate::flashing::FlashLoader;
use crate::{
    architecture::{
        arm::{
            dp::DpAddress,
            sequences::{ArmDebugSequence, DefaultArmSequence},
            FullyQualifiedApAddress,
        },
        riscv::sequences::{DefaultRiscvSequence, RiscvDebugSequence},
        xtensa::sequences::{DefaultXtensaSequence, XtensaDebugSequence},
    },
    rtt::ScanRegion,
};
use probe_rs_target::{
    Architecture, Chip, ChipFamily, Jtag, MemoryAccess, MemoryRange as _, NvmRegion,
};
use std::sync::Arc;

/// This describes a complete target with a fixed chip model and variant.
#[derive(Clone)]
pub struct Target {
    /// The name of the target.
    pub name: String,
    /// The cores of the target.
    pub cores: Vec<Core>,
    /// The name of the flash algorithm.
    pub flash_algorithms: Vec<RawFlashAlgorithm>,
    /// The memory map of the target.
    pub memory_map: Vec<MemoryRegion>,
    /// Source of the target description. Used for diagnostics.
    pub(crate) source: TargetDescriptionSource,
    /// Debug sequences for the given target.
    pub debug_sequence: DebugSequence,
    /// The regions of memory to scan to try to find an RTT header.
    ///
    /// Each region must be enclosed in exactly one RAM region from
    /// `memory_map`.
    pub rtt_scan_regions: ScanRegion,
    /// The Description of the scan chain
    ///
    /// The scan chain can be parsed from the CMSIS-SDF file, or specified
    /// manually in the target.yaml file. It is used by some probes to determine
    /// the number devices in the scan chain and their ir lengths.
    pub jtag: Option<Jtag>,
    /// The default executable format for the target.
    pub default_format: Option<String>,
}

impl std::fmt::Debug for Target {
    fn fmt(&self, f: &mut std::fmt::Formatter<'_>) -> std::fmt::Result {
        write!(
            f,
            "Target {{
            identifier: {:?},
            flash_algorithms: {:?},
            memory_map: {:?},
        }}",
            self.name, self.flash_algorithms, self.memory_map
        )
    }
}

impl Target {
    /// Create a new target for the given details.
    ///
    /// The given chip must be a member of the given family.
    pub(super) fn new(family: &ChipFamily, chip: &Chip) -> Target {
        let mut memory_map = chip.memory_map.clone();
        let mut flash_algorithms = Vec::new();
        for algo_name in chip.flash_algorithms.iter() {
            let algo = family
                .get_algorithm_for_chip(algo_name, chip)
                .expect(
                    "The required flash algorithm was not found. This is a bug. Please report it.",
                )
                .clone();

            // If the flash algorithm addresses a range that is not covered by any memory region,
            // we add a new memory region for it. This is usually the case for option bytes and
            // some OTP memory regions in certain CMSIS packs.
            let algo_range = &algo.flash_properties.address_range;
            if !memory_map
                .iter()
                .any(|region| region.address_range().intersects_range(algo_range))
            {
                // HACK (doubly, even):
                // Conjure up a memory region for the flash algorithm. This is mostly used by
                // EEPROM regions. We probably don't want to erase these regions, so we set
                // `is_alias`, which then causes "erase all" to skip the region.
                memory_map.push(MemoryRegion::Nvm(NvmRegion {
                    name: Some(format!("synthesized for {algo_name}")),
                    range: algo_range.clone(),
                    cores: if algo.cores.is_empty() {
                        chip.cores.iter().map(|core| core.name.clone()).collect()
                    } else {
                        algo.cores.clone()
                    },
                    is_alias: true,
                    access: Some(MemoryAccess {
                        read: false,
                        write: false,
                        execute: false,
                        boot: false,
                    }),
                }));
            }

            flash_algorithms.push(algo);
        }

        let debug_sequence = crate::vendor::try_create_debug_sequence(chip).unwrap_or_else(|| {
            // Default to the architecture of the first core, which is okay if
            // there is no mixed architectures.
            match chip.cores[0].core_type.architecture() {
                Architecture::Arm => DebugSequence::Arm(DefaultArmSequence::create()),
                Architecture::Riscv => DebugSequence::Riscv(DefaultRiscvSequence::create()),
                Architecture::Xtensa => DebugSequence::Xtensa(DefaultXtensaSequence::create()),
            }
        });

        tracing::info!("Using sequence {:?}", debug_sequence);

        let rtt_scan_regions = match &chip.rtt_scan_ranges {
            Some(ranges) => ScanRegion::Ranges(ranges.clone()),
            None => ScanRegion::Ram, // By default we use all of the RAM ranges from the memory map.
        };

        Target {
            name: chip.name.clone(),
            cores: chip.cores.clone(),
            flash_algorithms,
            source: family.source.clone(),
            memory_map,
            debug_sequence,
            rtt_scan_regions,
            jtag: chip.jtag.clone(),
            default_format: chip.default_binary_format.clone(),
        }
    }

    /// Get the architecture of the target
    pub fn architecture(&self) -> Architecture {
        let target_arch = self.cores[0].core_type.architecture();

        // This should be ensured when a `ChipFamily` is loaded.
        assert!(
            self.cores
                .iter()
                .map(|core| core.core_type.architecture())
                .all(|core_arch| core_arch == target_arch),
            "Not all cores of the target are of the same architecture. Probe-rs doesn't support this (yet). If you see this, it is a bug. Please file an issue."
        );

        target_arch
    }

    /// Return the default core of the target, usually the first core.
    ///
    /// This core should be used for operations such as debug_unlock,
    /// when nothing else is specified.
    pub fn default_core(&self) -> &Core {
        // TODO: Check if this is specified in the target description.
        &self.cores[0]
    }

    /// Source description of this target.
    pub fn source(&self) -> &TargetDescriptionSource {
        &self.source
    }

    /// Create a [FlashLoader] for this target, which can be used
    /// to program its non-volatile memory.
    pub fn flash_loader(&self) -> FlashLoader {
        FlashLoader::new(self.memory_map.clone(), self.source.clone())
    }

    /// Returns a [RawFlashAlgorithm] by name.
    pub(crate) fn flash_algorithm_by_name(&self, name: &str) -> Option<&RawFlashAlgorithm> {
        self.flash_algorithms.iter().find(|a| a.name == name)
    }

    /// Returns the core index from the core name
    pub fn core_index_by_name(&self, name: &str) -> Option<usize> {
        self.cores.iter().position(|c| c.name == name)
    }

    /// Returns the core index from the core name
    pub fn core_index_by_address(&self, address: u64) -> Option<usize> {
        let target_memory = self.memory_region_by_address(address)?;
        let core_name = target_memory.cores().first()?;
        self.core_index_by_name(core_name)
    }

    /// Returns the first found [MemoryRegion] that contains the given address
    pub fn memory_region_by_address(&self, address: u64) -> Option<&MemoryRegion> {
        self.memory_map
            .iter()
            .find(|region| region.contains(address))
    }
}

/// Selector for the debug target.
#[derive(Debug, Clone)]
pub enum TargetSelector {
    /// Specify the name of a target, which will
    /// be used to search the internal list of
    /// targets.
    Unspecified(String),
    /// Directly specify a target.
    Specified(Target),
    /// Try to automatically identify the target,
    /// by reading identifying information from
    /// the probe and / or target.
    Auto,
}

impl From<&str> for TargetSelector {
    fn from(value: &str) -> Self {
        TargetSelector::Unspecified(value.into())
    }
}

impl From<&String> for TargetSelector {
    fn from(value: &String) -> Self {
        TargetSelector::Unspecified(value.into())
    }
}

impl From<String> for TargetSelector {
    fn from(value: String) -> Self {
        TargetSelector::Unspecified(value)
    }
}

impl From<Option<&str>> for TargetSelector {
    fn from(value: Option<&str>) -> Self {
        match value {
            Some(identifier) => identifier.into(),
            None => TargetSelector::Auto,
        }
    }
}

impl From<()> for TargetSelector {
    fn from(_value: ()) -> Self {
        TargetSelector::Auto
    }
}

impl From<Target> for TargetSelector {
    fn from(target: Target) -> Self {
        TargetSelector::Specified(target)
    }
}

/// This is the type to denote a general debug sequence.
/// It can differentiate between ARM and RISC-V for now.
#[derive(Clone, Debug)]
pub enum DebugSequence {
    /// An ARM debug sequence.
    Arm(Arc<dyn ArmDebugSequence>),
    /// A RISC-V debug sequence.
    Riscv(Arc<dyn RiscvDebugSequence>),
    /// An Xtensa debug sequence.
    Xtensa(Arc<dyn XtensaDebugSequence>),
}

pub(crate) trait CoreExt {
    // Retrieve the Coresight MemoryAP which should be used to
    // access the core, if available.
    fn memory_ap(&self) -> Option<FullyQualifiedApAddress>;
}

impl CoreExt for Core {
    fn memory_ap(&self) -> Option<FullyQualifiedApAddress> {
        match &self.core_access_options {
            probe_rs_target::CoreAccessOptions::Arm(options) => {
<<<<<<< HEAD
                Some(FullyQualifiedApAddress::v1_with_dp(
                    match options.targetsel {
                        None => DpAddress::Default,
                        Some(x) => DpAddress::Multidrop(x),
                    },
                    options.ap,
                ))
=======
                let dp = match options.psel {
                    0 => DpAddress::Default,
                    x => DpAddress::Multidrop(x),
                };
                Some(match &options.ap {
                    probe_rs_target::ApAddress::V1(ap) => {
                        FullyQualifiedApAddress::v1_with_dp(dp, *ap)
                    }
                    probe_rs_target::ApAddress::V2(ap) => {
                        FullyQualifiedApAddress::v2_with_dp(dp, ap.as_slice().into())
                    }
                })
>>>>>>> 37660106
            }
            probe_rs_target::CoreAccessOptions::Riscv(_) => None,
            probe_rs_target::CoreAccessOptions::Xtensa(_) => None,
        }
    }
}<|MERGE_RESOLUTION|>--- conflicted
+++ resolved
@@ -1,5 +1,4 @@
 use super::{Core, MemoryRegion, RawFlashAlgorithm, TargetDescriptionSource};
-use crate::architecture::arm::{ApAddress, ApV2Address};
 use crate::flashing::FlashLoader;
 use crate::{
     architecture::{
@@ -277,18 +276,9 @@
     fn memory_ap(&self) -> Option<FullyQualifiedApAddress> {
         match &self.core_access_options {
             probe_rs_target::CoreAccessOptions::Arm(options) => {
-<<<<<<< HEAD
-                Some(FullyQualifiedApAddress::v1_with_dp(
-                    match options.targetsel {
-                        None => DpAddress::Default,
-                        Some(x) => DpAddress::Multidrop(x),
-                    },
-                    options.ap,
-                ))
-=======
-                let dp = match options.psel {
-                    0 => DpAddress::Default,
-                    x => DpAddress::Multidrop(x),
+                let dp = match options.targetsel {
+                    None => DpAddress::Default,
+                    Some(x) => DpAddress::Multidrop(x),
                 };
                 Some(match &options.ap {
                     probe_rs_target::ApAddress::V1(ap) => {
@@ -298,7 +288,6 @@
                         FullyQualifiedApAddress::v2_with_dp(dp, ap.as_slice().into())
                     }
                 })
->>>>>>> 37660106
             }
             probe_rs_target::CoreAccessOptions::Riscv(_) => None,
             probe_rs_target::CoreAccessOptions::Xtensa(_) => None,
