--- conflicted
+++ resolved
@@ -86,6 +86,7 @@
         // We always just take the architecture of the first core which is okay if there is no mixed architectures.
         let mut debug_sequence = match chip.cores[0].core_type.architecture() {
             Architecture::Arm => DebugSequence::Arm(DefaultArmSequence::create()),
+            Architecture::Avr => todo!("Debug sequences not implemented for AVR yet"),
             Architecture::Riscv => DebugSequence::Riscv(DefaultRiscvSequence::create()),
         };
 
@@ -109,17 +110,6 @@
 
     /// Get the architecture of the target
     pub fn architecture(&self) -> Architecture {
-<<<<<<< HEAD
-        match &self.core_type {
-            CoreType::M0 => Architecture::Arm,
-            CoreType::M3 => Architecture::Arm,
-            CoreType::M33 => Architecture::Arm,
-            CoreType::M4 => Architecture::Arm,
-            CoreType::M7 => Architecture::Arm,
-            CoreType::Avr => Architecture::Avr,
-            CoreType::Riscv => Architecture::Riscv,
-        }
-=======
         let target_arch = self.cores[0].core_type.architecture();
 
         // This should be ensured when a `ChipFamily` is loaded.
@@ -132,7 +122,6 @@
         );
 
         target_arch
->>>>>>> 42a87f95
     }
 
     /// Source description of this target.
