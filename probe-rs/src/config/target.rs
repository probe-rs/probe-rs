use probe_rs_target::{Architecture, ChipFamily};

use super::{Core, MemoryRegion, RawFlashAlgorithm, RegistryError, TargetDescriptionSource};
<<<<<<< HEAD
use crate::architecture::arm::sequences::{
    atsame5x::AtSAME5x,
    efm32xg2::EFM32xG2,
    infineon::XMC4000,
    nrf52::Nrf52,
    nrf53::Nrf5340,
    nrf91::Nrf9160,
    nxp::{LPC55Sxx, MIMXRT10xx, MIMXRT11xx, MIMXRT6xx},
    stm32_armv6::{Stm32Armv6, Stm32Armv6Family},
    stm32_armv7::Stm32Armv7,
    stm32h7::Stm32h7,
    ArmDebugSequence,
=======
use crate::architecture::arm::{
    ap::MemoryAp,
    sequences::{
        atsame5x::AtSAME5x,
        efm32xg2::EFM32xG2,
        infineon::XMC4000,
        nrf52::Nrf52,
        nrf53::Nrf5340,
        nrf91::Nrf9160,
        nxp::{LPC55Sxx, MIMXRT10xx, MIMXRT11xx},
        stm32_armv6::{Stm32Armv6, Stm32Armv6Family},
        stm32_armv7::Stm32Armv7,
        stm32h7::Stm32h7,
        ArmDebugSequence,
    },
    ApAddress, DpAddress,
>>>>>>> 34fcd647
};
use crate::architecture::riscv::sequences::{esp32c3::ESP32C3, esp32c6::ESP32C6};
use crate::architecture::riscv::sequences::{DefaultRiscvSequence, RiscvDebugSequence};
use crate::flashing::FlashLoader;
use std::sync::Arc;

use crate::architecture::arm::sequences::DefaultArmSequence;

/// This describes a complete target with a fixed chip model and variant.
#[derive(Clone)]
pub struct Target {
    /// The name of the target.
    pub name: String,
    /// The cores of the target.
    pub cores: Vec<Core>,
    /// The name of the flash algorithm.
    pub flash_algorithms: Vec<RawFlashAlgorithm>,
    /// The memory map of the target.
    pub memory_map: Vec<MemoryRegion>,
    /// Source of the target description. Used for diagnostics.
    pub(crate) source: TargetDescriptionSource,
    /// Debug sequences for the given target.
    pub debug_sequence: DebugSequence,
}

impl std::fmt::Debug for Target {
    fn fmt(&self, f: &mut std::fmt::Formatter<'_>) -> std::fmt::Result {
        write!(
            f,
            "Target {{
            identifier: {:?},
            flash_algorithms: {:?},
            memory_map: {:?},
        }}",
            self.name, self.flash_algorithms, self.memory_map
        )
    }
}

/// An error occurred while parsing the target description.
pub type TargetParseError = serde_yaml::Error;

impl Target {
    /// Create a new target for the given details.
    ///
    /// We suggest never using this function directly.
    /// Use (crate::registry::Registry::get_target)[`Registry::get_target`] instead.
    /// This will ensure that the used target is valid.
    ///
    /// The user has to make sure that all the cores have the same [`Architecture`].
    /// In any case, this function will always just use the architecture of the first core in any further functionality.
    /// In practice we have never encountered a [`Chip`] with mixed architectures so this should not be of issue.
    ///
    /// Furthermore, the user has to ensure that any [`Core`] in `flash_algorithms[n].cores` is present in `cores` as well.
    pub(crate) fn new(
        family: &ChipFamily,
        chip_name: impl AsRef<str>,
    ) -> Result<Target, RegistryError> {
        // Make sure we are given a valid family:
        family
            .validate()
            .map_err(|e| RegistryError::InvalidChipFamilyDefinition(Box::new(family.clone()), e))?;

        let chip = family
            .variants
            .iter()
            .find(|chip| chip.name == chip_name.as_ref())
            .ok_or_else(|| RegistryError::ChipNotFound(chip_name.as_ref().to_string()))?;

        let mut flash_algorithms = Vec::new();
        for algo_name in chip.flash_algorithms.iter() {
            let algo = family.get_algorithm(algo_name).expect(
                "The required flash algorithm was not found. This is a bug. Please report it.",
            );

            flash_algorithms.push(algo.clone());
        }

        // We always just take the architecture of the first core which is okay if there is no mixed architectures.
        let mut debug_sequence = match chip.cores[0].core_type.architecture() {
            Architecture::Arm => DebugSequence::Arm(DefaultArmSequence::create()),
            Architecture::Riscv => DebugSequence::Riscv(DefaultRiscvSequence::create()),
        };

        if chip.name.starts_with("MIMXRT10") {
            tracing::warn!("Using custom sequence for MIMXRT10xx");
            debug_sequence = DebugSequence::Arm(MIMXRT10xx::create());
        } else if chip.name.starts_with("MIMXRT11") {
            tracing::warn!("Using custom sequence for MIMXRT11xx");
            debug_sequence = DebugSequence::Arm(MIMXRT11xx::create());
        } else if chip.name.starts_with("MIMXRT6") {
            tracing::warn!("Using custom sequence for MIMXRT6xx");
            debug_sequence = DebugSequence::Arm(MIMXRT6xx::create());
        } else if chip.name.starts_with("LPC55S16")
            || chip.name.starts_with("LPC55S26")
            || chip.name.starts_with("LPC55S28")
            || chip.name.starts_with("LPC55S66")
            || chip.name.starts_with("LPC55S69")
        {
            tracing::warn!("Using custom sequence for LPC55S16/26/28/66/69");
            debug_sequence = DebugSequence::Arm(LPC55Sxx::create());
        } else if chip.name.starts_with("EFM32PG2")
            || chip.name.starts_with("EFR32BG2")
            || chip.name.starts_with("EFR32FG2")
            || chip.name.starts_with("EFR32MG2")
            || chip.name.starts_with("EFR32ZG2")
        {
            tracing::warn!("Using custom sequence for EFM32 Series 2");
            debug_sequence = DebugSequence::Arm(EFM32xG2::create());
        } else if chip.name.starts_with("esp32c3") {
            tracing::warn!("Using custom sequence for ESP32C3");
            debug_sequence = DebugSequence::Riscv(ESP32C3::create());
        } else if chip.name.starts_with("esp32c6") {
            tracing::warn!("Using custom sequence for ESP32C6");
            debug_sequence = DebugSequence::Riscv(ESP32C6::create());
        } else if chip.name.starts_with("nRF5340") {
            tracing::warn!("Using custom sequence for nRF5340");
            debug_sequence = DebugSequence::Arm(Nrf5340::create());
        } else if chip.name.starts_with("nRF52") {
            tracing::warn!("Using custom sequence for nRF52");
            debug_sequence = DebugSequence::Arm(Nrf52::create());
        } else if chip.name.starts_with("nRF9160") {
            tracing::warn!("Using custom sequence for nRF9160");
            debug_sequence = DebugSequence::Arm(Nrf9160::create());
        } else if chip.name.starts_with("STM32F0") {
            tracing::warn!("Using custom sequence for ARMv6 {}", chip.name);
            debug_sequence = DebugSequence::Arm(Stm32Armv6::create(Stm32Armv6Family::F0));
        } else if chip.name.starts_with("STM32L0") {
            tracing::warn!("Using custom sequence for ARMv6 {}", chip.name);
            debug_sequence = DebugSequence::Arm(Stm32Armv6::create(Stm32Armv6Family::L0));
        } else if chip.name.starts_with("STM32G0") {
            tracing::warn!("Using custom sequence for ARMv6 {}", chip.name);
            debug_sequence = DebugSequence::Arm(Stm32Armv6::create(Stm32Armv6Family::G0));
        } else if chip.name.starts_with("STM32F1")
            || chip.name.starts_with("STM32F2")
            || chip.name.starts_with("STM32F3")
            || chip.name.starts_with("STM32F4")
            || chip.name.starts_with("STM32F7")
            || chip.name.starts_with("STM32G4")
            || chip.name.starts_with("STM32L1")
            || chip.name.starts_with("STM32L4")
            || chip.name.starts_with("STM32WB")
            || chip.name.starts_with("STM32WL")
        {
            tracing::warn!("Using custom sequence for ARMv7 {}", chip.name);
            debug_sequence = DebugSequence::Arm(Stm32Armv7::create());
        } else if chip.name.starts_with("STM32H7") {
            tracing::warn!("Using custom sequence for STM32H7");
            debug_sequence = DebugSequence::Arm(Stm32h7::create());
        } else if chip.name.starts_with("ATSAMD5") || chip.name.starts_with("ATSAME5") {
            tracing::warn!("Using custom sequence for {}", chip.name);
            debug_sequence = DebugSequence::Arm(AtSAME5x::create());
        } else if chip.name.starts_with("XMC4") {
            tracing::warn!("Using custom sequence for XMC4000");
            debug_sequence = DebugSequence::Arm(XMC4000::create());
        }

        Ok(Target {
            name: chip.name.clone(),
            cores: chip.cores.clone(),
            flash_algorithms,
            source: family.source.clone(),
            memory_map: chip.memory_map.clone(),
            debug_sequence,
        })
    }

    /// Get the architecture of the target
    pub fn architecture(&self) -> Architecture {
        let target_arch = self.cores[0].core_type.architecture();

        // This should be ensured when a `ChipFamily` is loaded.
        assert!(
            self.cores
                .iter()
                .map(|core| core.core_type.architecture())
                .all(|core_arch| core_arch == target_arch),
            "Not all cores of the target are of the same architecture. Probe-rs doesn't support this (yet). If you see this, it is a bug. Please file an issue."
        );

        target_arch
    }

    /// Return the default core of the target, usually the first core.
    ///
    /// This core should be used for operations such as debug_unlock,
    /// when nothing else is specified.
    pub fn default_core(&self) -> &Core {
        // TODO: Check if this is specified in the target description.
        &self.cores[0]
    }

    /// Source description of this target.
    pub fn source(&self) -> &TargetDescriptionSource {
        &self.source
    }

    /// Create a [FlashLoader] for this target, which can be used
    /// to program its non-volatile memory.
    pub fn flash_loader(&self) -> FlashLoader {
        FlashLoader::new(self.memory_map.clone(), self.source.clone())
    }

    /// Gets a [RawFlashAlgorithm] by name.
    pub(crate) fn flash_algorithm_by_name(&self, name: &str) -> Option<&RawFlashAlgorithm> {
        self.flash_algorithms.iter().find(|a| a.name == name)
    }

    /// Gets the core index from the core name
    pub(crate) fn core_index_by_name(&self, name: &str) -> Option<usize> {
        self.cores.iter().position(|c| c.name == name)
    }

    /// Gets the first found [MemoryRegion] that contains the given address
    pub(crate) fn get_memory_region_by_address(&self, address: u64) -> Option<&MemoryRegion> {
        self.memory_map.iter().find(|region| match region {
            MemoryRegion::Ram(rr) if rr.range.contains(&address) => true,
            MemoryRegion::Generic(gr) if gr.range.contains(&address) => true,
            MemoryRegion::Nvm(nr) if nr.range.contains(&address) => true,
            _ => false,
        })
    }
}

/// Selector for the debug target.
#[derive(Debug, Clone)]
pub enum TargetSelector {
    /// Specify the name of a target, which will
    /// be used to search the internal list of
    /// targets.
    Unspecified(String),
    /// Directly specify a target.
    Specified(Target),
    /// Try to automatically identify the target,
    /// by reading identifying information from
    /// the probe and / or target.
    Auto,
}

impl From<&str> for TargetSelector {
    fn from(value: &str) -> Self {
        TargetSelector::Unspecified(value.into())
    }
}

impl From<&String> for TargetSelector {
    fn from(value: &String) -> Self {
        TargetSelector::Unspecified(value.into())
    }
}

impl From<String> for TargetSelector {
    fn from(value: String) -> Self {
        TargetSelector::Unspecified(value)
    }
}

impl From<()> for TargetSelector {
    fn from(_value: ()) -> Self {
        TargetSelector::Auto
    }
}

impl From<Target> for TargetSelector {
    fn from(target: Target) -> Self {
        TargetSelector::Specified(target)
    }
}

/// This is the type to denote a general debug sequence.  
/// It can differentiate between ARM and RISC-V for now.  
/// Currently, only the ARM variant does something sensible;  
/// RISC-V will be ignored when encountered.
#[derive(Clone)]
pub enum DebugSequence {
    /// An ARM debug sequence.
    Arm(Arc<dyn ArmDebugSequence>),
    /// A RISC-V debug sequence.
    Riscv(Arc<dyn RiscvDebugSequence>),
}

pub(crate) trait CoreExt {
    // Retrieve the Coresight MemoryAP which should be used to
    // access the core, if available.
    fn memory_ap(&self) -> Option<MemoryAp>;
}

impl CoreExt for Core {
    fn memory_ap(&self) -> Option<MemoryAp> {
        match &self.core_access_options {
            probe_rs_target::CoreAccessOptions::Arm(options) => Some(MemoryAp::new(ApAddress {
                dp: match options.psel {
                    0 => DpAddress::Default,
                    x => DpAddress::Multidrop(x),
                },
                ap: options.ap,
            })),
            probe_rs_target::CoreAccessOptions::Riscv(_) => None,
        }
    }
}<|MERGE_RESOLUTION|>--- conflicted
+++ resolved
@@ -1,20 +1,6 @@
 use probe_rs_target::{Architecture, ChipFamily};
 
 use super::{Core, MemoryRegion, RawFlashAlgorithm, RegistryError, TargetDescriptionSource};
-<<<<<<< HEAD
-use crate::architecture::arm::sequences::{
-    atsame5x::AtSAME5x,
-    efm32xg2::EFM32xG2,
-    infineon::XMC4000,
-    nrf52::Nrf52,
-    nrf53::Nrf5340,
-    nrf91::Nrf9160,
-    nxp::{LPC55Sxx, MIMXRT10xx, MIMXRT11xx, MIMXRT6xx},
-    stm32_armv6::{Stm32Armv6, Stm32Armv6Family},
-    stm32_armv7::Stm32Armv7,
-    stm32h7::Stm32h7,
-    ArmDebugSequence,
-=======
 use crate::architecture::arm::{
     ap::MemoryAp,
     sequences::{
@@ -24,14 +10,13 @@
         nrf52::Nrf52,
         nrf53::Nrf5340,
         nrf91::Nrf9160,
-        nxp::{LPC55Sxx, MIMXRT10xx, MIMXRT11xx},
+        nxp::{LPC55Sxx, MIMXRT10xx, MIMXRT11xx, MIMXRT6xx},
         stm32_armv6::{Stm32Armv6, Stm32Armv6Family},
         stm32_armv7::Stm32Armv7,
         stm32h7::Stm32h7,
         ArmDebugSequence,
     },
     ApAddress, DpAddress,
->>>>>>> 34fcd647
 };
 use crate::architecture::riscv::sequences::{esp32c3::ESP32C3, esp32c6::ESP32C6};
 use crate::architecture::riscv::sequences::{DefaultRiscvSequence, RiscvDebugSequence};
