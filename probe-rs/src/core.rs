--- conflicted
+++ resolved
@@ -1,23 +1,7 @@
-<<<<<<< HEAD
-use crate::architecture::arm::ap::MemoryAp;
-use crate::architecture::arm::sequences::ArmDebugSequence;
-use crate::architecture::arm::ArmProbeInterface;
-use crate::session::ArchitectureInterface;
-use crate::{CoreType, InstructionSet};
-pub use probe_rs_target::{Architecture, CoreAccessOptions};
-use probe_rs_target::{ArmCoreAccessOptions, RiscvCoreAccessOptions};
-
-use crate::architecture::riscv::communication_interface::RiscvCommunicationInterface;
-use crate::error;
-use crate::Target;
-use crate::{Error, MemoryInterface};
-use anyhow::{anyhow, Result};
-use std::sync::Arc;
-use std::time::Duration;
-=======
 use crate::{
     architecture::{
         arm::{
+            ap::MemoryAp,
             core::registers::{
                 aarch32::{
                     AARCH32_CORE_REGSISTERS, AARCH32_WITH_FP_16_CORE_REGSISTERS,
@@ -26,14 +10,22 @@
                 aarch64::AARCH64_CORE_REGSISTERS,
                 cortex_m::{CORTEX_M_CORE_REGISTERS, CORTEX_M_WITH_FP_CORE_REGISTERS},
             },
+            memory::adi_v5_memory_interface::ArmProbe,
             sequences::ArmDebugSequence,
+            ArmProbeInterface,
         },
-        riscv::registers::RISCV_CORE_REGSISTERS,
-        xtensa::registers::XTENSA_CORE_REGSISTERS,
+        riscv::{
+            communication_interface::RiscvCommunicationInterface, registers::RISCV_CORE_REGSISTERS,
+        },
+        xtensa::{
+            communication_interface::XtensaCommunicationInterface,
+            registers::XTENSA_CORE_REGSISTERS,
+        },
     },
     config::DebugSequence,
     debug::{DebugRegister, DebugRegisters},
     error::Error,
+    session::ArchitectureInterface,
     CoreType, InstructionSet, MemoryInterface, Target,
 };
 use anyhow::anyhow;
@@ -52,7 +44,6 @@
     sync::Arc,
     time::Duration,
 };
->>>>>>> 2c10e34a
 
 pub mod core_state;
 pub mod core_status;
@@ -72,7 +63,7 @@
 }
 
 /// A generic interface to control a MCU core.
-pub(crate) trait CoreInterface: MemoryInterface {
+pub trait CoreInterface: MemoryInterface {
     /// Wait until the core is halted. If the core does not halt on its own,
     /// a [`DebugProbeError::Timeout`](crate::probe::DebugProbeError::Timeout) error will be returned.
     fn wait_for_core_halted(&mut self, timeout: Duration) -> Result<(), Error>;
@@ -200,9 +191,6 @@
     fn on_session_stop(&mut self) -> Result<(), Error> {
         Ok(())
     }
-<<<<<<< HEAD
-    fn reset_catch_clear(&mut self) -> Result<(), Error>;
-=======
 
     /// Enables vector catching for the given `condition`
     fn enable_vector_catch(&mut self, _condition: VectorCatchCondition) -> Result<(), Error> {
@@ -483,7 +471,6 @@
     /// Decoding the coredump MessagePack failed.
     #[error("Decoding the coredump MessagePack failed.")]
     DecodingCoreDump(rmp_serde::decode::Error),
->>>>>>> 2c10e34a
 }
 
 impl<'probe> MemoryInterface for Core<'probe> {
@@ -572,7 +559,8 @@
     }
 }
 
-<<<<<<< HEAD
+/*
+
 #[derive(Debug)]
 pub struct CombinedCoreState {
     /// Flag to indicate if the core is enabled for debugging
@@ -613,6 +601,14 @@
     ) -> Result<Core<'probe>, Error> {
         self.specific_state
             .attach_riscv(&mut self.core_state, interface)
+    }
+
+    pub(crate) fn attach_xtensa<'probe>(
+        &'probe mut self,
+        interface: &'probe mut XtensaCommunicationInterface,
+    ) -> Result<Core<'probe>, Error> {
+        self.specific_state
+            .attach_xtensa(&mut self.core_state, interface)
     }
 
     /// Get the memory AP for this core.
@@ -634,6 +630,7 @@
                 self.enable_arm_debug(interface)
             }
             ArchitectureInterface::Riscv(interface) => self.enable_riscv_debug(interface),
+            ArchitectureInterface::Xtensa(_) => todo!(),
         }
     }
 
@@ -645,6 +642,7 @@
         {
             crate::core::ResolvedCoreOptions::Arm { sequence, options } => (sequence, options),
             crate::core::ResolvedCoreOptions::Riscv { .. } => todo!(),
+            crate::core::ResolvedCoreOptions::Xtensa { .. } => todo!(),
         };
 
         if !self.debug_enabled {
@@ -682,6 +680,7 @@
                 self.disable_arm_debug(interface)
             }
             ArchitectureInterface::Riscv(interface) => self.disable_riscv_debug(interface),
+            ArchitectureInterface::Xtensa(_) => todo!(),
         }
     }
 
@@ -693,15 +692,16 @@
         {
             crate::core::ResolvedCoreOptions::Arm { sequence, options } => (sequence, options),
             crate::core::ResolvedCoreOptions::Riscv { .. } => todo!(),
+            &crate::core::ResolvedCoreOptions::Xtensa { .. } => todo!(),
         };
 
         if self.debug_enabled {
-            let ap = self.arm_memory_ap();
-
+            let mut memory_interface = interface.memory_interface(self.arm_memory_ap())?;
+            let mut interface: &mut dyn ArmProbe = memory_interface.as_mut();
             let core_type = self.core_type();
 
             let stop_span = tracing::debug_span!("debug_core_stop", core_id = self.id()).entered();
-            sequence_handle.debug_core_stop(interface, ap, core_type)?;
+            sequence_handle.debug_core_stop(interface, core_type)?;
             drop(stop_span);
 
             self.debug_enabled = false;
@@ -717,6 +717,8 @@
         todo!()
     }
 }
+
+*/
 
 pub enum ResolvedCoreOptions {
     Arm {
@@ -725,6 +727,9 @@
     },
     Riscv {
         options: RiscvCoreAccessOptions,
+    },
+    Xtensa {
+        options: XtensaCoreAccessOptions,
     },
 }
 
@@ -737,7 +742,11 @@
                 .field("options", options)
                 .finish(),
             Self::Riscv { options } => f.debug_struct("Riscv").field("options", options).finish(),
-=======
+            Self::Xtensa { options } => f.debug_struct("Xtensa").field("options", options).finish(),
+        }
+    }
+}
+
 /// A struct containing key information about an exception.
 /// The exception details are architecture specific, and the abstraction is handled in the
 /// architecture specific implementations of [`crate::core::ExceptionInterface`].
@@ -831,7 +840,6 @@
         ),
         CoreType::Armv7a | CoreType::Armv8a | CoreType::Riscv | CoreType::Xtensa => {
             Box::new(UnimplementedExceptionHandler)
->>>>>>> 2c10e34a
         }
     }
 }
@@ -848,10 +856,6 @@
     memory_regions: &'probe [MemoryRegion],
 
     inner: Box<dyn CoreInterface + 'probe>,
-<<<<<<< HEAD
-    state: &'probe CoreState,
-=======
->>>>>>> 2c10e34a
 }
 
 impl<'probe> Core<'probe> {
@@ -861,16 +865,12 @@
     }
 
     /// Create a new [`Core`].
-<<<<<<< HEAD
-    pub(crate) fn new(core: impl CoreInterface + 'probe, state: &'probe CoreState) -> Core<'probe> {
-=======
     pub(crate) fn new(
         id: usize,
         name: &'probe str,
         memory_regions: &'probe [MemoryRegion],
         core: impl CoreInterface + 'probe,
     ) -> Core<'probe> {
->>>>>>> 2c10e34a
         Self {
             id,
             name,
@@ -887,19 +887,6 @@
     }
 
     /// Creates a new [`CoreState`]
-<<<<<<< HEAD
-    pub fn create_state(id: usize, options: CoreAccessOptions, target: &Target) -> CoreState {
-        match options {
-            CoreAccessOptions::Arm(options) => {
-                let sequence = match &target.debug_sequence {
-                    crate::config::DebugSequence::Arm(seq) => seq.clone(),
-                    crate::config::DebugSequence::Riscv(_) => todo!(),
-                };
-                CoreState::new(id, ResolvedCoreOptions::Arm { sequence, options })
-            }
-            CoreAccessOptions::Riscv(options) => {
-                CoreState::new(id, ResolvedCoreOptions::Riscv { options })
-=======
     pub(crate) fn create_state(
         id: usize,
         options: CoreAccessOptions,
@@ -908,6 +895,9 @@
     ) -> CombinedCoreState {
         let specific_state = SpecificCoreState::from_core_type(core_type);
 
+        // TODO: Should this be set here
+        let debug_enabled = false;
+
         match options {
             CoreAccessOptions::Arm(options) => {
                 let DebugSequence::Arm(sequence) = target.debug_sequence.clone() else {
@@ -916,30 +906,32 @@
                     );
                 };
 
-                let core_state = CoreState::new(ResolvedCoreOptions::Arm { sequence, options });
-
+                let core_state = CoreState::new(id, ResolvedCoreOptions::Arm { sequence, options });
+
+                CombinedCoreState {
+                    id,
+                    core_state,
+                    debug_enabled,
+                    specific_state,
+                }
+            }
+            CoreAccessOptions::Riscv(options) => {
+                let core_state = CoreState::new(id, ResolvedCoreOptions::Riscv { options });
                 CombinedCoreState {
                     id,
                     core_state,
                     specific_state,
+                    debug_enabled,
                 }
             }
-            CoreAccessOptions::Riscv(options) => {
-                let core_state = CoreState::new(ResolvedCoreOptions::Riscv { options });
+            CoreAccessOptions::Xtensa(options) => {
+                let core_state = CoreState::new(id, ResolvedCoreOptions::Xtensa { options });
                 CombinedCoreState {
                     id,
                     core_state,
                     specific_state,
+                    debug_enabled,
                 }
-            }
-            CoreAccessOptions::Xtensa(options) => {
-                let core_state = CoreState::new(ResolvedCoreOptions::Xtensa { options });
-                CombinedCoreState {
-                    id,
-                    core_state,
-                    specific_state,
-                }
->>>>>>> 2c10e34a
             }
         }
     }
@@ -951,7 +943,7 @@
 
     /// Wait until the core is halted. If the core does not halt on its own,
     /// a [`DebugProbeError::Timeout`](crate::probe::DebugProbeError::Timeout) error will be returned.
-    #[tracing::instrument(skip(self))]
+    #[tracing::instrument(skip(self), fields(id = self.id))]
     pub fn wait_for_core_halted(&mut self, timeout: Duration) -> Result<(), Error> {
         self.inner.wait_for_core_halted(timeout)
     }
@@ -964,13 +956,13 @@
 
     /// Try to halt the core. This function ensures the core is actually halted, and
     /// returns a [`DebugProbeError::Timeout`](crate::probe::DebugProbeError::Timeout) otherwise.
-    #[tracing::instrument(skip(self))]
+    #[tracing::instrument(skip(self), fields(id = self.id))]
     pub fn halt(&mut self, timeout: Duration) -> Result<CoreInformation, Error> {
         self.inner.halt(timeout)
     }
 
     /// Continue to execute instructions.
-    #[tracing::instrument(skip(self))]
+    #[tracing::instrument(skip(self), fields(id = self.id))]
     pub fn run(&mut self) -> Result<(), Error> {
         self.inner.run()
     }
@@ -979,7 +971,7 @@
     /// should be halted after reset, use the [`reset_and_halt`] function.
     ///
     /// [`reset_and_halt`]: Core::reset_and_halt
-    #[tracing::instrument(skip(self))]
+    #[tracing::instrument(skip(self), fields(id = self.id))]
     pub fn reset(&mut self) -> Result<(), Error> {
         self.inner.reset()
     }
@@ -988,7 +980,7 @@
     /// reset, use the [`reset`] function.
     ///
     /// [`reset`]: Core::reset
-    #[tracing::instrument(skip(self))]
+    #[tracing::instrument(skip(self), fields(id = self.id))]
     pub fn reset_and_halt(&mut self, timeout: Duration) -> Result<CoreInformation, Error> {
         self.inner.reset_and_halt(timeout)
     }
@@ -1385,7 +1377,7 @@
     }
 
     fn reset_catch_set(&mut self) -> Result<(), Error> {
-        todo!()
+        self.reset_catch_set()
     }
 
     fn reset_catch_clear(&mut self) -> Result<(), Error> {
@@ -1395,36 +1387,4 @@
     fn debug_core_stop(&mut self) -> Result<(), Error> {
         self.debug_core_stop()
     }
-}
-
-pub enum ResolvedCoreOptions {
-    Arm {
-        sequence: Arc<dyn ArmDebugSequence>,
-        options: ArmCoreAccessOptions,
-    },
-    Riscv {
-        options: RiscvCoreAccessOptions,
-    },
-    Xtensa {
-        options: XtensaCoreAccessOptions,
-    },
-}
-
-impl std::fmt::Debug for ResolvedCoreOptions {
-    fn fmt(&self, f: &mut std::fmt::Formatter<'_>) -> std::fmt::Result {
-        match self {
-            Self::Arm { options, .. } => f
-                .debug_struct("Arm")
-                .field("sequence", &"<ArmDebugSequence>")
-                .field("options", options)
-                .finish(),
-            Self::Riscv { options } => f.debug_struct("Riscv").field("options", options).finish(),
-            Self::Xtensa { options } => f.debug_struct("Xtensa").field("options", options).finish(),
-        }
-    }
-
-    /// Clear the reset catch bit
-    pub(crate) fn reset_catch_clear(&mut self) -> Result<(), Error> {
-        self.inner.reset_catch_clear()
-    }
 }