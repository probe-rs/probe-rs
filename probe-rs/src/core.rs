use crate::{
<<<<<<< HEAD
    architecture::arm::sequences::ArmDebugSequence,
    config::DebugSequence,
    debug::{DebugInfo, DebugRegisters, StackFrame},
=======
    architecture::{
        arm::sequences::ArmDebugSequence, riscv::sequences::RiscvDebugSequence,
        xtensa::sequences::XtensaDebugSequence,
    },
    config::DebugSequence,
    debug::DebugRegisters,
>>>>>>> addb663b
    error::Error,
    CoreType, InstructionSet, MemoryInterface, Target,
};
use anyhow::anyhow;
pub use probe_rs_target::{Architecture, CoreAccessOptions};
use probe_rs_target::{
    ArmCoreAccessOptions, MemoryRegion, RiscvCoreAccessOptions, XtensaCoreAccessOptions,
};
use std::{collections::HashMap, ops::Range, sync::Arc, time::Duration};

pub mod core_state;
pub mod core_status;
pub(crate) mod dump;
pub mod memory_mapped_registers;
pub mod registers;

pub use core_state::*;
pub use core_status::*;
pub use memory_mapped_registers::MemoryMappedRegister;
pub use registers::*;

use self::dump::CoreDump;

/// An struct for storing the current state of a core.
#[derive(Debug, Clone)]
pub struct CoreInformation {
    /// The current Program Counter.
    pub pc: u64,
}

/// A generic interface to control a MCU core.
pub trait CoreInterface: MemoryInterface {
    /// Wait until the core is halted. If the core does not halt on its own,
    /// a [`DebugProbeError::Timeout`](crate::probe::DebugProbeError::Timeout) error will be returned.
    fn wait_for_core_halted(&mut self, timeout: Duration) -> Result<(), Error>;

    /// Check if the core is halted. If the core does not halt on its own,
    /// a [`DebugProbeError::Timeout`](crate::probe::DebugProbeError::Timeout) error will be returned.
    fn core_halted(&mut self) -> Result<bool, Error>;

    /// Returns the current status of the core.
    fn status(&mut self) -> Result<CoreStatus, Error>;

    /// Try to halt the core. This function ensures the core is actually halted, and
    /// returns a [`DebugProbeError::Timeout`](crate::probe::DebugProbeError::Timeout) otherwise.
    fn halt(&mut self, timeout: Duration) -> Result<CoreInformation, Error>;

    /// Continue to execute instructions.
    fn run(&mut self) -> Result<(), Error>;

    /// Reset the core, and then continue to execute instructions. If the core
    /// should be halted after reset, use the [`reset_and_halt`] function.
    ///
    /// [`reset_and_halt`]: Core::reset_and_halt
    fn reset(&mut self) -> Result<(), Error>;

    /// Reset the core, and then immediately halt. To continue execution after
    /// reset, use the [`reset`] function.
    ///
    /// [`reset`]: Core::reset
    fn reset_and_halt(&mut self, timeout: Duration) -> Result<CoreInformation, Error>;

    /// Steps one instruction and then enters halted state again.
    fn step(&mut self) -> Result<CoreInformation, Error>;

    /// Read the value of a core register.
    fn read_core_reg(
        &mut self,
        address: registers::RegisterId,
    ) -> Result<registers::RegisterValue, Error>;

    /// Write the value of a core register.
    fn write_core_reg(
        &mut self,
        address: registers::RegisterId,
        value: registers::RegisterValue,
    ) -> Result<(), Error>;

    /// Returns all the available breakpoint units of the core.
    fn available_breakpoint_units(&mut self) -> Result<u32, Error>;

    /// Read the hardware breakpoints from FpComp registers, and adds them to the Result Vector.
    /// A value of None in any position of the Vector indicates that the position is unset/available.
    /// We intentionally return all breakpoints, irrespective of whether they are enabled or not.
    fn hw_breakpoints(&mut self) -> Result<Vec<Option<u64>>, Error>;

    /// Enables breakpoints on this core. If a breakpoint is set, it will halt as soon as it is hit.
    fn enable_breakpoints(&mut self, state: bool) -> Result<(), Error>;

    /// Sets a breakpoint at `addr`. It does so by using unit `bp_unit_index`.
    fn set_hw_breakpoint(&mut self, unit_index: usize, addr: u64) -> Result<(), Error>;

    /// Clears the breakpoint configured in unit `unit_index`.
    fn clear_hw_breakpoint(&mut self, unit_index: usize) -> Result<(), Error>;

    /// Returns a list of all the registers of this core.
    fn registers(&self) -> &'static registers::CoreRegisters;

    /// Returns the program counter register.
    fn program_counter(&self) -> &'static CoreRegister;

    /// Returns the stack pointer register.
    fn frame_pointer(&self) -> &'static CoreRegister;

    /// Returns the frame pointer register.
    fn stack_pointer(&self) -> &'static CoreRegister;

    /// Returns the return address register, a.k.a. link register.
    fn return_address(&self) -> &'static CoreRegister;

    /// Returns `true` if hardware breakpoints are enabled, `false` otherwise.
    fn hw_breakpoints_enabled(&self) -> bool;

    /// Configure the target to ensure software breakpoints will enter Debug Mode.
    fn debug_on_sw_breakpoint(&mut self, _enabled: bool) -> Result<(), Error> {
        // This default will have override methods for architectures that require special behavior, e.g. RISC-V.
        Ok(())
    }

    /// Get the `Architecture` of the Core.
    fn architecture(&self) -> Architecture;

    /// Get the `CoreType` of the Core
    fn core_type(&self) -> CoreType;

    /// Determine the instruction set the core is operating in
    /// This must be queried while halted as this is a runtime
    /// decision for some core types
    fn instruction_set(&mut self) -> Result<InstructionSet, Error>;

    /// Determine if an FPU is present.
    /// This must be queried while halted as this is a runtime
    /// decision for some core types.
    fn fpu_support(&mut self) -> Result<bool, Error>;

    /// Determine the number of floating point registers.
    /// This must be queried while halted as this is a runtime
    /// decision for some core types.
    fn floating_point_register_count(&mut self) -> Result<usize, Error>;

    /// Set the reset catch setting.
    ///
    /// This configures the core to halt after a reset.
    ///
    /// use `reset_catch_clear` to clear the setting again.
    fn reset_catch_set(&mut self) -> Result<(), Error>;

    /// Clear the reset catch setting.
    ///
    /// This will reset the changes done by `reset_catch_set`.
    fn reset_catch_clear(&mut self) -> Result<(), Error>;

    /// Called when we stop debugging a core.
    fn debug_core_stop(&mut self) -> Result<(), Error>;

    /// Called during session stop to do any pending cleanup
    fn on_session_stop(&mut self) -> Result<(), Error> {
        Ok(())
    }

    /// Enables vector catching for the given `condition`
    fn enable_vector_catch(&mut self, _condition: VectorCatchCondition) -> Result<(), Error> {
        Err(Error::NotImplemented("vector catch"))
    }

    /// Disables vector catching for the given `condition`
    fn disable_vector_catch(&mut self, _condition: VectorCatchCondition) -> Result<(), Error> {
        Err(Error::NotImplemented("vector catch"))
    }
}

impl<'probe> MemoryInterface for Core<'probe> {
    fn supports_native_64bit_access(&mut self) -> bool {
        self.inner.supports_native_64bit_access()
    }

    fn read_word_64(&mut self, address: u64) -> Result<u64, Error> {
        self.inner.read_word_64(address)
    }

    fn read_word_32(&mut self, address: u64) -> Result<u32, Error> {
        self.inner.read_word_32(address)
    }

    fn read_word_16(&mut self, address: u64) -> Result<u16, Error> {
        self.inner.read_word_16(address)
    }

    fn read_word_8(&mut self, address: u64) -> Result<u8, Error> {
        self.inner.read_word_8(address)
    }

    fn read_64(&mut self, address: u64, data: &mut [u64]) -> Result<(), Error> {
        self.inner.read_64(address, data)
    }

    fn read_32(&mut self, address: u64, data: &mut [u32]) -> Result<(), Error> {
        self.inner.read_32(address, data)
    }

    fn read_16(&mut self, address: u64, data: &mut [u16]) -> Result<(), Error> {
        self.inner.read_16(address, data)
    }

    fn read_8(&mut self, address: u64, data: &mut [u8]) -> Result<(), Error> {
        self.inner.read_8(address, data)
    }

    fn read(&mut self, address: u64, data: &mut [u8]) -> Result<(), Error> {
        self.inner.read(address, data)
    }

    fn write_word_64(&mut self, addr: u64, data: u64) -> Result<(), Error> {
        self.inner.write_word_64(addr, data)
    }

    fn write_word_32(&mut self, addr: u64, data: u32) -> Result<(), Error> {
        self.inner.write_word_32(addr, data)
    }

    fn write_word_16(&mut self, addr: u64, data: u16) -> Result<(), Error> {
        self.inner.write_word_16(addr, data)
    }

    fn write_word_8(&mut self, addr: u64, data: u8) -> Result<(), Error> {
        self.inner.write_word_8(addr, data)
    }

    fn write_64(&mut self, addr: u64, data: &[u64]) -> Result<(), Error> {
        self.inner.write_64(addr, data)
    }

    fn write_32(&mut self, addr: u64, data: &[u32]) -> Result<(), Error> {
        self.inner.write_32(addr, data)
    }

    fn write_16(&mut self, addr: u64, data: &[u16]) -> Result<(), Error> {
        self.inner.write_16(addr, data)
    }

    fn write_8(&mut self, addr: u64, data: &[u8]) -> Result<(), Error> {
        self.inner.write_8(addr, data)
    }

    fn write(&mut self, addr: u64, data: &[u8]) -> Result<(), Error> {
        self.inner.write(addr, data)
    }

    fn supports_8bit_transfers(&self) -> Result<bool, Error> {
        self.inner.supports_8bit_transfers()
    }

    fn flush(&mut self) -> Result<(), Error> {
        self.inner.flush()
    }
}

/// A struct containing key information about an exception.
/// The exception details are architecture specific, and the abstraction is handled in the
/// architecture specific implementations of [`crate::core::ExceptionInterface`].
#[derive(PartialEq)]
pub struct ExceptionInfo {
    /// The exception number.
    /// This is architecture specific and can be used to decode the architecture specific exception reason.
    pub raw_exception: u32,
    /// A human readable explanation for the exception.
    pub description: String,
    /// A populated [`StackFrame`] for to represent the stack data in the exception handler.
    pub handler_frame: StackFrame,
}

/// A generic interface to identify and decode exceptions during unwind processing.
pub trait ExceptionInterface {
    /// Using the `stackframe_registers` for a "called frame",
    /// determine if the given frame was called from an exception handler,
    /// and resolve the relevant details about the exception, including the reason for the exception,
    /// and the stackframe registers for the frame that triggered the exception.
    /// A return value of `Ok(None)` indicates that the given frame was called from within the current thread,
    /// and the unwind should continue normally.
    fn exception_details(
        &self,
        memory: &mut dyn MemoryInterface,
        stackframe_registers: &DebugRegisters,
        debug_info: &DebugInfo,
    ) -> Result<Option<ExceptionInfo>, Error>;

    /// Using the `stackframe_registers` for a "called frame", retrieve updated register values for the "calling frame".
    fn calling_frame_registers(
        &self,
        memory: &mut dyn MemoryInterface,
        stackframe_registers: &crate::debug::DebugRegisters,
        raw_exception: u32,
    ) -> Result<crate::debug::DebugRegisters, crate::Error>;

    /// Retrieve the architecture specific exception number.
    fn raw_exception(
        &self,
        stackframe_registers: &crate::debug::DebugRegisters,
    ) -> Result<u32, crate::Error>;

    /// Convert the architecture specific exception number into a human readable description.
    /// Where possible, the implementation may read additional registers from the core, to provide additional context.
    fn exception_description(
        &self,
        raw_exception: u32,
        memory: &mut dyn MemoryInterface,
    ) -> Result<String, crate::Error>;
}

/// Placeholder for exception handling for cores where handling exceptions is not yet supported.
pub struct UnimplementedExceptionHandler;

impl ExceptionInterface for UnimplementedExceptionHandler {
    fn exception_details(
        &self,
        _memory: &mut dyn MemoryInterface,
        _stackframe_registers: &DebugRegisters,
        _debug_info: &DebugInfo,
    ) -> Result<Option<ExceptionInfo>, Error> {
        // For architectures where the exception handling has not been implemented in probe-rs,
        // this will result in maintaining the current `unwind` behavior, i.e. unwinding will include up
        // to the first frame that was called from an exception handler.
        Ok(None)
    }

    fn calling_frame_registers(
        &self,
        _memory: &mut dyn MemoryInterface,
        _stackframe_registers: &crate::debug::DebugRegisters,
        _raw_exception: u32,
    ) -> Result<crate::debug::DebugRegisters, crate::Error> {
        Err(Error::NotImplemented("calling frame registers"))
    }

    fn raw_exception(
        &self,
        _stackframe_registers: &crate::debug::DebugRegisters,
    ) -> Result<u32, crate::Error> {
        Err(Error::NotImplemented(
            "Not implemented for this architecture.",
        ))
    }

    fn exception_description(
        &self,
        _raw_exception: u32,
        _memory: &mut dyn MemoryInterface,
    ) -> Result<String, crate::Error> {
        Err(Error::NotImplemented("exception description"))
    }
}

/// Creates a new exception interface for the [`CoreType`] at hand.
pub fn exception_handler_for_core(core_type: CoreType) -> Box<dyn ExceptionInterface> {
    match core_type {
        CoreType::Armv6m => Box::new(
            crate::architecture::arm::core::exception_handling::armv6m::ArmV6MExceptionHandler {},
        ),
        CoreType::Armv7m | CoreType::Armv7em => Box::new(
            crate::architecture::arm::core::exception_handling::armv7m::ArmV7MExceptionHandler {},
        ),
        CoreType::Armv8m => Box::new(
            crate::architecture::arm::core::exception_handling::armv8m::ArmV8MExceptionHandler,
        ),
        CoreType::Armv7a | CoreType::Armv8a | CoreType::Riscv | CoreType::Xtensa => {
            Box::new(UnimplementedExceptionHandler)
        }
    }
}

/// Generic core handle representing a physical core on an MCU.
///
/// This should be considered as a temporary view of the core which locks the debug probe driver to as single consumer by borrowing it.
///
/// As soon as you did your atomic task (e.g. halt the core, read the core state and all other debug relevant info) you should drop this object,
/// to allow potential other shareholders of the session struct to grab a core handle too.
pub struct Core<'probe> {
    id: usize,
    name: &'probe str,
    memory_regions: &'probe [MemoryRegion],

    inner: Box<dyn CoreInterface + 'probe>,
}

impl<'probe> Core<'probe> {
    /// Borrow the boxed CoreInterface mutable.
    pub fn inner_mut(&mut self) -> &mut Box<dyn CoreInterface + 'probe> {
        &mut self.inner
    }

    /// Create a new [`Core`].
    pub(crate) fn new(
        id: usize,
        name: &'probe str,
        memory_regions: &'probe [MemoryRegion],
        core: impl CoreInterface + 'probe,
    ) -> Core<'probe> {
        Self {
            id,
            name,
            memory_regions,
            inner: Box::new(core),
        }
    }

    /// Return the memory regions associated with this core.
    pub fn memory_regions(&self) -> impl Iterator<Item = &MemoryRegion> {
        self.memory_regions
            .iter()
            .filter(|r| r.cores().iter().any(|m| m == self.name))
    }

    /// Creates a new [`CoreState`]
    pub(crate) fn create_state(
        id: usize,
        options: CoreAccessOptions,
        target: &Target,
        core_type: CoreType,
    ) -> CombinedCoreState {
        let specific_state = SpecificCoreState::from_core_type(core_type);

        match options {
            CoreAccessOptions::Arm(options) => {
                let DebugSequence::Arm(sequence) = target.debug_sequence.clone() else {
                    panic!(
                        "Mismatch between sequence and core kind. This is a bug, please report it."
                    );
                };

                let core_state = CoreState::new(ResolvedCoreOptions::Arm { sequence, options });

                CombinedCoreState {
                    id,
                    core_state,
                    specific_state,
                }
            }
            CoreAccessOptions::Riscv(options) => {
                let DebugSequence::Riscv(sequence) = target.debug_sequence.clone() else {
                    panic!(
                        "Mismatch between sequence and core kind. This is a bug, please report it."
                    );
                };

                let core_state = CoreState::new(ResolvedCoreOptions::Riscv { sequence, options });
                CombinedCoreState {
                    id,
                    core_state,
                    specific_state,
                }
            }
            CoreAccessOptions::Xtensa(options) => {
                let DebugSequence::Xtensa(sequence) = target.debug_sequence.clone() else {
                    panic!(
                        "Mismatch between sequence and core kind. This is a bug, please report it."
                    );
                };

                let core_state = CoreState::new(ResolvedCoreOptions::Xtensa { sequence, options });
                CombinedCoreState {
                    id,
                    core_state,
                    specific_state,
                }
            }
        }
    }

    /// Returns the ID of this core.
    pub fn id(&self) -> usize {
        self.id
    }

    /// Wait until the core is halted. If the core does not halt on its own,
    /// a [`DebugProbeError::Timeout`](crate::probe::DebugProbeError::Timeout) error will be returned.
    #[tracing::instrument(skip(self))]
    pub fn wait_for_core_halted(&mut self, timeout: Duration) -> Result<(), Error> {
        self.inner.wait_for_core_halted(timeout)
    }

    /// Check if the core is halted. If the core does not halt on its own,
    /// a [`DebugProbeError::Timeout`](crate::probe::DebugProbeError::Timeout) error will be returned.
    pub fn core_halted(&mut self) -> Result<bool, Error> {
        self.inner.core_halted()
    }

    /// Try to halt the core. This function ensures the core is actually halted, and
    /// returns a [`DebugProbeError::Timeout`](crate::probe::DebugProbeError::Timeout) otherwise.
    #[tracing::instrument(skip(self))]
    pub fn halt(&mut self, timeout: Duration) -> Result<CoreInformation, Error> {
        self.inner.halt(timeout)
    }

    /// Continue to execute instructions.
    #[tracing::instrument(skip(self))]
    pub fn run(&mut self) -> Result<(), Error> {
        self.inner.run()
    }

    /// Reset the core, and then continue to execute instructions. If the core
    /// should be halted after reset, use the [`reset_and_halt`] function.
    ///
    /// [`reset_and_halt`]: Core::reset_and_halt
    #[tracing::instrument(skip(self))]
    pub fn reset(&mut self) -> Result<(), Error> {
        self.inner.reset()
    }

    /// Reset the core, and then immediately halt. To continue execution after
    /// reset, use the [`reset`] function.
    ///
    /// [`reset`]: Core::reset
    #[tracing::instrument(skip(self))]
    pub fn reset_and_halt(&mut self, timeout: Duration) -> Result<CoreInformation, Error> {
        self.inner.reset_and_halt(timeout)
    }

    /// Steps one instruction and then enters halted state again.
    #[tracing::instrument(skip(self))]
    pub fn step(&mut self) -> Result<CoreInformation, Error> {
        self.inner.step()
    }

    /// Returns the current status of the core.
    #[tracing::instrument(skip(self))]
    pub fn status(&mut self) -> Result<CoreStatus, Error> {
        self.inner.status()
    }

    /// Read the value of a core register.
    ///
    /// # Remarks
    ///
    /// `T` can be an unsigned integer type, such as [u32] or [u64], or
    /// it can be [RegisterValue] to allow the caller to support arbitrary
    /// length registers.
    ///
    /// To add support to convert to a custom type implement [`TryInto<CustomType>`]
    /// for [RegisterValue].
    ///
    /// # Errors
    ///
    /// If `T` isn't large enough to hold the register value an error will be raised.
    #[tracing::instrument(skip(self, address), fields(address))]
    pub fn read_core_reg<T>(
        &mut self,
        address: impl Into<registers::RegisterId>,
    ) -> Result<T, Error>
    where
        registers::RegisterValue: TryInto<T>,
        Result<T, <registers::RegisterValue as TryInto<T>>::Error>: RegisterValueResultExt<T>,
    {
        let address = address.into();

        tracing::Span::current().record("address", format!("{address:?}"));

        let value = self.inner.read_core_reg(address)?;

        value.try_into().into_crate_error()
    }

    /// Write the value of a core register.
    ///
    /// # Errors
    ///
    /// If T is too large to write to the target register an error will be raised.
    #[tracing::instrument(skip(self, address, value))]
    pub fn write_core_reg<T>(
        &mut self,
        address: impl Into<registers::RegisterId>,
        value: T,
    ) -> Result<(), Error>
    where
        T: Into<registers::RegisterValue>,
    {
        let address = address.into();

        self.inner.write_core_reg(address, value.into())
    }

    /// Returns all the available breakpoint units of the core.
    pub fn available_breakpoint_units(&mut self) -> Result<u32, Error> {
        self.inner.available_breakpoint_units()
    }

    /// Enables breakpoints on this core. If a breakpoint is set, it will halt as soon as it is hit.
    fn enable_breakpoints(&mut self, state: bool) -> Result<(), Error> {
        self.inner.enable_breakpoints(state)
    }

    /// Configure the debug module to ensure software breakpoints will enter Debug Mode.
    #[tracing::instrument(skip(self))]
    pub fn debug_on_sw_breakpoint(&mut self, enabled: bool) -> Result<(), Error> {
        self.inner.debug_on_sw_breakpoint(enabled)
    }

    /// Returns a list of all the registers of this core.
    pub fn registers(&self) -> &'static registers::CoreRegisters {
        self.inner.registers()
    }

    /// Returns the program counter register.
    pub fn program_counter(&self) -> &'static CoreRegister {
        self.inner.program_counter()
    }

    /// Returns the stack pointer register.
    pub fn frame_pointer(&self) -> &'static CoreRegister {
        self.inner.frame_pointer()
    }

    /// Returns the frame pointer register.
    pub fn stack_pointer(&self) -> &'static CoreRegister {
        self.inner.stack_pointer()
    }

    /// Returns the return address register, a.k.a. link register.
    pub fn return_address(&self) -> &'static CoreRegister {
        self.inner.return_address()
    }

    /// Find the index of the next available HW breakpoint comparator.
    fn find_free_breakpoint_comparator_index(&mut self) -> Result<usize, Error> {
        let mut next_available_hw_breakpoint = 0;
        for breakpoint in self.inner.hw_breakpoints()? {
            if breakpoint.is_none() {
                return Ok(next_available_hw_breakpoint);
            } else {
                next_available_hw_breakpoint += 1;
            }
        }
        Err(Error::Other(anyhow!("No available hardware breakpoints")))
    }

    /// Set a hardware breakpoint
    ///
    /// This function will try to set a hardware breakpoint att `address`.
    ///
    /// The amount of hardware breakpoints which are supported is chip specific,
    /// and can be queried using the `get_available_breakpoint_units` function.
    #[tracing::instrument(skip(self))]
    pub fn set_hw_breakpoint(&mut self, address: u64) -> Result<(), Error> {
        if !self.inner.hw_breakpoints_enabled() {
            self.enable_breakpoints(true)?;
        }

        // If there is a breakpoint set already, return its bp_unit_index, else find the next free index.
        let breakpoint_comparator_index = match self
            .inner
            .hw_breakpoints()?
            .iter()
            .position(|&bp| bp == Some(address))
        {
            Some(breakpoint_comparator_index) => breakpoint_comparator_index,
            None => self.find_free_breakpoint_comparator_index()?,
        };

        tracing::debug!(
            "Trying to set HW breakpoint #{} with comparator address  {:#08x}",
            breakpoint_comparator_index,
            address
        );

        // Actually set the breakpoint. Even if it has been set, set it again so it will be active.
        self.inner
            .set_hw_breakpoint(breakpoint_comparator_index, address)?;
        Ok(())
    }

    /// Set a hardware breakpoint
    ///
    /// This function will try to clear a hardware breakpoint at `address` if there exists a breakpoint at that address.
    #[tracing::instrument(skip(self))]
    pub fn clear_hw_breakpoint(&mut self, address: u64) -> Result<(), Error> {
        let bp_position = self
            .inner
            .hw_breakpoints()?
            .iter()
            .position(|bp| bp.is_some() && bp.unwrap() == address);

        tracing::debug!(
            "Will clear HW breakpoint    #{} with comparator address    {:#08x}",
            bp_position.unwrap_or(usize::MAX),
            address
        );

        match bp_position {
            Some(bp_position) => {
                self.inner.clear_hw_breakpoint(bp_position)?;
                Ok(())
            }
            None => Err(Error::Other(anyhow!(
                "No breakpoint found at address {:#010x}",
                address
            ))),
        }
    }

    /// Clear all hardware breakpoints
    ///
    /// This function will clear all HW breakpoints which are configured on the target,
    /// regardless if they are set by probe-rs, AND regardless if they are enabled or not.
    /// Also used as a helper function in [`Session::drop`](crate::session::Session).
    #[tracing::instrument(skip(self))]
    pub fn clear_all_hw_breakpoints(&mut self) -> Result<(), Error> {
        for breakpoint in (self.inner.hw_breakpoints()?).into_iter().flatten() {
            self.clear_hw_breakpoint(breakpoint)?
        }
        Ok(())
    }

    /// Returns the architecture of the core.
    pub fn architecture(&self) -> Architecture {
        self.inner.architecture()
    }

    /// Returns the core type of the core
    pub fn core_type(&self) -> CoreType {
        self.inner.core_type()
    }

    /// Determine the instruction set the core is operating in
    /// This must be queried while halted as this is a runtime
    /// decision for some core types
    pub fn instruction_set(&mut self) -> Result<InstructionSet, Error> {
        self.inner.instruction_set()
    }

    /// Determine if an FPU is present.
    /// This must be queried while halted as this is a runtime
    /// decision for some core types.
    pub fn fpu_support(&mut self) -> Result<bool, Error> {
        self.inner.fpu_support()
    }

    /// Determine the number of floating point registers.
    /// This must be queried while halted as this is a runtime decision for some core types.
    pub fn floating_point_register_count(&mut self) -> Result<usize, Error> {
        self.inner.floating_point_register_count()
    }

    pub(crate) fn reset_catch_set(&mut self) -> Result<(), Error> {
        self.inner.reset_catch_set()
    }

    pub(crate) fn reset_catch_clear(&mut self) -> Result<(), Error> {
        self.inner.reset_catch_clear()
    }

    pub(crate) fn debug_core_stop(&mut self) -> Result<(), Error> {
        self.inner.debug_core_stop()
    }

    /// Enables vector catching for the given `condition`
    pub fn enable_vector_catch(&mut self, condition: VectorCatchCondition) -> Result<(), Error> {
        self.inner.enable_vector_catch(condition)
    }

    /// Disables vector catching for the given `condition`
    pub fn disable_vector_catch(&mut self, condition: VectorCatchCondition) -> Result<(), Error> {
        self.inner.disable_vector_catch(condition)
    }

    /// Dumps core info with the current state.
    ///
    /// # Arguments
    ///
    /// * `ranges`: Memory ranges that should be dumped.
    pub fn dump(&mut self, ranges: Vec<Range<u64>>) -> Result<CoreDump, Error> {
        let instruction_set = self.instruction_set()?;
        let core_type = self.core_type();
        let supports_native_64bit_access = self.supports_native_64bit_access();
        let fpu_support = self.fpu_support()?;
        let floating_point_register_count = self.floating_point_register_count()?;

        let mut registers = HashMap::new();
        for register in self.registers().all_registers() {
            let value = self.read_core_reg(register.id())?;
            registers.insert(register.id(), value);
        }

        let mut data = Vec::new();
        for range in ranges {
            let mut values = vec![0; (range.end - range.start) as usize];
            self.read(range.start, &mut values)?;
            data.push((range, values));
        }

        Ok(CoreDump {
            registers,
            data,
            instruction_set,
            supports_native_64bit_access,
            core_type,
            fpu_support,
            floating_point_register_count: Some(floating_point_register_count),
        })
    }
}

impl<'probe> CoreInterface for Core<'probe> {
    fn wait_for_core_halted(&mut self, timeout: Duration) -> Result<(), Error> {
        self.wait_for_core_halted(timeout)
    }

    fn core_halted(&mut self) -> Result<bool, Error> {
        self.core_halted()
    }

    fn status(&mut self) -> Result<CoreStatus, Error> {
        self.status()
    }

    fn halt(&mut self, timeout: Duration) -> Result<CoreInformation, Error> {
        self.halt(timeout)
    }

    fn run(&mut self) -> Result<(), Error> {
        self.run()
    }

    fn reset(&mut self) -> Result<(), Error> {
        self.reset()
    }

    fn reset_and_halt(&mut self, timeout: Duration) -> Result<CoreInformation, Error> {
        self.reset_and_halt(timeout)
    }

    fn step(&mut self) -> Result<CoreInformation, Error> {
        self.step()
    }

    fn read_core_reg(
        &mut self,
        address: registers::RegisterId,
    ) -> Result<registers::RegisterValue, Error> {
        self.read_core_reg(address)
    }

    fn write_core_reg(
        &mut self,
        address: registers::RegisterId,
        value: registers::RegisterValue,
    ) -> Result<(), Error> {
        self.write_core_reg(address, value)
    }

    fn available_breakpoint_units(&mut self) -> Result<u32, Error> {
        self.available_breakpoint_units()
    }

    fn hw_breakpoints(&mut self) -> Result<Vec<Option<u64>>, Error> {
        self.inner.hw_breakpoints()
    }

    fn enable_breakpoints(&mut self, state: bool) -> Result<(), Error> {
        self.enable_breakpoints(state)
    }

    fn set_hw_breakpoint(&mut self, _unit_index: usize, addr: u64) -> Result<(), Error> {
        self.set_hw_breakpoint(addr)
    }

    fn clear_hw_breakpoint(&mut self, _unit_index: usize) -> Result<(), Error> {
        self.clear_all_hw_breakpoints()
    }

    fn registers(&self) -> &'static registers::CoreRegisters {
        self.registers()
    }

    fn program_counter(&self) -> &'static CoreRegister {
        self.program_counter()
    }

    fn frame_pointer(&self) -> &'static CoreRegister {
        self.frame_pointer()
    }

    fn stack_pointer(&self) -> &'static CoreRegister {
        self.stack_pointer()
    }

    fn return_address(&self) -> &'static CoreRegister {
        self.return_address()
    }

    fn hw_breakpoints_enabled(&self) -> bool {
        todo!()
    }

    fn architecture(&self) -> Architecture {
        self.architecture()
    }

    fn core_type(&self) -> CoreType {
        self.core_type()
    }

    fn instruction_set(&mut self) -> Result<InstructionSet, Error> {
        self.instruction_set()
    }

    fn fpu_support(&mut self) -> Result<bool, Error> {
        self.fpu_support()
    }

    fn floating_point_register_count(&mut self) -> Result<usize, crate::error::Error> {
        self.floating_point_register_count()
    }

    fn reset_catch_set(&mut self) -> Result<(), Error> {
        self.reset_catch_set()
    }

    fn reset_catch_clear(&mut self) -> Result<(), Error> {
        self.reset_catch_clear()
    }

    fn debug_core_stop(&mut self) -> Result<(), Error> {
        self.debug_core_stop()
    }
}

pub enum ResolvedCoreOptions {
    Arm {
        sequence: Arc<dyn ArmDebugSequence>,
        options: ArmCoreAccessOptions,
    },
    Riscv {
        sequence: Arc<dyn RiscvDebugSequence>,
        options: RiscvCoreAccessOptions,
    },
    Xtensa {
        sequence: Arc<dyn XtensaDebugSequence>,
        options: XtensaCoreAccessOptions,
    },
}

impl std::fmt::Debug for ResolvedCoreOptions {
    fn fmt(&self, f: &mut std::fmt::Formatter<'_>) -> std::fmt::Result {
        match self {
            Self::Arm { options, .. } => f
                .debug_struct("Arm")
                .field("sequence", &"<ArmDebugSequence>")
                .field("options", options)
                .finish(),
            Self::Riscv { options, .. } => f
                .debug_struct("Riscv")
                .field("sequence", &"<RiscvDebugSequence>")
                .field("options", options)
                .finish(),
            Self::Xtensa { options, .. } => f
                .debug_struct("Xtensa")
                .field("sequence", &"<XtensaDebugSequence>")
                .field("options", options)
                .finish(),
        }
    }
}<|MERGE_RESOLUTION|>--- conflicted
+++ resolved
@@ -1,16 +1,10 @@
 use crate::{
-<<<<<<< HEAD
-    architecture::arm::sequences::ArmDebugSequence,
-    config::DebugSequence,
-    debug::{DebugInfo, DebugRegisters, StackFrame},
-=======
     architecture::{
         arm::sequences::ArmDebugSequence, riscv::sequences::RiscvDebugSequence,
         xtensa::sequences::XtensaDebugSequence,
     },
     config::DebugSequence,
     debug::DebugRegisters,
->>>>>>> addb663b
     error::Error,
     CoreType, InstructionSet, MemoryInterface, Target,
 };
