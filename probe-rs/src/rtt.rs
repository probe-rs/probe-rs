//! Host side implementation of the RTT (Real-Time Transfer) I/O protocol over probe-rs
//!
//! RTT implements input and output to/from a microcontroller using in-memory ring buffers and
//! memory polling. This enables debug logging from the microcontroller with minimal delays and no
//! blocking, making it usable even in real-time applications where e.g. semihosting delays cannot
//! be tolerated.
//!
//! This crate enables you to read and write via RTT channels. It's also used as a building-block
//! for probe-rs debugging tools.
//!
//! ## Example
//!
//! ```no_run
//! use std::sync::{Arc, Mutex};
//! use probe_rs::probe::{list::Lister, Probe};
//! use probe_rs::Permissions;
//! use probe_rs::rtt::Rtt;
//!
//! // First obtain a probe-rs session (see probe-rs documentation for details)
//! let lister = Lister::new();
//!
//! let probes = lister.list_all();
//!
//! let probe = probes[0].open()?;
//! let mut session = probe.attach("somechip", Permissions::default())?;
//! let memory_map = session.target().memory_map.clone();
//! // Select a core.
//! let mut core = session.core(0)?;
//!
//! // Attach to RTT
//! let mut rtt = Rtt::attach(&mut core, &memory_map)?;
//!
//! // Read from a channel
//! if let Some(input) = rtt.up_channels().take(0) {
//!     let mut buf = [0u8; 1024];
//!     let count = input.read(&mut core, &mut buf[..])?;
//!
//!     println!("Read data: {:?}", &buf[..count]);
//! }
//!
//! // Write to a channel
//! if let Some(output) = rtt.down_channels().take(0) {
//!     output.write(&mut core, b"Hello, computer!\n")?;
//! }
//!
//! # Ok::<(), Box<dyn std::error::Error>>(())
//! ```

mod channel;
pub use channel::*;

pub mod channels;
pub use channels::Channels;

use crate::{config::MemoryRegion, Core, MemoryInterface};
use scroll::{Pread, LE};
use std::borrow::Cow;
use std::collections::BTreeMap;
use std::ops::Range;

/// The RTT interface.
///
/// Use [`Rtt::attach`] or [`Rtt::attach_region`] to attach to a probe-rs [`Core`] and detect the channels, as they were
///     configured on the target.
/// The timing of when this is called is really important, or else unexpected results can be expected.
///
/// ## Examples of how timing between host and target effects the results
///
/// 1. **Scenario: Ideal configuration** The host RTT interface is created AFTER the target program has successfully executing the RTT
/// initialization, by calling an api such as [rtt:target](https://github.com/mvirkkunen/rtt-target)`::rtt_init_print!()`
///     * At this point, both the RTT Control Block and the RTT Channel configurations are present in the target memory, and
/// this RTT interface can be expected to work as expected.
///
/// 2. **Scenario: Failure to detect RTT Control Block** The target has been configured correctly, BUT the host creates this interface BEFORE
/// the target program has initialized RTT.
///     * This most commonly occurs when the target halts processing before initializing RTT. For example, this could happen ...
///         * During debugging, if the user sets a breakpoint in the code before the RTT initialization.
///         * After flashing, if the user has configured `probe-rs` to `reset_after_flashing` AND `halt_after_reset`. On most targets, this
/// will result in the target halting with reason `Exception` and will delay the subsequent RTT initialization.
///         * If RTT initialization on the target is delayed because of time consuming processing or excessive interrupt handling. This can
/// usually be prevented by moving the RTT initialization code to the very beginning of the target program logic.
///     * The result of such a timing issue is that `probe-rs` will fail to initialize RTT with an [`probe-rs-rtt::Error::ControlBlockNotFound`]
///
/// 3. **Scenario: Incorrect Channel names and incorrect Channel buffer sizes** This scenario usually occurs when two conditions coincide. Firstly, the same timing mismatch as described in point #2 above, and secondly, the target memory has NOT been cleared since a previous version of the binary program has been flashed to the target.
///     * What happens here is that the RTT Control Block is validated by reading a previously initialized RTT ID from the target memory. The next step in the logic is then to read the Channel configuration from the RTT Control block which is usually contains unreliable data
/// at this point. The symptoms will appear as:
///         * RTT Channel names are incorrect and/or contain unprintable characters.
///         * RTT Channel names are correct, but no data, or corrupted data, will be reported from RTT, because the buffer sizes are incorrect.
#[derive(Debug)]
pub struct Rtt {
    ptr: u64,

    /// The detected up (target to host) channels.
    pub up_channels: Channels<UpChannel>,

    /// The detected down (host to target) channels.
    pub down_channels: Channels<DownChannel>,
}

// Rtt must follow this data layout when reading/writing memory in order to be compatible with the
// official RTT implementation.
//
// struct ControlBlock {
//     char id[16]; // Used to find/validate the control block.
//     // Maximum number of up (target to host) channels in following array
//     unsigned int max_up_channels;
//     // Maximum number of down (host to target) channels in following array.
//     unsigned int max_down_channels;
//     RttChannel up_channels[max_up_channels]; // Array of up (target to host) channels.
//     RttChannel down_channels[max_down_channels]; // array of down (host to target) channels.
// }

impl Rtt {
    const RTT_ID: [u8; 16] = *b"SEGGER RTT\0\0\0\0\0\0";

    // Minimum size of the ControlBlock struct in target memory in bytes with empty arrays
    const MIN_SIZE: usize = Self::O_CHANNEL_ARRAYS;
    const MIN_SIZE_64: usize = Self::O_CHANNEL_ARRAYS_64;

    // Offsets of fields in target memory in bytes
    const O_ID: usize = 0;
    const O_MAX_UP_CHANNELS: usize = 16;
    const O_MAX_DOWN_CHANNELS: usize = 20;
    const O_MAX_DOWN_CHANNELS_64: usize = 24;
    const O_CHANNEL_ARRAYS: usize = 24;
    const O_CHANNEL_ARRAYS_64: usize = 32;

    fn from(
        core: &mut Core,
        memory_map: &[MemoryRegion],
        // Pointer from which to scan
        ptr: u64,
        // Memory contents read in advance, starting from ptr
        mem_in: Option<&[u8]>,
    ) -> Result<Option<Rtt>, Error> {
        let is_64bit = match core.instruction_set()? {
            probe_rs_target::InstructionSet::Thumb2
            | probe_rs_target::InstructionSet::A32
            | probe_rs_target::InstructionSet::RV32
            | probe_rs_target::InstructionSet::RV32C
            | probe_rs_target::InstructionSet::Xtensa => false,
            probe_rs_target::InstructionSet::A64 => true,
        };
        let mut mem = match mem_in {
            Some(mem) => Cow::Borrowed(mem),
            None => {
                // If memory wasn't passed in, read the minimum header size
                let mut mem = vec![
                    0u8;
                    if is_64bit {
                        Self::MIN_SIZE_64
                    } else {
                        Self::MIN_SIZE
                    }
                ];
                core.read(ptr, &mut mem)?;
                Cow::Owned(mem)
            }
        };

        // Validate that the control block starts with the ID bytes
        let rtt_id = &mem[Self::O_ID..][..Self::RTT_ID.len()];
        if rtt_id != Self::RTT_ID {
            tracing::trace!(
                "Expected control block to start with RTT ID: {:?}\n. Got instead: {:?}",
                String::from_utf8_lossy(&Self::RTT_ID),
                String::from_utf8_lossy(rtt_id)
            );
            return Err(Error::ControlBlockNotFound);
        }

        let (max_up_channels, max_down_channels) = if is_64bit {
            (
                mem.pread_with::<u64>(Self::O_MAX_UP_CHANNELS, LE).unwrap() as usize,
                mem.pread_with::<u64>(Self::O_MAX_DOWN_CHANNELS_64, LE)
                    .unwrap() as usize,
            )
        } else {
            (
                mem.pread_with::<u32>(Self::O_MAX_UP_CHANNELS, LE).unwrap() as usize,
                mem.pread_with::<u32>(Self::O_MAX_DOWN_CHANNELS, LE)
                    .unwrap() as usize,
            )
        };

        // *Very* conservative sanity check, most people only use a handful of RTT channels
        if max_up_channels > 255 || max_down_channels > 255 {
            return Err(Error::ControlBlockCorrupted(format!(
                "Nonsensical array sizes at {ptr:08x}: max_up_channels={max_up_channels} max_down_channels={max_down_channels}"
            )));
        }

        let cb_len = if is_64bit {
            Self::O_CHANNEL_ARRAYS_64 + (max_up_channels + max_down_channels) * Channel::SIZE_64
        } else {
            Self::O_CHANNEL_ARRAYS + (max_up_channels + max_down_channels) * Channel::SIZE
        };

        if let Cow::Owned(mem) = &mut mem {
            // If memory wasn't passed in, read the rest of the control block
            mem.resize(cb_len, 0);
            if is_64bit {
                core.read(
                    ptr + Self::MIN_SIZE_64 as u64,
                    &mut mem[Self::MIN_SIZE_64..cb_len],
                )
            } else {
                core.read(
                    ptr + Self::MIN_SIZE as u64,
                    &mut mem[Self::MIN_SIZE..cb_len],
                )
            }?;
        }

        // Validate that the entire control block fits within the region
        if mem.len() < cb_len {
            tracing::debug!("Control block doesn't fit in scanned memory region.");
            return Ok(None);
        }

        let mut up_channels = BTreeMap::new();
        let mut down_channels = BTreeMap::new();

        let mut offset = if is_64bit {
            Self::O_CHANNEL_ARRAYS_64
        } else {
            Self::O_CHANNEL_ARRAYS
        };
        for i in 0..max_up_channels {
            if let Some(chan) = Channel::from(
                core,
                i,
                memory_map,
                ptr + offset as u64,
                &mem[offset..],
                is_64bit,
            )? {
                up_channels.insert(i, UpChannel(chan));
            } else {
                tracing::warn!("Buffer for up channel {} not initialized", i);
            }
            offset += Channel::SIZE;
        }

        for i in 0..max_down_channels {
            if let Some(chan) = Channel::from(
                core,
                i,
                memory_map,
                ptr + offset as u64,
                &mem[offset..],
                is_64bit,
            )? {
                down_channels.insert(i, DownChannel(chan));
            } else {
                tracing::warn!("Buffer for down channel {} not initialized", i);
            }
            offset += Channel::SIZE;
        }

        Ok(Some(Rtt {
            ptr,
            up_channels: Channels(up_channels),
            down_channels: Channels(down_channels),
        }))
    }

    /// Attempts to detect an RTT control block anywhere in the target RAM and returns an instance
    /// if a valid control block was found.
    ///
    /// `core` can be e.g. an owned `Core` or a shared `Rc<Core>`.
    pub fn attach(core: &mut Core, memory_map: &[MemoryRegion]) -> Result<Rtt, Error> {
        Self::attach_region(core, memory_map, &Default::default())
    }

    /// Attempts to detect an RTT control block in the specified RAM region(s) and returns an
    /// instance if a valid control block was found.
    ///
    /// `core` can be e.g. an owned `Core` or a shared `Rc<Core>`.
    pub fn attach_region(
        core: &mut Core,
        memory_map: &[MemoryRegion],
        region: &ScanRegion,
    ) -> Result<Rtt, Error> {
        let is_64bit = match core.instruction_set()? {
            probe_rs_target::InstructionSet::Thumb2
            | probe_rs_target::InstructionSet::A32
            | probe_rs_target::InstructionSet::RV32
            | probe_rs_target::InstructionSet::RV32C
            | probe_rs_target::InstructionSet::Xtensa => false,
            probe_rs_target::InstructionSet::A64 => true,
        };
        let ranges: Vec<Range<u64>> = match region {
            ScanRegion::Exact(addr) => {
                tracing::debug!("Scanning at exact address: 0x{:X}", addr);

                return Rtt::from(core, memory_map, *addr, None)?
                    .ok_or(Error::ControlBlockNotFound);
            }
            ScanRegion::Ram => {
                tracing::debug!("Scanning RAM");

                memory_map
                    .iter()
                    .filter_map(MemoryRegion::as_ram_region)
                    .map(|r| r.range.clone())
                    .collect()
            }
            ScanRegion::Ranges(regions) => regions.clone(),
            ScanRegion::Range(region) => {
                tracing::debug!("Scanning region: {:?}", region);

                vec![Range {
                    start: region.start,
                    end: region.end,
                }]
            }
        };

        let mut instances = ranges
            .into_iter()
            .filter_map(|range| {
                let range_len = match range.end.checked_sub(range.start) {
<<<<<<< HEAD
                    Some(v) => if v < (if is_64bit {Self::MIN_SIZE_64} else {Self::MIN_SIZE} as u64) {
                        return None;
                    } else {
                        v
                    },
=======
                    Some(v) if v < Self::MIN_SIZE as u64 => return None,
                    Some(v) => v,
>>>>>>> 8e60d01f
                    None => return None,
                };

                let range_len_usize: usize = match range_len.try_into() {
                    Ok(v) => v,
                    Err(_) => {
                        // FIXME: This is not ideal because it means that we
                        // won't consider a >4GiB region if probe-rs is running
                        // on a 32-bit host, but it would be relatively unusual
                        // to use a 32-bit host to debug a 64-bit target.
                        tracing::warn!("ignoring region of length {} because it is too long to buffer in host memory", range_len);
                        return None;
                    }
                };

                let mut mem = vec![0; range_len_usize];
                {
                    core.read(range.start, mem.as_mut()).ok()?;
                }

<<<<<<< HEAD
                match kmp::kmp_find(&Self::RTT_ID, mem.as_slice()) {
                    Some(offset) => {
                        let target_ptr = range.start + (offset as u64);

                        Rtt::from(
                            core,
                            memory_map,
                            target_ptr,
                            Some(&mem[offset..]),
                        )
                        .transpose()
                    },
                    None => None,
                }
=======
                let offset = kmp::kmp_find(&Self::RTT_ID, mem.as_slice())?;

                let target_ptr = range.start + (offset as u64);
                let Ok(target_ptr) = target_ptr.try_into() else {
                    // FIXME: The RTT API currently supports only
                    // 32-bit addresses, and so it can't accept
                    // an RTT block at an address >4GiB.
                    tracing::warn!("can't use RTT block at {:#010x}; must be at a location reachable by 32-bit addressing", target_ptr);
                    return None;
                };

                Rtt::from(core, memory_map, target_ptr, Some(&mem[offset..])).transpose()
>>>>>>> 8e60d01f
            })
            .collect::<Result<Vec<_>, _>>()?;

        if instances.is_empty() {
            return Err(Error::ControlBlockNotFound);
        }

        if instances.len() > 1 {
            return Err(Error::MultipleControlBlocksFound(
                instances.into_iter().map(|i| i.ptr).collect(),
            ));
        }

        Ok(instances.remove(0))
    }

    /// Returns the memory address of the control block in target memory.
    pub fn ptr(&self) -> u64 {
        self.ptr
    }

    /// Gets a mutable reference to the detected up channels.
    pub fn up_channels(&mut self) -> &mut Channels<UpChannel> {
        &mut self.up_channels
    }

    /// Gets a mutable reference to the detected down channels.
    pub fn down_channels(&mut self) -> &mut Channels<DownChannel> {
        &mut self.down_channels
    }
}

/// Used to specify which memory regions to scan for the RTT control block.
#[derive(Clone, Debug, Default)]
pub enum ScanRegion {
    /// Scans all RAM regions known to probe-rs. This is the default and should always work, however
    /// if your device has a lot of RAM, scanning all of it is slow.
    #[default]
    Ram,

    /// Limit scanning to these memory addresses in target memory. It is up to the user to ensure
    /// that reading from this range will not read from undefined memory.
    ///
    /// This variant is equivalent to using [`Self::Ranges`] with a single range as long as the
    /// memory region fits into a 32-bit address space. This variant is for backward compatibility
    /// for code written before the addition of [`Self::Ranges`].
    Range(Range<u64>),

    /// Limit scanning to the memory addresses covered by all of the given ranges. It is up to the
    /// user to ensure that reading from this range will not read from undefined memory.
    Ranges(Vec<Range<u64>>),

    /// Tries to find the control block starting at this exact address. It is up to the user to
    /// ensure that reading the necessary bytes after the pointer will no read from undefined
    /// memory.
    Exact(u64),
}

/// Error type for RTT operations.
#[derive(thiserror::Error, Debug, docsplay::Display)]
pub enum Error {
    /// RTT control block not found in target memory.
    /// - Make sure RTT is initialized on the target, AND that there are NO target breakpoints before RTT initalization.
    /// - For VSCode and probe-rs-debugger users, using `halt_after_reset:true` in your `launch.json` file will prevent RTT
    ///   initialization from happening on time.
    /// - Depending on the target, sleep modes can interfere with RTT.
    ControlBlockNotFound,

    /// Multiple control blocks found in target memory: {display_list(_0)}.
    MultipleControlBlocksFound(Vec<u64>),

    /// The control block has been corrupted. {0}
    ControlBlockCorrupted(String),

    /// Attempted an RTT operation against a Core number that is different from the Core number against which RTT was initialized. Expected {0}, found {1}
    IncorrectCoreSpecified(usize, usize),

    /// Error communicating with probe: {0}
    Probe(#[from] crate::Error),

    /// Unexpected error while reading {0} from target memory. Please report this as a bug.
    MemoryRead(String),
}

fn display_list(list: &[u64]) -> String {
    list.iter()
        .map(|x| format!("{:#x}", x))
        .collect::<Vec<_>>()
        .join(", ")
}

#[cfg(test)]
mod test {
    #[test]
    fn test_how_control_block_list_looks() {
        let error = super::Error::MultipleControlBlocksFound(vec![0x2000, 0x3000]);
        assert_eq!(
            error.to_string(),
            "Multiple control blocks found in target memory: 0x2000, 0x3000."
        );
    }
}<|MERGE_RESOLUTION|>--- conflicted
+++ resolved
@@ -321,16 +321,8 @@
             .into_iter()
             .filter_map(|range| {
                 let range_len = match range.end.checked_sub(range.start) {
-<<<<<<< HEAD
-                    Some(v) => if v < (if is_64bit {Self::MIN_SIZE_64} else {Self::MIN_SIZE} as u64) {
-                        return None;
-                    } else {
-                        v
-                    },
-=======
-                    Some(v) if v < Self::MIN_SIZE as u64 => return None,
+                    Some(v) if v < if v < (if is_64bit {Self::MIN_SIZE_64} else {Self::MIN_SIZE} as u64) => return None,
                     Some(v) => v,
->>>>>>> 8e60d01f
                     None => return None,
                 };
 
@@ -350,36 +342,12 @@
                 {
                     core.read(range.start, mem.as_mut()).ok()?;
                 }
-
-<<<<<<< HEAD
-                match kmp::kmp_find(&Self::RTT_ID, mem.as_slice()) {
-                    Some(offset) => {
-                        let target_ptr = range.start + (offset as u64);
-
-                        Rtt::from(
-                            core,
-                            memory_map,
-                            target_ptr,
-                            Some(&mem[offset..]),
-                        )
-                        .transpose()
-                    },
-                    None => None,
-                }
-=======
+              
                 let offset = kmp::kmp_find(&Self::RTT_ID, mem.as_slice())?;
 
                 let target_ptr = range.start + (offset as u64);
-                let Ok(target_ptr) = target_ptr.try_into() else {
-                    // FIXME: The RTT API currently supports only
-                    // 32-bit addresses, and so it can't accept
-                    // an RTT block at an address >4GiB.
-                    tracing::warn!("can't use RTT block at {:#010x}; must be at a location reachable by 32-bit addressing", target_ptr);
-                    return None;
-                };
 
                 Rtt::from(core, memory_map, target_ptr, Some(&mem[offset..])).transpose()
->>>>>>> 8e60d01f
             })
             .collect::<Result<Vec<_>, _>>()?;
 
