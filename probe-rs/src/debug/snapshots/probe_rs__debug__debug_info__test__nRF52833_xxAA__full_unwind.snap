--- conflicted
+++ resolved
@@ -214,552 +214,6 @@
     Child Variables:
       name: LocalScopeRoot
       type_name: Unknown
-<<<<<<< HEAD
-=======
-      value: ", <unknown> {\n\t<i64 as core::fmt::Debug>::{vtable}: <unknown> = < The value of this variable may have been optimized out of the debug info, by the compiler. >, \n\t<i32 as core::fmt::Debug>::{vtable}: <unknown> = < The value of this variable may have been optimized out of the debug info, by the compiler. >, \n\t<&i16 as core::fmt::Debug>::{vtable}: <unknown> = < The value of this variable may have been optimized out of the debug info, by the compiler. >}"
-      children:
-        - name:
-            Namespace: common_testing_code
-          type_name: Namespace
-          value: ""
-          children:
-            - name:
-                Named: B
-              type_name:
-                Base: bool
-              value: "false"
-            - name:
-                Named: I
-              type_name:
-                Base: isize
-              value: "-1"
-            - name:
-                Named: C
-              type_name:
-                Base: char
-              value: a
-            - name:
-                Named: I8
-              type_name:
-                Base: i8
-              value: "68"
-            - name:
-                Named: I16
-              type_name:
-                Base: i16
-              value: "-16"
-            - name:
-                Named: I32
-              type_name:
-                Base: i32
-              value: "-32"
-            - name:
-                Named: I64
-              type_name:
-                Base: i64
-              value: "-64"
-            - name:
-                Named: U
-              type_name:
-                Base: usize
-              value: "1"
-            - name:
-                Named: U8
-              type_name:
-                Base: u8
-              value: "100"
-            - name:
-                Named: U16
-              type_name:
-                Base: u16
-              value: "16"
-            - name:
-                Named: U32
-              type_name:
-                Base: u32
-              value: "32"
-            - name:
-                Named: U64
-              type_name:
-                Base: u64
-              value: "64"
-            - name:
-                Named: F32
-              type_name:
-                Base: f32
-              value: "2.5"
-            - name:
-                Named: F64
-              type_name:
-                Base: f64
-              value: "3.5"
-            - name:
-                Named: GLOBAL_STATIC
-              type_name:
-                Struct: "&str"
-              value: "A 'global' static variable"
-              children:
-                - name:
-                    Named: data_ptr
-                  type_name:
-                    Pointer: u8
-                  value: "*raw u8 @ 0x20000040"
-                  children:
-                    - name:
-                        Named: "*data_ptr"
-                      type_name:
-                        Base: u8
-                      value: "65"
-                - name:
-                    Named: length
-                  type_name:
-                    Base: usize
-                  value: "26"
-            - name:
-                Named: REGULAR_STRUCT
-              type_name:
-                Struct: ComplexEnum
-              value: ComplexEnum @ 0x20000048
-              children:
-                - name:
-                    Named: Case1
-                  type_name:
-                    Struct: Case1
-                  value: Case1 @ 0x20000048
-                  children:
-                    - name:
-                        Named: __0
-                      type_name:
-                        Base: u64
-                      value: "0"
-                    - name:
-                        Named: __1
-                      type_name:
-                        Struct: ComplexStruct
-                      value: ComplexStruct @ 0x20000058
-                      children:
-                        - name:
-                            Named: x
-                          type_name:
-                            Base: i64
-                          value: "24"
-                        - name:
-                            Named: y
-                          type_name:
-                            Base: i32
-                          value: "25"
-                        - name:
-                            Named: z
-                          type_name:
-                            Base: i16
-                          value: "26"
-            - name:
-                Namespace: setup_data_types
-              type_name: Namespace
-              value: ""
-              children:
-                - name:
-                    Named: LOCAL_STATIC
-                  type_name:
-                    Struct: "&str"
-                  value: "A 'local' to main() static variable ...will be optimized out if not used in the code."
-                  children:
-                    - name:
-                        Named: data_ptr
-                      type_name:
-                        Pointer: u8
-                      value: "*raw u8 @ 0x20000068"
-                      children:
-                        - name:
-                            Named: "*data_ptr"
-                          type_name:
-                            Base: u8
-                          value: "65"
-                    - name:
-                        Named: length
-                      type_name:
-                        Base: usize
-                      value: "85"
-                - name:
-                    Named: CONTROL_BLOCK
-                  type_name:
-                    Base: "MaybeUninit<common_testing_code::setup_data_types::RttControlBlock>"
-                  value: "MaybeUninit<common_testing_code::setup_data_types::RttControlBlock> {\n\tuninit: () = (), \n\tvalue: ManuallyDrop<common_testing_code::setup_data_types::RttControlBlock> = ManuallyDrop<common_testing_code::setup_data_types::RttControlBlock> @ 0x20000078}"
-                  children:
-                    - name:
-                        Named: uninit
-                      type_name:
-                        Base: ()
-                      value: ()
-                    - name:
-                        Named: value
-                      type_name:
-                        Struct: "ManuallyDrop<common_testing_code::setup_data_types::RttControlBlock>"
-                      value: "ManuallyDrop<common_testing_code::setup_data_types::RttControlBlock> @ 0x20000078"
-                      children:
-                        - name:
-                            Named: value
-                          type_name:
-                            Struct: RttControlBlock
-                          value: RttControlBlock @ 0x20000078
-                          children:
-                            - name:
-                                Named: header
-                              type_name:
-                                Struct: RttHeader
-                              value: RttHeader @ 0x20000078
-                              children:
-                                - name:
-                                    Named: id
-                                  type_name:
-                                    Array:
-                                      item_type_name:
-                                        Base: u8
-                                      count: 16
-                                  value: ": [u8; 16] = [\n\t83, \n\t69, \n\t71, \n\t71, \n\t69, \n\t82, \n\t32, \n\t82, \n\t84, \n\t84, \n\t0, \n\t0, \n\t0, \n\t0, \n\t0, \n\t0]"
-                                  children:
-                                    - name:
-                                        Named: __0
-                                      type_name:
-                                        Base: u8
-                                      value: "83"
-                                    - name:
-                                        Named: __1
-                                      type_name:
-                                        Base: u8
-                                      value: "69"
-                                    - name:
-                                        Named: __2
-                                      type_name:
-                                        Base: u8
-                                      value: "71"
-                                    - name:
-                                        Named: __3
-                                      type_name:
-                                        Base: u8
-                                      value: "71"
-                                    - name:
-                                        Named: __4
-                                      type_name:
-                                        Base: u8
-                                      value: "69"
-                                    - name:
-                                        Named: __5
-                                      type_name:
-                                        Base: u8
-                                      value: "82"
-                                    - name:
-                                        Named: __6
-                                      type_name:
-                                        Base: u8
-                                      value: "32"
-                                    - name:
-                                        Named: __7
-                                      type_name:
-                                        Base: u8
-                                      value: "82"
-                                    - name:
-                                        Named: __8
-                                      type_name:
-                                        Base: u8
-                                      value: "84"
-                                    - name:
-                                        Named: __9
-                                      type_name:
-                                        Base: u8
-                                      value: "84"
-                                    - name:
-                                        Named: __10
-                                      type_name:
-                                        Base: u8
-                                      value: "0"
-                                    - name:
-                                        Named: __11
-                                      type_name:
-                                        Base: u8
-                                      value: "0"
-                                    - name:
-                                        Named: __12
-                                      type_name:
-                                        Base: u8
-                                      value: "0"
-                                    - name:
-                                        Named: __13
-                                      type_name:
-                                        Base: u8
-                                      value: "0"
-                                    - name:
-                                        Named: __14
-                                      type_name:
-                                        Base: u8
-                                      value: "0"
-                                    - name:
-                                        Named: __15
-                                      type_name:
-                                        Base: u8
-                                      value: "0"
-                                - name:
-                                    Named: max_up_channels
-                                  type_name:
-                                    Base: usize
-                                  value: "2"
-                                - name:
-                                    Named: max_down_channels
-                                  type_name:
-                                    Base: usize
-                                  value: "0"
-                            - name:
-                                Named: up_channels
-                              type_name:
-                                Array:
-                                  item_type_name:
-                                    Struct: RttChannel
-                                  count: 2
-                              value: ": [RttChannel; 2] = [\n\tRttChannel @ 0x20000090, \n\tRttChannel @ 0x200000A8]"
-                              children:
-                                - name:
-                                    Named: __0
-                                  type_name:
-                                    Struct: RttChannel
-                                  value: RttChannel @ 0x20000090
-                                  children:
-                                    - name:
-                                        Named: name
-                                      type_name:
-                                        Pointer: "*const u8"
-                                      value: "*const u8 @ 0x20000090"
-                                      children:
-                                        - name:
-                                            Named: "*name"
-                                          type_name:
-                                            Base: u8
-                                          value: "83"
-                                    - name:
-                                        Named: buffer
-                                      type_name:
-                                        Pointer: "*mut u8"
-                                      value: "*mut u8 @ 0x20000094"
-                                      children:
-                                        - name:
-                                            Named: "*buffer"
-                                          type_name:
-                                            Base: u8
-                                          value: "70"
-                                    - name:
-                                        Named: size
-                                      type_name:
-                                        Base: usize
-                                      value: "1024"
-                                    - name:
-                                        Named: write
-                                      type_name:
-                                        Struct: AtomicUsize
-                                      value: AtomicUsize @ 0x2000009C
-                                      children:
-                                        - name:
-                                            Named: v
-                                          type_name:
-                                            Struct: UnsafeCell<usize>
-                                          value: UnsafeCell<usize> @ 0x2000009C
-                                          children:
-                                            - name:
-                                                Named: value
-                                              type_name:
-                                                Base: usize
-                                              value: "363"
-                                    - name:
-                                        Named: read
-                                      type_name:
-                                        Struct: AtomicUsize
-                                      value: AtomicUsize @ 0x200000A0
-                                      children:
-                                        - name:
-                                            Named: v
-                                          type_name:
-                                            Struct: UnsafeCell<usize>
-                                          value: UnsafeCell<usize> @ 0x200000A0
-                                          children:
-                                            - name:
-                                                Named: value
-                                              type_name:
-                                                Base: usize
-                                              value: "363"
-                                    - name:
-                                        Named: flags
-                                      type_name:
-                                        Struct: AtomicUsize
-                                      value: AtomicUsize @ 0x200000A4
-                                      children:
-                                        - name:
-                                            Named: v
-                                          type_name:
-                                            Struct: UnsafeCell<usize>
-                                          value: UnsafeCell<usize> @ 0x200000A4
-                                          children:
-                                            - name:
-                                                Named: value
-                                              type_name:
-                                                Base: usize
-                                              value: "1"
-                                - name:
-                                    Named: __1
-                                  type_name:
-                                    Struct: RttChannel
-                                  value: RttChannel @ 0x200000A8
-                                  children:
-                                    - name:
-                                        Named: name
-                                      type_name:
-                                        Pointer: "*const u8"
-                                      value: "*const u8 @ 0x200000A8"
-                                      children:
-                                        - name:
-                                            Named: "*name"
-                                          type_name:
-                                            Base: u8
-                                          value: "66"
-                                    - name:
-                                        Named: buffer
-                                      type_name:
-                                        Pointer: "*mut u8"
-                                      value: "*mut u8 @ 0x200000AC"
-                                      children:
-                                        - name:
-                                            Named: "*buffer"
-                                          type_name:
-                                            Base: u8
-                                          value: "0"
-                                    - name:
-                                        Named: size
-                                      type_name:
-                                        Base: usize
-                                      value: "1024"
-                                    - name:
-                                        Named: write
-                                      type_name:
-                                        Struct: AtomicUsize
-                                      value: AtomicUsize @ 0x200000B4
-                                      children:
-                                        - name:
-                                            Named: v
-                                          type_name:
-                                            Struct: UnsafeCell<usize>
-                                          value: UnsafeCell<usize> @ 0x200000B4
-                                          children:
-                                            - name:
-                                                Named: value
-                                              type_name:
-                                                Base: usize
-                                              value: "0"
-                                    - name:
-                                        Named: read
-                                      type_name:
-                                        Struct: AtomicUsize
-                                      value: AtomicUsize @ 0x200000B8
-                                      children:
-                                        - name:
-                                            Named: v
-                                          type_name:
-                                            Struct: UnsafeCell<usize>
-                                          value: UnsafeCell<usize> @ 0x200000B8
-                                          children:
-                                            - name:
-                                                Named: value
-                                              type_name:
-                                                Base: usize
-                                              value: "0"
-                                    - name:
-                                        Named: flags
-                                      type_name:
-                                        Struct: AtomicUsize
-                                      value: AtomicUsize @ 0x200000BC
-                                      children:
-                                        - name:
-                                            Named: v
-                                          type_name:
-                                            Struct: UnsafeCell<usize>
-                                          value: UnsafeCell<usize> @ 0x200000BC
-                                          children:
-                                            - name:
-                                                Named: value
-                                              type_name:
-                                                Base: usize
-                                              value: "1"
-                            - name:
-                                Named: down_channels
-                              type_name:
-                                Array:
-                                  item_type_name:
-                                    Struct: RttChannel
-                                  count: 0
-                              value: ": [RttChannel; 0] = []"
-                - name:
-                    Named: _RTT_CHANNEL_BUFFER
-                  type_name:
-                    Base: "MaybeUninit<[u8; 1024]>"
-                  value: "MaybeUninit<[u8; 1024]> {\n\tuninit: () = (), \n\tvalue: ManuallyDrop<[u8; 1024]> = ManuallyDrop<[u8; 1024]> @ 0x200000C0}"
-                  children:
-                    - name:
-                        Named: uninit
-                      type_name:
-                        Base: ()
-                      value: ()
-                    - name:
-                        Named: value
-                      type_name:
-                        Struct: "ManuallyDrop<[u8; 1024]>"
-                      value: "ManuallyDrop<[u8; 1024]> @ 0x200000C0"
-                      children:
-                        - name:
-                            Named: value
-                          type_name:
-                            Array:
-                              item_type_name:
-                                Base: u8
-                              count: 1024
-                          value: Data types with more than 50 members are excluded from this output. This variable has 1024 child members.
-                - name:
-                    Named: _RTT_CHANNEL_BUFFER
-                  type_name:
-                    Base: "MaybeUninit<[u8; 1024]>"
-                  value: "MaybeUninit<[u8; 1024]> {\n\tuninit: () = (), \n\tvalue: ManuallyDrop<[u8; 1024]> = ManuallyDrop<[u8; 1024]> @ 0x200004C0}"
-                  children:
-                    - name:
-                        Named: uninit
-                      type_name:
-                        Base: ()
-                      value: ()
-                    - name:
-                        Named: value
-                      type_name:
-                        Struct: "ManuallyDrop<[u8; 1024]>"
-                      value: "ManuallyDrop<[u8; 1024]> @ 0x200004C0"
-                      children:
-                        - name:
-                            Named: value
-                          type_name:
-                            Array:
-                              item_type_name:
-                                Base: u8
-                              count: 1024
-                          value: Data types with more than 50 members are excluded from this output. This variable has 1024 child members.
-        - name:
-            Named: "<i64 as core::fmt::Debug>::{vtable}"
-          type_name: Unknown
-          value: "< The value of this variable may have been optimized out of the debug info, by the compiler. >"
-        - name:
-            Named: "<i32 as core::fmt::Debug>::{vtable}"
-          type_name: Unknown
-          value: "< The value of this variable may have been optimized out of the debug info, by the compiler. >"
-        - name:
-            Named: "<&i16 as core::fmt::Debug>::{vtable}"
-          type_name: Unknown
-          value: "< The value of this variable may have been optimized out of the debug info, by the compiler. >"
-  local_variables:
-    Child Variables:
-      name: LocalScopeRoot
-      type_name: Unknown
->>>>>>> 8204d5ee
       value: "<unknown> {\n\tstack_depth: usize = 5, \n\tinternal_depth_measure: usize = 6}"
       children:
         - name:
@@ -977,552 +431,6 @@
     Child Variables:
       name: LocalScopeRoot
       type_name: Unknown
-<<<<<<< HEAD
-=======
-      value: ", <unknown> {\n\t<i64 as core::fmt::Debug>::{vtable}: <unknown> = < The value of this variable may have been optimized out of the debug info, by the compiler. >, \n\t<i32 as core::fmt::Debug>::{vtable}: <unknown> = < The value of this variable may have been optimized out of the debug info, by the compiler. >, \n\t<&i16 as core::fmt::Debug>::{vtable}: <unknown> = < The value of this variable may have been optimized out of the debug info, by the compiler. >}"
-      children:
-        - name:
-            Namespace: common_testing_code
-          type_name: Namespace
-          value: ""
-          children:
-            - name:
-                Named: B
-              type_name:
-                Base: bool
-              value: "false"
-            - name:
-                Named: I
-              type_name:
-                Base: isize
-              value: "-1"
-            - name:
-                Named: C
-              type_name:
-                Base: char
-              value: a
-            - name:
-                Named: I8
-              type_name:
-                Base: i8
-              value: "68"
-            - name:
-                Named: I16
-              type_name:
-                Base: i16
-              value: "-16"
-            - name:
-                Named: I32
-              type_name:
-                Base: i32
-              value: "-32"
-            - name:
-                Named: I64
-              type_name:
-                Base: i64
-              value: "-64"
-            - name:
-                Named: U
-              type_name:
-                Base: usize
-              value: "1"
-            - name:
-                Named: U8
-              type_name:
-                Base: u8
-              value: "100"
-            - name:
-                Named: U16
-              type_name:
-                Base: u16
-              value: "16"
-            - name:
-                Named: U32
-              type_name:
-                Base: u32
-              value: "32"
-            - name:
-                Named: U64
-              type_name:
-                Base: u64
-              value: "64"
-            - name:
-                Named: F32
-              type_name:
-                Base: f32
-              value: "2.5"
-            - name:
-                Named: F64
-              type_name:
-                Base: f64
-              value: "3.5"
-            - name:
-                Named: GLOBAL_STATIC
-              type_name:
-                Struct: "&str"
-              value: "A 'global' static variable"
-              children:
-                - name:
-                    Named: data_ptr
-                  type_name:
-                    Pointer: u8
-                  value: "*raw u8 @ 0x20000040"
-                  children:
-                    - name:
-                        Named: "*data_ptr"
-                      type_name:
-                        Base: u8
-                      value: "65"
-                - name:
-                    Named: length
-                  type_name:
-                    Base: usize
-                  value: "26"
-            - name:
-                Named: REGULAR_STRUCT
-              type_name:
-                Struct: ComplexEnum
-              value: ComplexEnum @ 0x20000048
-              children:
-                - name:
-                    Named: Case1
-                  type_name:
-                    Struct: Case1
-                  value: Case1 @ 0x20000048
-                  children:
-                    - name:
-                        Named: __0
-                      type_name:
-                        Base: u64
-                      value: "0"
-                    - name:
-                        Named: __1
-                      type_name:
-                        Struct: ComplexStruct
-                      value: ComplexStruct @ 0x20000058
-                      children:
-                        - name:
-                            Named: x
-                          type_name:
-                            Base: i64
-                          value: "24"
-                        - name:
-                            Named: y
-                          type_name:
-                            Base: i32
-                          value: "25"
-                        - name:
-                            Named: z
-                          type_name:
-                            Base: i16
-                          value: "26"
-            - name:
-                Namespace: setup_data_types
-              type_name: Namespace
-              value: ""
-              children:
-                - name:
-                    Named: LOCAL_STATIC
-                  type_name:
-                    Struct: "&str"
-                  value: "A 'local' to main() static variable ...will be optimized out if not used in the code."
-                  children:
-                    - name:
-                        Named: data_ptr
-                      type_name:
-                        Pointer: u8
-                      value: "*raw u8 @ 0x20000068"
-                      children:
-                        - name:
-                            Named: "*data_ptr"
-                          type_name:
-                            Base: u8
-                          value: "65"
-                    - name:
-                        Named: length
-                      type_name:
-                        Base: usize
-                      value: "85"
-                - name:
-                    Named: CONTROL_BLOCK
-                  type_name:
-                    Base: "MaybeUninit<common_testing_code::setup_data_types::RttControlBlock>"
-                  value: "MaybeUninit<common_testing_code::setup_data_types::RttControlBlock> {\n\tuninit: () = (), \n\tvalue: ManuallyDrop<common_testing_code::setup_data_types::RttControlBlock> = ManuallyDrop<common_testing_code::setup_data_types::RttControlBlock> @ 0x20000078}"
-                  children:
-                    - name:
-                        Named: uninit
-                      type_name:
-                        Base: ()
-                      value: ()
-                    - name:
-                        Named: value
-                      type_name:
-                        Struct: "ManuallyDrop<common_testing_code::setup_data_types::RttControlBlock>"
-                      value: "ManuallyDrop<common_testing_code::setup_data_types::RttControlBlock> @ 0x20000078"
-                      children:
-                        - name:
-                            Named: value
-                          type_name:
-                            Struct: RttControlBlock
-                          value: RttControlBlock @ 0x20000078
-                          children:
-                            - name:
-                                Named: header
-                              type_name:
-                                Struct: RttHeader
-                              value: RttHeader @ 0x20000078
-                              children:
-                                - name:
-                                    Named: id
-                                  type_name:
-                                    Array:
-                                      item_type_name:
-                                        Base: u8
-                                      count: 16
-                                  value: ": [u8; 16] = [\n\t83, \n\t69, \n\t71, \n\t71, \n\t69, \n\t82, \n\t32, \n\t82, \n\t84, \n\t84, \n\t0, \n\t0, \n\t0, \n\t0, \n\t0, \n\t0]"
-                                  children:
-                                    - name:
-                                        Named: __0
-                                      type_name:
-                                        Base: u8
-                                      value: "83"
-                                    - name:
-                                        Named: __1
-                                      type_name:
-                                        Base: u8
-                                      value: "69"
-                                    - name:
-                                        Named: __2
-                                      type_name:
-                                        Base: u8
-                                      value: "71"
-                                    - name:
-                                        Named: __3
-                                      type_name:
-                                        Base: u8
-                                      value: "71"
-                                    - name:
-                                        Named: __4
-                                      type_name:
-                                        Base: u8
-                                      value: "69"
-                                    - name:
-                                        Named: __5
-                                      type_name:
-                                        Base: u8
-                                      value: "82"
-                                    - name:
-                                        Named: __6
-                                      type_name:
-                                        Base: u8
-                                      value: "32"
-                                    - name:
-                                        Named: __7
-                                      type_name:
-                                        Base: u8
-                                      value: "82"
-                                    - name:
-                                        Named: __8
-                                      type_name:
-                                        Base: u8
-                                      value: "84"
-                                    - name:
-                                        Named: __9
-                                      type_name:
-                                        Base: u8
-                                      value: "84"
-                                    - name:
-                                        Named: __10
-                                      type_name:
-                                        Base: u8
-                                      value: "0"
-                                    - name:
-                                        Named: __11
-                                      type_name:
-                                        Base: u8
-                                      value: "0"
-                                    - name:
-                                        Named: __12
-                                      type_name:
-                                        Base: u8
-                                      value: "0"
-                                    - name:
-                                        Named: __13
-                                      type_name:
-                                        Base: u8
-                                      value: "0"
-                                    - name:
-                                        Named: __14
-                                      type_name:
-                                        Base: u8
-                                      value: "0"
-                                    - name:
-                                        Named: __15
-                                      type_name:
-                                        Base: u8
-                                      value: "0"
-                                - name:
-                                    Named: max_up_channels
-                                  type_name:
-                                    Base: usize
-                                  value: "2"
-                                - name:
-                                    Named: max_down_channels
-                                  type_name:
-                                    Base: usize
-                                  value: "0"
-                            - name:
-                                Named: up_channels
-                              type_name:
-                                Array:
-                                  item_type_name:
-                                    Struct: RttChannel
-                                  count: 2
-                              value: ": [RttChannel; 2] = [\n\tRttChannel @ 0x20000090, \n\tRttChannel @ 0x200000A8]"
-                              children:
-                                - name:
-                                    Named: __0
-                                  type_name:
-                                    Struct: RttChannel
-                                  value: RttChannel @ 0x20000090
-                                  children:
-                                    - name:
-                                        Named: name
-                                      type_name:
-                                        Pointer: "*const u8"
-                                      value: "*const u8 @ 0x20000090"
-                                      children:
-                                        - name:
-                                            Named: "*name"
-                                          type_name:
-                                            Base: u8
-                                          value: "83"
-                                    - name:
-                                        Named: buffer
-                                      type_name:
-                                        Pointer: "*mut u8"
-                                      value: "*mut u8 @ 0x20000094"
-                                      children:
-                                        - name:
-                                            Named: "*buffer"
-                                          type_name:
-                                            Base: u8
-                                          value: "70"
-                                    - name:
-                                        Named: size
-                                      type_name:
-                                        Base: usize
-                                      value: "1024"
-                                    - name:
-                                        Named: write
-                                      type_name:
-                                        Struct: AtomicUsize
-                                      value: AtomicUsize @ 0x2000009C
-                                      children:
-                                        - name:
-                                            Named: v
-                                          type_name:
-                                            Struct: UnsafeCell<usize>
-                                          value: UnsafeCell<usize> @ 0x2000009C
-                                          children:
-                                            - name:
-                                                Named: value
-                                              type_name:
-                                                Base: usize
-                                              value: "363"
-                                    - name:
-                                        Named: read
-                                      type_name:
-                                        Struct: AtomicUsize
-                                      value: AtomicUsize @ 0x200000A0
-                                      children:
-                                        - name:
-                                            Named: v
-                                          type_name:
-                                            Struct: UnsafeCell<usize>
-                                          value: UnsafeCell<usize> @ 0x200000A0
-                                          children:
-                                            - name:
-                                                Named: value
-                                              type_name:
-                                                Base: usize
-                                              value: "363"
-                                    - name:
-                                        Named: flags
-                                      type_name:
-                                        Struct: AtomicUsize
-                                      value: AtomicUsize @ 0x200000A4
-                                      children:
-                                        - name:
-                                            Named: v
-                                          type_name:
-                                            Struct: UnsafeCell<usize>
-                                          value: UnsafeCell<usize> @ 0x200000A4
-                                          children:
-                                            - name:
-                                                Named: value
-                                              type_name:
-                                                Base: usize
-                                              value: "1"
-                                - name:
-                                    Named: __1
-                                  type_name:
-                                    Struct: RttChannel
-                                  value: RttChannel @ 0x200000A8
-                                  children:
-                                    - name:
-                                        Named: name
-                                      type_name:
-                                        Pointer: "*const u8"
-                                      value: "*const u8 @ 0x200000A8"
-                                      children:
-                                        - name:
-                                            Named: "*name"
-                                          type_name:
-                                            Base: u8
-                                          value: "66"
-                                    - name:
-                                        Named: buffer
-                                      type_name:
-                                        Pointer: "*mut u8"
-                                      value: "*mut u8 @ 0x200000AC"
-                                      children:
-                                        - name:
-                                            Named: "*buffer"
-                                          type_name:
-                                            Base: u8
-                                          value: "0"
-                                    - name:
-                                        Named: size
-                                      type_name:
-                                        Base: usize
-                                      value: "1024"
-                                    - name:
-                                        Named: write
-                                      type_name:
-                                        Struct: AtomicUsize
-                                      value: AtomicUsize @ 0x200000B4
-                                      children:
-                                        - name:
-                                            Named: v
-                                          type_name:
-                                            Struct: UnsafeCell<usize>
-                                          value: UnsafeCell<usize> @ 0x200000B4
-                                          children:
-                                            - name:
-                                                Named: value
-                                              type_name:
-                                                Base: usize
-                                              value: "0"
-                                    - name:
-                                        Named: read
-                                      type_name:
-                                        Struct: AtomicUsize
-                                      value: AtomicUsize @ 0x200000B8
-                                      children:
-                                        - name:
-                                            Named: v
-                                          type_name:
-                                            Struct: UnsafeCell<usize>
-                                          value: UnsafeCell<usize> @ 0x200000B8
-                                          children:
-                                            - name:
-                                                Named: value
-                                              type_name:
-                                                Base: usize
-                                              value: "0"
-                                    - name:
-                                        Named: flags
-                                      type_name:
-                                        Struct: AtomicUsize
-                                      value: AtomicUsize @ 0x200000BC
-                                      children:
-                                        - name:
-                                            Named: v
-                                          type_name:
-                                            Struct: UnsafeCell<usize>
-                                          value: UnsafeCell<usize> @ 0x200000BC
-                                          children:
-                                            - name:
-                                                Named: value
-                                              type_name:
-                                                Base: usize
-                                              value: "1"
-                            - name:
-                                Named: down_channels
-                              type_name:
-                                Array:
-                                  item_type_name:
-                                    Struct: RttChannel
-                                  count: 0
-                              value: ": [RttChannel; 0] = []"
-                - name:
-                    Named: _RTT_CHANNEL_BUFFER
-                  type_name:
-                    Base: "MaybeUninit<[u8; 1024]>"
-                  value: "MaybeUninit<[u8; 1024]> {\n\tuninit: () = (), \n\tvalue: ManuallyDrop<[u8; 1024]> = ManuallyDrop<[u8; 1024]> @ 0x200000C0}"
-                  children:
-                    - name:
-                        Named: uninit
-                      type_name:
-                        Base: ()
-                      value: ()
-                    - name:
-                        Named: value
-                      type_name:
-                        Struct: "ManuallyDrop<[u8; 1024]>"
-                      value: "ManuallyDrop<[u8; 1024]> @ 0x200000C0"
-                      children:
-                        - name:
-                            Named: value
-                          type_name:
-                            Array:
-                              item_type_name:
-                                Base: u8
-                              count: 1024
-                          value: Data types with more than 50 members are excluded from this output. This variable has 1024 child members.
-                - name:
-                    Named: _RTT_CHANNEL_BUFFER
-                  type_name:
-                    Base: "MaybeUninit<[u8; 1024]>"
-                  value: "MaybeUninit<[u8; 1024]> {\n\tuninit: () = (), \n\tvalue: ManuallyDrop<[u8; 1024]> = ManuallyDrop<[u8; 1024]> @ 0x200004C0}"
-                  children:
-                    - name:
-                        Named: uninit
-                      type_name:
-                        Base: ()
-                      value: ()
-                    - name:
-                        Named: value
-                      type_name:
-                        Struct: "ManuallyDrop<[u8; 1024]>"
-                      value: "ManuallyDrop<[u8; 1024]> @ 0x200004C0"
-                      children:
-                        - name:
-                            Named: value
-                          type_name:
-                            Array:
-                              item_type_name:
-                                Base: u8
-                              count: 1024
-                          value: Data types with more than 50 members are excluded from this output. This variable has 1024 child members.
-        - name:
-            Named: "<i64 as core::fmt::Debug>::{vtable}"
-          type_name: Unknown
-          value: "< The value of this variable may have been optimized out of the debug info, by the compiler. >"
-        - name:
-            Named: "<i32 as core::fmt::Debug>::{vtable}"
-          type_name: Unknown
-          value: "< The value of this variable may have been optimized out of the debug info, by the compiler. >"
-        - name:
-            Named: "<&i16 as core::fmt::Debug>::{vtable}"
-          type_name: Unknown
-          value: "< The value of this variable may have been optimized out of the debug info, by the compiler. >"
-  local_variables:
-    Child Variables:
-      name: LocalScopeRoot
-      type_name: Unknown
->>>>>>> 8204d5ee
       value: "<unknown> {\n\tstack_depth: usize = 4, \n\tinternal_depth_measure: usize = 5}"
       children:
         - name:
@@ -1740,552 +648,6 @@
     Child Variables:
       name: LocalScopeRoot
       type_name: Unknown
-<<<<<<< HEAD
-=======
-      value: ", <unknown> {\n\t<i64 as core::fmt::Debug>::{vtable}: <unknown> = < The value of this variable may have been optimized out of the debug info, by the compiler. >, \n\t<i32 as core::fmt::Debug>::{vtable}: <unknown> = < The value of this variable may have been optimized out of the debug info, by the compiler. >, \n\t<&i16 as core::fmt::Debug>::{vtable}: <unknown> = < The value of this variable may have been optimized out of the debug info, by the compiler. >}"
-      children:
-        - name:
-            Namespace: common_testing_code
-          type_name: Namespace
-          value: ""
-          children:
-            - name:
-                Named: B
-              type_name:
-                Base: bool
-              value: "false"
-            - name:
-                Named: I
-              type_name:
-                Base: isize
-              value: "-1"
-            - name:
-                Named: C
-              type_name:
-                Base: char
-              value: a
-            - name:
-                Named: I8
-              type_name:
-                Base: i8
-              value: "68"
-            - name:
-                Named: I16
-              type_name:
-                Base: i16
-              value: "-16"
-            - name:
-                Named: I32
-              type_name:
-                Base: i32
-              value: "-32"
-            - name:
-                Named: I64
-              type_name:
-                Base: i64
-              value: "-64"
-            - name:
-                Named: U
-              type_name:
-                Base: usize
-              value: "1"
-            - name:
-                Named: U8
-              type_name:
-                Base: u8
-              value: "100"
-            - name:
-                Named: U16
-              type_name:
-                Base: u16
-              value: "16"
-            - name:
-                Named: U32
-              type_name:
-                Base: u32
-              value: "32"
-            - name:
-                Named: U64
-              type_name:
-                Base: u64
-              value: "64"
-            - name:
-                Named: F32
-              type_name:
-                Base: f32
-              value: "2.5"
-            - name:
-                Named: F64
-              type_name:
-                Base: f64
-              value: "3.5"
-            - name:
-                Named: GLOBAL_STATIC
-              type_name:
-                Struct: "&str"
-              value: "A 'global' static variable"
-              children:
-                - name:
-                    Named: data_ptr
-                  type_name:
-                    Pointer: u8
-                  value: "*raw u8 @ 0x20000040"
-                  children:
-                    - name:
-                        Named: "*data_ptr"
-                      type_name:
-                        Base: u8
-                      value: "65"
-                - name:
-                    Named: length
-                  type_name:
-                    Base: usize
-                  value: "26"
-            - name:
-                Named: REGULAR_STRUCT
-              type_name:
-                Struct: ComplexEnum
-              value: ComplexEnum @ 0x20000048
-              children:
-                - name:
-                    Named: Case1
-                  type_name:
-                    Struct: Case1
-                  value: Case1 @ 0x20000048
-                  children:
-                    - name:
-                        Named: __0
-                      type_name:
-                        Base: u64
-                      value: "0"
-                    - name:
-                        Named: __1
-                      type_name:
-                        Struct: ComplexStruct
-                      value: ComplexStruct @ 0x20000058
-                      children:
-                        - name:
-                            Named: x
-                          type_name:
-                            Base: i64
-                          value: "24"
-                        - name:
-                            Named: y
-                          type_name:
-                            Base: i32
-                          value: "25"
-                        - name:
-                            Named: z
-                          type_name:
-                            Base: i16
-                          value: "26"
-            - name:
-                Namespace: setup_data_types
-              type_name: Namespace
-              value: ""
-              children:
-                - name:
-                    Named: LOCAL_STATIC
-                  type_name:
-                    Struct: "&str"
-                  value: "A 'local' to main() static variable ...will be optimized out if not used in the code."
-                  children:
-                    - name:
-                        Named: data_ptr
-                      type_name:
-                        Pointer: u8
-                      value: "*raw u8 @ 0x20000068"
-                      children:
-                        - name:
-                            Named: "*data_ptr"
-                          type_name:
-                            Base: u8
-                          value: "65"
-                    - name:
-                        Named: length
-                      type_name:
-                        Base: usize
-                      value: "85"
-                - name:
-                    Named: CONTROL_BLOCK
-                  type_name:
-                    Base: "MaybeUninit<common_testing_code::setup_data_types::RttControlBlock>"
-                  value: "MaybeUninit<common_testing_code::setup_data_types::RttControlBlock> {\n\tuninit: () = (), \n\tvalue: ManuallyDrop<common_testing_code::setup_data_types::RttControlBlock> = ManuallyDrop<common_testing_code::setup_data_types::RttControlBlock> @ 0x20000078}"
-                  children:
-                    - name:
-                        Named: uninit
-                      type_name:
-                        Base: ()
-                      value: ()
-                    - name:
-                        Named: value
-                      type_name:
-                        Struct: "ManuallyDrop<common_testing_code::setup_data_types::RttControlBlock>"
-                      value: "ManuallyDrop<common_testing_code::setup_data_types::RttControlBlock> @ 0x20000078"
-                      children:
-                        - name:
-                            Named: value
-                          type_name:
-                            Struct: RttControlBlock
-                          value: RttControlBlock @ 0x20000078
-                          children:
-                            - name:
-                                Named: header
-                              type_name:
-                                Struct: RttHeader
-                              value: RttHeader @ 0x20000078
-                              children:
-                                - name:
-                                    Named: id
-                                  type_name:
-                                    Array:
-                                      item_type_name:
-                                        Base: u8
-                                      count: 16
-                                  value: ": [u8; 16] = [\n\t83, \n\t69, \n\t71, \n\t71, \n\t69, \n\t82, \n\t32, \n\t82, \n\t84, \n\t84, \n\t0, \n\t0, \n\t0, \n\t0, \n\t0, \n\t0]"
-                                  children:
-                                    - name:
-                                        Named: __0
-                                      type_name:
-                                        Base: u8
-                                      value: "83"
-                                    - name:
-                                        Named: __1
-                                      type_name:
-                                        Base: u8
-                                      value: "69"
-                                    - name:
-                                        Named: __2
-                                      type_name:
-                                        Base: u8
-                                      value: "71"
-                                    - name:
-                                        Named: __3
-                                      type_name:
-                                        Base: u8
-                                      value: "71"
-                                    - name:
-                                        Named: __4
-                                      type_name:
-                                        Base: u8
-                                      value: "69"
-                                    - name:
-                                        Named: __5
-                                      type_name:
-                                        Base: u8
-                                      value: "82"
-                                    - name:
-                                        Named: __6
-                                      type_name:
-                                        Base: u8
-                                      value: "32"
-                                    - name:
-                                        Named: __7
-                                      type_name:
-                                        Base: u8
-                                      value: "82"
-                                    - name:
-                                        Named: __8
-                                      type_name:
-                                        Base: u8
-                                      value: "84"
-                                    - name:
-                                        Named: __9
-                                      type_name:
-                                        Base: u8
-                                      value: "84"
-                                    - name:
-                                        Named: __10
-                                      type_name:
-                                        Base: u8
-                                      value: "0"
-                                    - name:
-                                        Named: __11
-                                      type_name:
-                                        Base: u8
-                                      value: "0"
-                                    - name:
-                                        Named: __12
-                                      type_name:
-                                        Base: u8
-                                      value: "0"
-                                    - name:
-                                        Named: __13
-                                      type_name:
-                                        Base: u8
-                                      value: "0"
-                                    - name:
-                                        Named: __14
-                                      type_name:
-                                        Base: u8
-                                      value: "0"
-                                    - name:
-                                        Named: __15
-                                      type_name:
-                                        Base: u8
-                                      value: "0"
-                                - name:
-                                    Named: max_up_channels
-                                  type_name:
-                                    Base: usize
-                                  value: "2"
-                                - name:
-                                    Named: max_down_channels
-                                  type_name:
-                                    Base: usize
-                                  value: "0"
-                            - name:
-                                Named: up_channels
-                              type_name:
-                                Array:
-                                  item_type_name:
-                                    Struct: RttChannel
-                                  count: 2
-                              value: ": [RttChannel; 2] = [\n\tRttChannel @ 0x20000090, \n\tRttChannel @ 0x200000A8]"
-                              children:
-                                - name:
-                                    Named: __0
-                                  type_name:
-                                    Struct: RttChannel
-                                  value: RttChannel @ 0x20000090
-                                  children:
-                                    - name:
-                                        Named: name
-                                      type_name:
-                                        Pointer: "*const u8"
-                                      value: "*const u8 @ 0x20000090"
-                                      children:
-                                        - name:
-                                            Named: "*name"
-                                          type_name:
-                                            Base: u8
-                                          value: "83"
-                                    - name:
-                                        Named: buffer
-                                      type_name:
-                                        Pointer: "*mut u8"
-                                      value: "*mut u8 @ 0x20000094"
-                                      children:
-                                        - name:
-                                            Named: "*buffer"
-                                          type_name:
-                                            Base: u8
-                                          value: "70"
-                                    - name:
-                                        Named: size
-                                      type_name:
-                                        Base: usize
-                                      value: "1024"
-                                    - name:
-                                        Named: write
-                                      type_name:
-                                        Struct: AtomicUsize
-                                      value: AtomicUsize @ 0x2000009C
-                                      children:
-                                        - name:
-                                            Named: v
-                                          type_name:
-                                            Struct: UnsafeCell<usize>
-                                          value: UnsafeCell<usize> @ 0x2000009C
-                                          children:
-                                            - name:
-                                                Named: value
-                                              type_name:
-                                                Base: usize
-                                              value: "363"
-                                    - name:
-                                        Named: read
-                                      type_name:
-                                        Struct: AtomicUsize
-                                      value: AtomicUsize @ 0x200000A0
-                                      children:
-                                        - name:
-                                            Named: v
-                                          type_name:
-                                            Struct: UnsafeCell<usize>
-                                          value: UnsafeCell<usize> @ 0x200000A0
-                                          children:
-                                            - name:
-                                                Named: value
-                                              type_name:
-                                                Base: usize
-                                              value: "363"
-                                    - name:
-                                        Named: flags
-                                      type_name:
-                                        Struct: AtomicUsize
-                                      value: AtomicUsize @ 0x200000A4
-                                      children:
-                                        - name:
-                                            Named: v
-                                          type_name:
-                                            Struct: UnsafeCell<usize>
-                                          value: UnsafeCell<usize> @ 0x200000A4
-                                          children:
-                                            - name:
-                                                Named: value
-                                              type_name:
-                                                Base: usize
-                                              value: "1"
-                                - name:
-                                    Named: __1
-                                  type_name:
-                                    Struct: RttChannel
-                                  value: RttChannel @ 0x200000A8
-                                  children:
-                                    - name:
-                                        Named: name
-                                      type_name:
-                                        Pointer: "*const u8"
-                                      value: "*const u8 @ 0x200000A8"
-                                      children:
-                                        - name:
-                                            Named: "*name"
-                                          type_name:
-                                            Base: u8
-                                          value: "66"
-                                    - name:
-                                        Named: buffer
-                                      type_name:
-                                        Pointer: "*mut u8"
-                                      value: "*mut u8 @ 0x200000AC"
-                                      children:
-                                        - name:
-                                            Named: "*buffer"
-                                          type_name:
-                                            Base: u8
-                                          value: "0"
-                                    - name:
-                                        Named: size
-                                      type_name:
-                                        Base: usize
-                                      value: "1024"
-                                    - name:
-                                        Named: write
-                                      type_name:
-                                        Struct: AtomicUsize
-                                      value: AtomicUsize @ 0x200000B4
-                                      children:
-                                        - name:
-                                            Named: v
-                                          type_name:
-                                            Struct: UnsafeCell<usize>
-                                          value: UnsafeCell<usize> @ 0x200000B4
-                                          children:
-                                            - name:
-                                                Named: value
-                                              type_name:
-                                                Base: usize
-                                              value: "0"
-                                    - name:
-                                        Named: read
-                                      type_name:
-                                        Struct: AtomicUsize
-                                      value: AtomicUsize @ 0x200000B8
-                                      children:
-                                        - name:
-                                            Named: v
-                                          type_name:
-                                            Struct: UnsafeCell<usize>
-                                          value: UnsafeCell<usize> @ 0x200000B8
-                                          children:
-                                            - name:
-                                                Named: value
-                                              type_name:
-                                                Base: usize
-                                              value: "0"
-                                    - name:
-                                        Named: flags
-                                      type_name:
-                                        Struct: AtomicUsize
-                                      value: AtomicUsize @ 0x200000BC
-                                      children:
-                                        - name:
-                                            Named: v
-                                          type_name:
-                                            Struct: UnsafeCell<usize>
-                                          value: UnsafeCell<usize> @ 0x200000BC
-                                          children:
-                                            - name:
-                                                Named: value
-                                              type_name:
-                                                Base: usize
-                                              value: "1"
-                            - name:
-                                Named: down_channels
-                              type_name:
-                                Array:
-                                  item_type_name:
-                                    Struct: RttChannel
-                                  count: 0
-                              value: ": [RttChannel; 0] = []"
-                - name:
-                    Named: _RTT_CHANNEL_BUFFER
-                  type_name:
-                    Base: "MaybeUninit<[u8; 1024]>"
-                  value: "MaybeUninit<[u8; 1024]> {\n\tuninit: () = (), \n\tvalue: ManuallyDrop<[u8; 1024]> = ManuallyDrop<[u8; 1024]> @ 0x200000C0}"
-                  children:
-                    - name:
-                        Named: uninit
-                      type_name:
-                        Base: ()
-                      value: ()
-                    - name:
-                        Named: value
-                      type_name:
-                        Struct: "ManuallyDrop<[u8; 1024]>"
-                      value: "ManuallyDrop<[u8; 1024]> @ 0x200000C0"
-                      children:
-                        - name:
-                            Named: value
-                          type_name:
-                            Array:
-                              item_type_name:
-                                Base: u8
-                              count: 1024
-                          value: Data types with more than 50 members are excluded from this output. This variable has 1024 child members.
-                - name:
-                    Named: _RTT_CHANNEL_BUFFER
-                  type_name:
-                    Base: "MaybeUninit<[u8; 1024]>"
-                  value: "MaybeUninit<[u8; 1024]> {\n\tuninit: () = (), \n\tvalue: ManuallyDrop<[u8; 1024]> = ManuallyDrop<[u8; 1024]> @ 0x200004C0}"
-                  children:
-                    - name:
-                        Named: uninit
-                      type_name:
-                        Base: ()
-                      value: ()
-                    - name:
-                        Named: value
-                      type_name:
-                        Struct: "ManuallyDrop<[u8; 1024]>"
-                      value: "ManuallyDrop<[u8; 1024]> @ 0x200004C0"
-                      children:
-                        - name:
-                            Named: value
-                          type_name:
-                            Array:
-                              item_type_name:
-                                Base: u8
-                              count: 1024
-                          value: Data types with more than 50 members are excluded from this output. This variable has 1024 child members.
-        - name:
-            Named: "<i64 as core::fmt::Debug>::{vtable}"
-          type_name: Unknown
-          value: "< The value of this variable may have been optimized out of the debug info, by the compiler. >"
-        - name:
-            Named: "<i32 as core::fmt::Debug>::{vtable}"
-          type_name: Unknown
-          value: "< The value of this variable may have been optimized out of the debug info, by the compiler. >"
-        - name:
-            Named: "<&i16 as core::fmt::Debug>::{vtable}"
-          type_name: Unknown
-          value: "< The value of this variable may have been optimized out of the debug info, by the compiler. >"
-  local_variables:
-    Child Variables:
-      name: LocalScopeRoot
-      type_name: Unknown
->>>>>>> 8204d5ee
       value: "<unknown> {\n\tstack_depth: usize = 3, \n\tinternal_depth_measure: usize = 4}"
       children:
         - name:
@@ -2503,552 +865,6 @@
     Child Variables:
       name: LocalScopeRoot
       type_name: Unknown
-<<<<<<< HEAD
-=======
-      value: ", <unknown> {\n\t<i64 as core::fmt::Debug>::{vtable}: <unknown> = < The value of this variable may have been optimized out of the debug info, by the compiler. >, \n\t<i32 as core::fmt::Debug>::{vtable}: <unknown> = < The value of this variable may have been optimized out of the debug info, by the compiler. >, \n\t<&i16 as core::fmt::Debug>::{vtable}: <unknown> = < The value of this variable may have been optimized out of the debug info, by the compiler. >}"
-      children:
-        - name:
-            Namespace: common_testing_code
-          type_name: Namespace
-          value: ""
-          children:
-            - name:
-                Named: B
-              type_name:
-                Base: bool
-              value: "false"
-            - name:
-                Named: I
-              type_name:
-                Base: isize
-              value: "-1"
-            - name:
-                Named: C
-              type_name:
-                Base: char
-              value: a
-            - name:
-                Named: I8
-              type_name:
-                Base: i8
-              value: "68"
-            - name:
-                Named: I16
-              type_name:
-                Base: i16
-              value: "-16"
-            - name:
-                Named: I32
-              type_name:
-                Base: i32
-              value: "-32"
-            - name:
-                Named: I64
-              type_name:
-                Base: i64
-              value: "-64"
-            - name:
-                Named: U
-              type_name:
-                Base: usize
-              value: "1"
-            - name:
-                Named: U8
-              type_name:
-                Base: u8
-              value: "100"
-            - name:
-                Named: U16
-              type_name:
-                Base: u16
-              value: "16"
-            - name:
-                Named: U32
-              type_name:
-                Base: u32
-              value: "32"
-            - name:
-                Named: U64
-              type_name:
-                Base: u64
-              value: "64"
-            - name:
-                Named: F32
-              type_name:
-                Base: f32
-              value: "2.5"
-            - name:
-                Named: F64
-              type_name:
-                Base: f64
-              value: "3.5"
-            - name:
-                Named: GLOBAL_STATIC
-              type_name:
-                Struct: "&str"
-              value: "A 'global' static variable"
-              children:
-                - name:
-                    Named: data_ptr
-                  type_name:
-                    Pointer: u8
-                  value: "*raw u8 @ 0x20000040"
-                  children:
-                    - name:
-                        Named: "*data_ptr"
-                      type_name:
-                        Base: u8
-                      value: "65"
-                - name:
-                    Named: length
-                  type_name:
-                    Base: usize
-                  value: "26"
-            - name:
-                Named: REGULAR_STRUCT
-              type_name:
-                Struct: ComplexEnum
-              value: ComplexEnum @ 0x20000048
-              children:
-                - name:
-                    Named: Case1
-                  type_name:
-                    Struct: Case1
-                  value: Case1 @ 0x20000048
-                  children:
-                    - name:
-                        Named: __0
-                      type_name:
-                        Base: u64
-                      value: "0"
-                    - name:
-                        Named: __1
-                      type_name:
-                        Struct: ComplexStruct
-                      value: ComplexStruct @ 0x20000058
-                      children:
-                        - name:
-                            Named: x
-                          type_name:
-                            Base: i64
-                          value: "24"
-                        - name:
-                            Named: y
-                          type_name:
-                            Base: i32
-                          value: "25"
-                        - name:
-                            Named: z
-                          type_name:
-                            Base: i16
-                          value: "26"
-            - name:
-                Namespace: setup_data_types
-              type_name: Namespace
-              value: ""
-              children:
-                - name:
-                    Named: LOCAL_STATIC
-                  type_name:
-                    Struct: "&str"
-                  value: "A 'local' to main() static variable ...will be optimized out if not used in the code."
-                  children:
-                    - name:
-                        Named: data_ptr
-                      type_name:
-                        Pointer: u8
-                      value: "*raw u8 @ 0x20000068"
-                      children:
-                        - name:
-                            Named: "*data_ptr"
-                          type_name:
-                            Base: u8
-                          value: "65"
-                    - name:
-                        Named: length
-                      type_name:
-                        Base: usize
-                      value: "85"
-                - name:
-                    Named: CONTROL_BLOCK
-                  type_name:
-                    Base: "MaybeUninit<common_testing_code::setup_data_types::RttControlBlock>"
-                  value: "MaybeUninit<common_testing_code::setup_data_types::RttControlBlock> {\n\tuninit: () = (), \n\tvalue: ManuallyDrop<common_testing_code::setup_data_types::RttControlBlock> = ManuallyDrop<common_testing_code::setup_data_types::RttControlBlock> @ 0x20000078}"
-                  children:
-                    - name:
-                        Named: uninit
-                      type_name:
-                        Base: ()
-                      value: ()
-                    - name:
-                        Named: value
-                      type_name:
-                        Struct: "ManuallyDrop<common_testing_code::setup_data_types::RttControlBlock>"
-                      value: "ManuallyDrop<common_testing_code::setup_data_types::RttControlBlock> @ 0x20000078"
-                      children:
-                        - name:
-                            Named: value
-                          type_name:
-                            Struct: RttControlBlock
-                          value: RttControlBlock @ 0x20000078
-                          children:
-                            - name:
-                                Named: header
-                              type_name:
-                                Struct: RttHeader
-                              value: RttHeader @ 0x20000078
-                              children:
-                                - name:
-                                    Named: id
-                                  type_name:
-                                    Array:
-                                      item_type_name:
-                                        Base: u8
-                                      count: 16
-                                  value: ": [u8; 16] = [\n\t83, \n\t69, \n\t71, \n\t71, \n\t69, \n\t82, \n\t32, \n\t82, \n\t84, \n\t84, \n\t0, \n\t0, \n\t0, \n\t0, \n\t0, \n\t0]"
-                                  children:
-                                    - name:
-                                        Named: __0
-                                      type_name:
-                                        Base: u8
-                                      value: "83"
-                                    - name:
-                                        Named: __1
-                                      type_name:
-                                        Base: u8
-                                      value: "69"
-                                    - name:
-                                        Named: __2
-                                      type_name:
-                                        Base: u8
-                                      value: "71"
-                                    - name:
-                                        Named: __3
-                                      type_name:
-                                        Base: u8
-                                      value: "71"
-                                    - name:
-                                        Named: __4
-                                      type_name:
-                                        Base: u8
-                                      value: "69"
-                                    - name:
-                                        Named: __5
-                                      type_name:
-                                        Base: u8
-                                      value: "82"
-                                    - name:
-                                        Named: __6
-                                      type_name:
-                                        Base: u8
-                                      value: "32"
-                                    - name:
-                                        Named: __7
-                                      type_name:
-                                        Base: u8
-                                      value: "82"
-                                    - name:
-                                        Named: __8
-                                      type_name:
-                                        Base: u8
-                                      value: "84"
-                                    - name:
-                                        Named: __9
-                                      type_name:
-                                        Base: u8
-                                      value: "84"
-                                    - name:
-                                        Named: __10
-                                      type_name:
-                                        Base: u8
-                                      value: "0"
-                                    - name:
-                                        Named: __11
-                                      type_name:
-                                        Base: u8
-                                      value: "0"
-                                    - name:
-                                        Named: __12
-                                      type_name:
-                                        Base: u8
-                                      value: "0"
-                                    - name:
-                                        Named: __13
-                                      type_name:
-                                        Base: u8
-                                      value: "0"
-                                    - name:
-                                        Named: __14
-                                      type_name:
-                                        Base: u8
-                                      value: "0"
-                                    - name:
-                                        Named: __15
-                                      type_name:
-                                        Base: u8
-                                      value: "0"
-                                - name:
-                                    Named: max_up_channels
-                                  type_name:
-                                    Base: usize
-                                  value: "2"
-                                - name:
-                                    Named: max_down_channels
-                                  type_name:
-                                    Base: usize
-                                  value: "0"
-                            - name:
-                                Named: up_channels
-                              type_name:
-                                Array:
-                                  item_type_name:
-                                    Struct: RttChannel
-                                  count: 2
-                              value: ": [RttChannel; 2] = [\n\tRttChannel @ 0x20000090, \n\tRttChannel @ 0x200000A8]"
-                              children:
-                                - name:
-                                    Named: __0
-                                  type_name:
-                                    Struct: RttChannel
-                                  value: RttChannel @ 0x20000090
-                                  children:
-                                    - name:
-                                        Named: name
-                                      type_name:
-                                        Pointer: "*const u8"
-                                      value: "*const u8 @ 0x20000090"
-                                      children:
-                                        - name:
-                                            Named: "*name"
-                                          type_name:
-                                            Base: u8
-                                          value: "83"
-                                    - name:
-                                        Named: buffer
-                                      type_name:
-                                        Pointer: "*mut u8"
-                                      value: "*mut u8 @ 0x20000094"
-                                      children:
-                                        - name:
-                                            Named: "*buffer"
-                                          type_name:
-                                            Base: u8
-                                          value: "70"
-                                    - name:
-                                        Named: size
-                                      type_name:
-                                        Base: usize
-                                      value: "1024"
-                                    - name:
-                                        Named: write
-                                      type_name:
-                                        Struct: AtomicUsize
-                                      value: AtomicUsize @ 0x2000009C
-                                      children:
-                                        - name:
-                                            Named: v
-                                          type_name:
-                                            Struct: UnsafeCell<usize>
-                                          value: UnsafeCell<usize> @ 0x2000009C
-                                          children:
-                                            - name:
-                                                Named: value
-                                              type_name:
-                                                Base: usize
-                                              value: "363"
-                                    - name:
-                                        Named: read
-                                      type_name:
-                                        Struct: AtomicUsize
-                                      value: AtomicUsize @ 0x200000A0
-                                      children:
-                                        - name:
-                                            Named: v
-                                          type_name:
-                                            Struct: UnsafeCell<usize>
-                                          value: UnsafeCell<usize> @ 0x200000A0
-                                          children:
-                                            - name:
-                                                Named: value
-                                              type_name:
-                                                Base: usize
-                                              value: "363"
-                                    - name:
-                                        Named: flags
-                                      type_name:
-                                        Struct: AtomicUsize
-                                      value: AtomicUsize @ 0x200000A4
-                                      children:
-                                        - name:
-                                            Named: v
-                                          type_name:
-                                            Struct: UnsafeCell<usize>
-                                          value: UnsafeCell<usize> @ 0x200000A4
-                                          children:
-                                            - name:
-                                                Named: value
-                                              type_name:
-                                                Base: usize
-                                              value: "1"
-                                - name:
-                                    Named: __1
-                                  type_name:
-                                    Struct: RttChannel
-                                  value: RttChannel @ 0x200000A8
-                                  children:
-                                    - name:
-                                        Named: name
-                                      type_name:
-                                        Pointer: "*const u8"
-                                      value: "*const u8 @ 0x200000A8"
-                                      children:
-                                        - name:
-                                            Named: "*name"
-                                          type_name:
-                                            Base: u8
-                                          value: "66"
-                                    - name:
-                                        Named: buffer
-                                      type_name:
-                                        Pointer: "*mut u8"
-                                      value: "*mut u8 @ 0x200000AC"
-                                      children:
-                                        - name:
-                                            Named: "*buffer"
-                                          type_name:
-                                            Base: u8
-                                          value: "0"
-                                    - name:
-                                        Named: size
-                                      type_name:
-                                        Base: usize
-                                      value: "1024"
-                                    - name:
-                                        Named: write
-                                      type_name:
-                                        Struct: AtomicUsize
-                                      value: AtomicUsize @ 0x200000B4
-                                      children:
-                                        - name:
-                                            Named: v
-                                          type_name:
-                                            Struct: UnsafeCell<usize>
-                                          value: UnsafeCell<usize> @ 0x200000B4
-                                          children:
-                                            - name:
-                                                Named: value
-                                              type_name:
-                                                Base: usize
-                                              value: "0"
-                                    - name:
-                                        Named: read
-                                      type_name:
-                                        Struct: AtomicUsize
-                                      value: AtomicUsize @ 0x200000B8
-                                      children:
-                                        - name:
-                                            Named: v
-                                          type_name:
-                                            Struct: UnsafeCell<usize>
-                                          value: UnsafeCell<usize> @ 0x200000B8
-                                          children:
-                                            - name:
-                                                Named: value
-                                              type_name:
-                                                Base: usize
-                                              value: "0"
-                                    - name:
-                                        Named: flags
-                                      type_name:
-                                        Struct: AtomicUsize
-                                      value: AtomicUsize @ 0x200000BC
-                                      children:
-                                        - name:
-                                            Named: v
-                                          type_name:
-                                            Struct: UnsafeCell<usize>
-                                          value: UnsafeCell<usize> @ 0x200000BC
-                                          children:
-                                            - name:
-                                                Named: value
-                                              type_name:
-                                                Base: usize
-                                              value: "1"
-                            - name:
-                                Named: down_channels
-                              type_name:
-                                Array:
-                                  item_type_name:
-                                    Struct: RttChannel
-                                  count: 0
-                              value: ": [RttChannel; 0] = []"
-                - name:
-                    Named: _RTT_CHANNEL_BUFFER
-                  type_name:
-                    Base: "MaybeUninit<[u8; 1024]>"
-                  value: "MaybeUninit<[u8; 1024]> {\n\tuninit: () = (), \n\tvalue: ManuallyDrop<[u8; 1024]> = ManuallyDrop<[u8; 1024]> @ 0x200000C0}"
-                  children:
-                    - name:
-                        Named: uninit
-                      type_name:
-                        Base: ()
-                      value: ()
-                    - name:
-                        Named: value
-                      type_name:
-                        Struct: "ManuallyDrop<[u8; 1024]>"
-                      value: "ManuallyDrop<[u8; 1024]> @ 0x200000C0"
-                      children:
-                        - name:
-                            Named: value
-                          type_name:
-                            Array:
-                              item_type_name:
-                                Base: u8
-                              count: 1024
-                          value: Data types with more than 50 members are excluded from this output. This variable has 1024 child members.
-                - name:
-                    Named: _RTT_CHANNEL_BUFFER
-                  type_name:
-                    Base: "MaybeUninit<[u8; 1024]>"
-                  value: "MaybeUninit<[u8; 1024]> {\n\tuninit: () = (), \n\tvalue: ManuallyDrop<[u8; 1024]> = ManuallyDrop<[u8; 1024]> @ 0x200004C0}"
-                  children:
-                    - name:
-                        Named: uninit
-                      type_name:
-                        Base: ()
-                      value: ()
-                    - name:
-                        Named: value
-                      type_name:
-                        Struct: "ManuallyDrop<[u8; 1024]>"
-                      value: "ManuallyDrop<[u8; 1024]> @ 0x200004C0"
-                      children:
-                        - name:
-                            Named: value
-                          type_name:
-                            Array:
-                              item_type_name:
-                                Base: u8
-                              count: 1024
-                          value: Data types with more than 50 members are excluded from this output. This variable has 1024 child members.
-        - name:
-            Named: "<i64 as core::fmt::Debug>::{vtable}"
-          type_name: Unknown
-          value: "< The value of this variable may have been optimized out of the debug info, by the compiler. >"
-        - name:
-            Named: "<i32 as core::fmt::Debug>::{vtable}"
-          type_name: Unknown
-          value: "< The value of this variable may have been optimized out of the debug info, by the compiler. >"
-        - name:
-            Named: "<&i16 as core::fmt::Debug>::{vtable}"
-          type_name: Unknown
-          value: "< The value of this variable may have been optimized out of the debug info, by the compiler. >"
-  local_variables:
-    Child Variables:
-      name: LocalScopeRoot
-      type_name: Unknown
->>>>>>> 8204d5ee
       value: "<unknown> {\n\tstack_depth: usize = 2, \n\tinternal_depth_measure: usize = 3}"
       children:
         - name:
@@ -3266,552 +1082,6 @@
     Child Variables:
       name: LocalScopeRoot
       type_name: Unknown
-<<<<<<< HEAD
-=======
-      value: ", <unknown> {\n\t<i64 as core::fmt::Debug>::{vtable}: <unknown> = < The value of this variable may have been optimized out of the debug info, by the compiler. >, \n\t<i32 as core::fmt::Debug>::{vtable}: <unknown> = < The value of this variable may have been optimized out of the debug info, by the compiler. >, \n\t<&i16 as core::fmt::Debug>::{vtable}: <unknown> = < The value of this variable may have been optimized out of the debug info, by the compiler. >}"
-      children:
-        - name:
-            Namespace: common_testing_code
-          type_name: Namespace
-          value: ""
-          children:
-            - name:
-                Named: B
-              type_name:
-                Base: bool
-              value: "false"
-            - name:
-                Named: I
-              type_name:
-                Base: isize
-              value: "-1"
-            - name:
-                Named: C
-              type_name:
-                Base: char
-              value: a
-            - name:
-                Named: I8
-              type_name:
-                Base: i8
-              value: "68"
-            - name:
-                Named: I16
-              type_name:
-                Base: i16
-              value: "-16"
-            - name:
-                Named: I32
-              type_name:
-                Base: i32
-              value: "-32"
-            - name:
-                Named: I64
-              type_name:
-                Base: i64
-              value: "-64"
-            - name:
-                Named: U
-              type_name:
-                Base: usize
-              value: "1"
-            - name:
-                Named: U8
-              type_name:
-                Base: u8
-              value: "100"
-            - name:
-                Named: U16
-              type_name:
-                Base: u16
-              value: "16"
-            - name:
-                Named: U32
-              type_name:
-                Base: u32
-              value: "32"
-            - name:
-                Named: U64
-              type_name:
-                Base: u64
-              value: "64"
-            - name:
-                Named: F32
-              type_name:
-                Base: f32
-              value: "2.5"
-            - name:
-                Named: F64
-              type_name:
-                Base: f64
-              value: "3.5"
-            - name:
-                Named: GLOBAL_STATIC
-              type_name:
-                Struct: "&str"
-              value: "A 'global' static variable"
-              children:
-                - name:
-                    Named: data_ptr
-                  type_name:
-                    Pointer: u8
-                  value: "*raw u8 @ 0x20000040"
-                  children:
-                    - name:
-                        Named: "*data_ptr"
-                      type_name:
-                        Base: u8
-                      value: "65"
-                - name:
-                    Named: length
-                  type_name:
-                    Base: usize
-                  value: "26"
-            - name:
-                Named: REGULAR_STRUCT
-              type_name:
-                Struct: ComplexEnum
-              value: ComplexEnum @ 0x20000048
-              children:
-                - name:
-                    Named: Case1
-                  type_name:
-                    Struct: Case1
-                  value: Case1 @ 0x20000048
-                  children:
-                    - name:
-                        Named: __0
-                      type_name:
-                        Base: u64
-                      value: "0"
-                    - name:
-                        Named: __1
-                      type_name:
-                        Struct: ComplexStruct
-                      value: ComplexStruct @ 0x20000058
-                      children:
-                        - name:
-                            Named: x
-                          type_name:
-                            Base: i64
-                          value: "24"
-                        - name:
-                            Named: y
-                          type_name:
-                            Base: i32
-                          value: "25"
-                        - name:
-                            Named: z
-                          type_name:
-                            Base: i16
-                          value: "26"
-            - name:
-                Namespace: setup_data_types
-              type_name: Namespace
-              value: ""
-              children:
-                - name:
-                    Named: LOCAL_STATIC
-                  type_name:
-                    Struct: "&str"
-                  value: "A 'local' to main() static variable ...will be optimized out if not used in the code."
-                  children:
-                    - name:
-                        Named: data_ptr
-                      type_name:
-                        Pointer: u8
-                      value: "*raw u8 @ 0x20000068"
-                      children:
-                        - name:
-                            Named: "*data_ptr"
-                          type_name:
-                            Base: u8
-                          value: "65"
-                    - name:
-                        Named: length
-                      type_name:
-                        Base: usize
-                      value: "85"
-                - name:
-                    Named: CONTROL_BLOCK
-                  type_name:
-                    Base: "MaybeUninit<common_testing_code::setup_data_types::RttControlBlock>"
-                  value: "MaybeUninit<common_testing_code::setup_data_types::RttControlBlock> {\n\tuninit: () = (), \n\tvalue: ManuallyDrop<common_testing_code::setup_data_types::RttControlBlock> = ManuallyDrop<common_testing_code::setup_data_types::RttControlBlock> @ 0x20000078}"
-                  children:
-                    - name:
-                        Named: uninit
-                      type_name:
-                        Base: ()
-                      value: ()
-                    - name:
-                        Named: value
-                      type_name:
-                        Struct: "ManuallyDrop<common_testing_code::setup_data_types::RttControlBlock>"
-                      value: "ManuallyDrop<common_testing_code::setup_data_types::RttControlBlock> @ 0x20000078"
-                      children:
-                        - name:
-                            Named: value
-                          type_name:
-                            Struct: RttControlBlock
-                          value: RttControlBlock @ 0x20000078
-                          children:
-                            - name:
-                                Named: header
-                              type_name:
-                                Struct: RttHeader
-                              value: RttHeader @ 0x20000078
-                              children:
-                                - name:
-                                    Named: id
-                                  type_name:
-                                    Array:
-                                      item_type_name:
-                                        Base: u8
-                                      count: 16
-                                  value: ": [u8; 16] = [\n\t83, \n\t69, \n\t71, \n\t71, \n\t69, \n\t82, \n\t32, \n\t82, \n\t84, \n\t84, \n\t0, \n\t0, \n\t0, \n\t0, \n\t0, \n\t0]"
-                                  children:
-                                    - name:
-                                        Named: __0
-                                      type_name:
-                                        Base: u8
-                                      value: "83"
-                                    - name:
-                                        Named: __1
-                                      type_name:
-                                        Base: u8
-                                      value: "69"
-                                    - name:
-                                        Named: __2
-                                      type_name:
-                                        Base: u8
-                                      value: "71"
-                                    - name:
-                                        Named: __3
-                                      type_name:
-                                        Base: u8
-                                      value: "71"
-                                    - name:
-                                        Named: __4
-                                      type_name:
-                                        Base: u8
-                                      value: "69"
-                                    - name:
-                                        Named: __5
-                                      type_name:
-                                        Base: u8
-                                      value: "82"
-                                    - name:
-                                        Named: __6
-                                      type_name:
-                                        Base: u8
-                                      value: "32"
-                                    - name:
-                                        Named: __7
-                                      type_name:
-                                        Base: u8
-                                      value: "82"
-                                    - name:
-                                        Named: __8
-                                      type_name:
-                                        Base: u8
-                                      value: "84"
-                                    - name:
-                                        Named: __9
-                                      type_name:
-                                        Base: u8
-                                      value: "84"
-                                    - name:
-                                        Named: __10
-                                      type_name:
-                                        Base: u8
-                                      value: "0"
-                                    - name:
-                                        Named: __11
-                                      type_name:
-                                        Base: u8
-                                      value: "0"
-                                    - name:
-                                        Named: __12
-                                      type_name:
-                                        Base: u8
-                                      value: "0"
-                                    - name:
-                                        Named: __13
-                                      type_name:
-                                        Base: u8
-                                      value: "0"
-                                    - name:
-                                        Named: __14
-                                      type_name:
-                                        Base: u8
-                                      value: "0"
-                                    - name:
-                                        Named: __15
-                                      type_name:
-                                        Base: u8
-                                      value: "0"
-                                - name:
-                                    Named: max_up_channels
-                                  type_name:
-                                    Base: usize
-                                  value: "2"
-                                - name:
-                                    Named: max_down_channels
-                                  type_name:
-                                    Base: usize
-                                  value: "0"
-                            - name:
-                                Named: up_channels
-                              type_name:
-                                Array:
-                                  item_type_name:
-                                    Struct: RttChannel
-                                  count: 2
-                              value: ": [RttChannel; 2] = [\n\tRttChannel @ 0x20000090, \n\tRttChannel @ 0x200000A8]"
-                              children:
-                                - name:
-                                    Named: __0
-                                  type_name:
-                                    Struct: RttChannel
-                                  value: RttChannel @ 0x20000090
-                                  children:
-                                    - name:
-                                        Named: name
-                                      type_name:
-                                        Pointer: "*const u8"
-                                      value: "*const u8 @ 0x20000090"
-                                      children:
-                                        - name:
-                                            Named: "*name"
-                                          type_name:
-                                            Base: u8
-                                          value: "83"
-                                    - name:
-                                        Named: buffer
-                                      type_name:
-                                        Pointer: "*mut u8"
-                                      value: "*mut u8 @ 0x20000094"
-                                      children:
-                                        - name:
-                                            Named: "*buffer"
-                                          type_name:
-                                            Base: u8
-                                          value: "70"
-                                    - name:
-                                        Named: size
-                                      type_name:
-                                        Base: usize
-                                      value: "1024"
-                                    - name:
-                                        Named: write
-                                      type_name:
-                                        Struct: AtomicUsize
-                                      value: AtomicUsize @ 0x2000009C
-                                      children:
-                                        - name:
-                                            Named: v
-                                          type_name:
-                                            Struct: UnsafeCell<usize>
-                                          value: UnsafeCell<usize> @ 0x2000009C
-                                          children:
-                                            - name:
-                                                Named: value
-                                              type_name:
-                                                Base: usize
-                                              value: "363"
-                                    - name:
-                                        Named: read
-                                      type_name:
-                                        Struct: AtomicUsize
-                                      value: AtomicUsize @ 0x200000A0
-                                      children:
-                                        - name:
-                                            Named: v
-                                          type_name:
-                                            Struct: UnsafeCell<usize>
-                                          value: UnsafeCell<usize> @ 0x200000A0
-                                          children:
-                                            - name:
-                                                Named: value
-                                              type_name:
-                                                Base: usize
-                                              value: "363"
-                                    - name:
-                                        Named: flags
-                                      type_name:
-                                        Struct: AtomicUsize
-                                      value: AtomicUsize @ 0x200000A4
-                                      children:
-                                        - name:
-                                            Named: v
-                                          type_name:
-                                            Struct: UnsafeCell<usize>
-                                          value: UnsafeCell<usize> @ 0x200000A4
-                                          children:
-                                            - name:
-                                                Named: value
-                                              type_name:
-                                                Base: usize
-                                              value: "1"
-                                - name:
-                                    Named: __1
-                                  type_name:
-                                    Struct: RttChannel
-                                  value: RttChannel @ 0x200000A8
-                                  children:
-                                    - name:
-                                        Named: name
-                                      type_name:
-                                        Pointer: "*const u8"
-                                      value: "*const u8 @ 0x200000A8"
-                                      children:
-                                        - name:
-                                            Named: "*name"
-                                          type_name:
-                                            Base: u8
-                                          value: "66"
-                                    - name:
-                                        Named: buffer
-                                      type_name:
-                                        Pointer: "*mut u8"
-                                      value: "*mut u8 @ 0x200000AC"
-                                      children:
-                                        - name:
-                                            Named: "*buffer"
-                                          type_name:
-                                            Base: u8
-                                          value: "0"
-                                    - name:
-                                        Named: size
-                                      type_name:
-                                        Base: usize
-                                      value: "1024"
-                                    - name:
-                                        Named: write
-                                      type_name:
-                                        Struct: AtomicUsize
-                                      value: AtomicUsize @ 0x200000B4
-                                      children:
-                                        - name:
-                                            Named: v
-                                          type_name:
-                                            Struct: UnsafeCell<usize>
-                                          value: UnsafeCell<usize> @ 0x200000B4
-                                          children:
-                                            - name:
-                                                Named: value
-                                              type_name:
-                                                Base: usize
-                                              value: "0"
-                                    - name:
-                                        Named: read
-                                      type_name:
-                                        Struct: AtomicUsize
-                                      value: AtomicUsize @ 0x200000B8
-                                      children:
-                                        - name:
-                                            Named: v
-                                          type_name:
-                                            Struct: UnsafeCell<usize>
-                                          value: UnsafeCell<usize> @ 0x200000B8
-                                          children:
-                                            - name:
-                                                Named: value
-                                              type_name:
-                                                Base: usize
-                                              value: "0"
-                                    - name:
-                                        Named: flags
-                                      type_name:
-                                        Struct: AtomicUsize
-                                      value: AtomicUsize @ 0x200000BC
-                                      children:
-                                        - name:
-                                            Named: v
-                                          type_name:
-                                            Struct: UnsafeCell<usize>
-                                          value: UnsafeCell<usize> @ 0x200000BC
-                                          children:
-                                            - name:
-                                                Named: value
-                                              type_name:
-                                                Base: usize
-                                              value: "1"
-                            - name:
-                                Named: down_channels
-                              type_name:
-                                Array:
-                                  item_type_name:
-                                    Struct: RttChannel
-                                  count: 0
-                              value: ": [RttChannel; 0] = []"
-                - name:
-                    Named: _RTT_CHANNEL_BUFFER
-                  type_name:
-                    Base: "MaybeUninit<[u8; 1024]>"
-                  value: "MaybeUninit<[u8; 1024]> {\n\tuninit: () = (), \n\tvalue: ManuallyDrop<[u8; 1024]> = ManuallyDrop<[u8; 1024]> @ 0x200000C0}"
-                  children:
-                    - name:
-                        Named: uninit
-                      type_name:
-                        Base: ()
-                      value: ()
-                    - name:
-                        Named: value
-                      type_name:
-                        Struct: "ManuallyDrop<[u8; 1024]>"
-                      value: "ManuallyDrop<[u8; 1024]> @ 0x200000C0"
-                      children:
-                        - name:
-                            Named: value
-                          type_name:
-                            Array:
-                              item_type_name:
-                                Base: u8
-                              count: 1024
-                          value: Data types with more than 50 members are excluded from this output. This variable has 1024 child members.
-                - name:
-                    Named: _RTT_CHANNEL_BUFFER
-                  type_name:
-                    Base: "MaybeUninit<[u8; 1024]>"
-                  value: "MaybeUninit<[u8; 1024]> {\n\tuninit: () = (), \n\tvalue: ManuallyDrop<[u8; 1024]> = ManuallyDrop<[u8; 1024]> @ 0x200004C0}"
-                  children:
-                    - name:
-                        Named: uninit
-                      type_name:
-                        Base: ()
-                      value: ()
-                    - name:
-                        Named: value
-                      type_name:
-                        Struct: "ManuallyDrop<[u8; 1024]>"
-                      value: "ManuallyDrop<[u8; 1024]> @ 0x200004C0"
-                      children:
-                        - name:
-                            Named: value
-                          type_name:
-                            Array:
-                              item_type_name:
-                                Base: u8
-                              count: 1024
-                          value: Data types with more than 50 members are excluded from this output. This variable has 1024 child members.
-        - name:
-            Named: "<i64 as core::fmt::Debug>::{vtable}"
-          type_name: Unknown
-          value: "< The value of this variable may have been optimized out of the debug info, by the compiler. >"
-        - name:
-            Named: "<i32 as core::fmt::Debug>::{vtable}"
-          type_name: Unknown
-          value: "< The value of this variable may have been optimized out of the debug info, by the compiler. >"
-        - name:
-            Named: "<&i16 as core::fmt::Debug>::{vtable}"
-          type_name: Unknown
-          value: "< The value of this variable may have been optimized out of the debug info, by the compiler. >"
-  local_variables:
-    Child Variables:
-      name: LocalScopeRoot
-      type_name: Unknown
->>>>>>> 8204d5ee
       value: "<unknown> {\n\tstack_depth: usize = 1, \n\tinternal_depth_measure: usize = 2}"
       children:
         - name:
@@ -4025,1307 +1295,12 @@
     U32: 7428
   frame_base: 536884160
   is_inlined: false
-<<<<<<< HEAD
-=======
-  static_variables:
-    Child Variables:
-      name: StaticScopeRoot
-      type_name: Unknown
-      value: ", <unknown> {\n\t<i64 as core::fmt::Debug>::{vtable}: <unknown> = < The value of this variable may have been optimized out of the debug info, by the compiler. >, \n\t<i32 as core::fmt::Debug>::{vtable}: <unknown> = < The value of this variable may have been optimized out of the debug info, by the compiler. >, \n\t<&i16 as core::fmt::Debug>::{vtable}: <unknown> = < The value of this variable may have been optimized out of the debug info, by the compiler. >}"
-      children:
-        - name:
-            Namespace: common_testing_code
-          type_name: Namespace
-          value: ""
-          children:
-            - name:
-                Named: B
-              type_name:
-                Base: bool
-              value: "false"
-            - name:
-                Named: I
-              type_name:
-                Base: isize
-              value: "-1"
-            - name:
-                Named: C
-              type_name:
-                Base: char
-              value: a
-            - name:
-                Named: I8
-              type_name:
-                Base: i8
-              value: "68"
-            - name:
-                Named: I16
-              type_name:
-                Base: i16
-              value: "-16"
-            - name:
-                Named: I32
-              type_name:
-                Base: i32
-              value: "-32"
-            - name:
-                Named: I64
-              type_name:
-                Base: i64
-              value: "-64"
-            - name:
-                Named: U
-              type_name:
-                Base: usize
-              value: "1"
-            - name:
-                Named: U8
-              type_name:
-                Base: u8
-              value: "100"
-            - name:
-                Named: U16
-              type_name:
-                Base: u16
-              value: "16"
-            - name:
-                Named: U32
-              type_name:
-                Base: u32
-              value: "32"
-            - name:
-                Named: U64
-              type_name:
-                Base: u64
-              value: "64"
-            - name:
-                Named: F32
-              type_name:
-                Base: f32
-              value: "2.5"
-            - name:
-                Named: F64
-              type_name:
-                Base: f64
-              value: "3.5"
-            - name:
-                Named: GLOBAL_STATIC
-              type_name:
-                Struct: "&str"
-              value: "A 'global' static variable"
-              children:
-                - name:
-                    Named: data_ptr
-                  type_name:
-                    Pointer: u8
-                  value: "*raw u8 @ 0x20000040"
-                  children:
-                    - name:
-                        Named: "*data_ptr"
-                      type_name:
-                        Base: u8
-                      value: "65"
-                - name:
-                    Named: length
-                  type_name:
-                    Base: usize
-                  value: "26"
-            - name:
-                Named: REGULAR_STRUCT
-              type_name:
-                Struct: ComplexEnum
-              value: ComplexEnum @ 0x20000048
-              children:
-                - name:
-                    Named: Case1
-                  type_name:
-                    Struct: Case1
-                  value: Case1 @ 0x20000048
-                  children:
-                    - name:
-                        Named: __0
-                      type_name:
-                        Base: u64
-                      value: "0"
-                    - name:
-                        Named: __1
-                      type_name:
-                        Struct: ComplexStruct
-                      value: ComplexStruct @ 0x20000058
-                      children:
-                        - name:
-                            Named: x
-                          type_name:
-                            Base: i64
-                          value: "24"
-                        - name:
-                            Named: y
-                          type_name:
-                            Base: i32
-                          value: "25"
-                        - name:
-                            Named: z
-                          type_name:
-                            Base: i16
-                          value: "26"
-            - name:
-                Namespace: setup_data_types
-              type_name: Namespace
-              value: ""
-              children:
-                - name:
-                    Named: LOCAL_STATIC
-                  type_name:
-                    Struct: "&str"
-                  value: "A 'local' to main() static variable ...will be optimized out if not used in the code."
-                  children:
-                    - name:
-                        Named: data_ptr
-                      type_name:
-                        Pointer: u8
-                      value: "*raw u8 @ 0x20000068"
-                      children:
-                        - name:
-                            Named: "*data_ptr"
-                          type_name:
-                            Base: u8
-                          value: "65"
-                    - name:
-                        Named: length
-                      type_name:
-                        Base: usize
-                      value: "85"
-                - name:
-                    Named: CONTROL_BLOCK
-                  type_name:
-                    Base: "MaybeUninit<common_testing_code::setup_data_types::RttControlBlock>"
-                  value: "MaybeUninit<common_testing_code::setup_data_types::RttControlBlock> {\n\tuninit: () = (), \n\tvalue: ManuallyDrop<common_testing_code::setup_data_types::RttControlBlock> = ManuallyDrop<common_testing_code::setup_data_types::RttControlBlock> @ 0x20000078}"
-                  children:
-                    - name:
-                        Named: uninit
-                      type_name:
-                        Base: ()
-                      value: ()
-                    - name:
-                        Named: value
-                      type_name:
-                        Struct: "ManuallyDrop<common_testing_code::setup_data_types::RttControlBlock>"
-                      value: "ManuallyDrop<common_testing_code::setup_data_types::RttControlBlock> @ 0x20000078"
-                      children:
-                        - name:
-                            Named: value
-                          type_name:
-                            Struct: RttControlBlock
-                          value: RttControlBlock @ 0x20000078
-                          children:
-                            - name:
-                                Named: header
-                              type_name:
-                                Struct: RttHeader
-                              value: RttHeader @ 0x20000078
-                              children:
-                                - name:
-                                    Named: id
-                                  type_name:
-                                    Array:
-                                      item_type_name:
-                                        Base: u8
-                                      count: 16
-                                  value: ": [u8; 16] = [\n\t83, \n\t69, \n\t71, \n\t71, \n\t69, \n\t82, \n\t32, \n\t82, \n\t84, \n\t84, \n\t0, \n\t0, \n\t0, \n\t0, \n\t0, \n\t0]"
-                                  children:
-                                    - name:
-                                        Named: __0
-                                      type_name:
-                                        Base: u8
-                                      value: "83"
-                                    - name:
-                                        Named: __1
-                                      type_name:
-                                        Base: u8
-                                      value: "69"
-                                    - name:
-                                        Named: __2
-                                      type_name:
-                                        Base: u8
-                                      value: "71"
-                                    - name:
-                                        Named: __3
-                                      type_name:
-                                        Base: u8
-                                      value: "71"
-                                    - name:
-                                        Named: __4
-                                      type_name:
-                                        Base: u8
-                                      value: "69"
-                                    - name:
-                                        Named: __5
-                                      type_name:
-                                        Base: u8
-                                      value: "82"
-                                    - name:
-                                        Named: __6
-                                      type_name:
-                                        Base: u8
-                                      value: "32"
-                                    - name:
-                                        Named: __7
-                                      type_name:
-                                        Base: u8
-                                      value: "82"
-                                    - name:
-                                        Named: __8
-                                      type_name:
-                                        Base: u8
-                                      value: "84"
-                                    - name:
-                                        Named: __9
-                                      type_name:
-                                        Base: u8
-                                      value: "84"
-                                    - name:
-                                        Named: __10
-                                      type_name:
-                                        Base: u8
-                                      value: "0"
-                                    - name:
-                                        Named: __11
-                                      type_name:
-                                        Base: u8
-                                      value: "0"
-                                    - name:
-                                        Named: __12
-                                      type_name:
-                                        Base: u8
-                                      value: "0"
-                                    - name:
-                                        Named: __13
-                                      type_name:
-                                        Base: u8
-                                      value: "0"
-                                    - name:
-                                        Named: __14
-                                      type_name:
-                                        Base: u8
-                                      value: "0"
-                                    - name:
-                                        Named: __15
-                                      type_name:
-                                        Base: u8
-                                      value: "0"
-                                - name:
-                                    Named: max_up_channels
-                                  type_name:
-                                    Base: usize
-                                  value: "2"
-                                - name:
-                                    Named: max_down_channels
-                                  type_name:
-                                    Base: usize
-                                  value: "0"
-                            - name:
-                                Named: up_channels
-                              type_name:
-                                Array:
-                                  item_type_name:
-                                    Struct: RttChannel
-                                  count: 2
-                              value: ": [RttChannel; 2] = [\n\tRttChannel @ 0x20000090, \n\tRttChannel @ 0x200000A8]"
-                              children:
-                                - name:
-                                    Named: __0
-                                  type_name:
-                                    Struct: RttChannel
-                                  value: RttChannel @ 0x20000090
-                                  children:
-                                    - name:
-                                        Named: name
-                                      type_name:
-                                        Pointer: "*const u8"
-                                      value: "*const u8 @ 0x20000090"
-                                      children:
-                                        - name:
-                                            Named: "*name"
-                                          type_name:
-                                            Base: u8
-                                          value: "83"
-                                    - name:
-                                        Named: buffer
-                                      type_name:
-                                        Pointer: "*mut u8"
-                                      value: "*mut u8 @ 0x20000094"
-                                      children:
-                                        - name:
-                                            Named: "*buffer"
-                                          type_name:
-                                            Base: u8
-                                          value: "70"
-                                    - name:
-                                        Named: size
-                                      type_name:
-                                        Base: usize
-                                      value: "1024"
-                                    - name:
-                                        Named: write
-                                      type_name:
-                                        Struct: AtomicUsize
-                                      value: AtomicUsize @ 0x2000009C
-                                      children:
-                                        - name:
-                                            Named: v
-                                          type_name:
-                                            Struct: UnsafeCell<usize>
-                                          value: UnsafeCell<usize> @ 0x2000009C
-                                          children:
-                                            - name:
-                                                Named: value
-                                              type_name:
-                                                Base: usize
-                                              value: "363"
-                                    - name:
-                                        Named: read
-                                      type_name:
-                                        Struct: AtomicUsize
-                                      value: AtomicUsize @ 0x200000A0
-                                      children:
-                                        - name:
-                                            Named: v
-                                          type_name:
-                                            Struct: UnsafeCell<usize>
-                                          value: UnsafeCell<usize> @ 0x200000A0
-                                          children:
-                                            - name:
-                                                Named: value
-                                              type_name:
-                                                Base: usize
-                                              value: "363"
-                                    - name:
-                                        Named: flags
-                                      type_name:
-                                        Struct: AtomicUsize
-                                      value: AtomicUsize @ 0x200000A4
-                                      children:
-                                        - name:
-                                            Named: v
-                                          type_name:
-                                            Struct: UnsafeCell<usize>
-                                          value: UnsafeCell<usize> @ 0x200000A4
-                                          children:
-                                            - name:
-                                                Named: value
-                                              type_name:
-                                                Base: usize
-                                              value: "1"
-                                - name:
-                                    Named: __1
-                                  type_name:
-                                    Struct: RttChannel
-                                  value: RttChannel @ 0x200000A8
-                                  children:
-                                    - name:
-                                        Named: name
-                                      type_name:
-                                        Pointer: "*const u8"
-                                      value: "*const u8 @ 0x200000A8"
-                                      children:
-                                        - name:
-                                            Named: "*name"
-                                          type_name:
-                                            Base: u8
-                                          value: "66"
-                                    - name:
-                                        Named: buffer
-                                      type_name:
-                                        Pointer: "*mut u8"
-                                      value: "*mut u8 @ 0x200000AC"
-                                      children:
-                                        - name:
-                                            Named: "*buffer"
-                                          type_name:
-                                            Base: u8
-                                          value: "0"
-                                    - name:
-                                        Named: size
-                                      type_name:
-                                        Base: usize
-                                      value: "1024"
-                                    - name:
-                                        Named: write
-                                      type_name:
-                                        Struct: AtomicUsize
-                                      value: AtomicUsize @ 0x200000B4
-                                      children:
-                                        - name:
-                                            Named: v
-                                          type_name:
-                                            Struct: UnsafeCell<usize>
-                                          value: UnsafeCell<usize> @ 0x200000B4
-                                          children:
-                                            - name:
-                                                Named: value
-                                              type_name:
-                                                Base: usize
-                                              value: "0"
-                                    - name:
-                                        Named: read
-                                      type_name:
-                                        Struct: AtomicUsize
-                                      value: AtomicUsize @ 0x200000B8
-                                      children:
-                                        - name:
-                                            Named: v
-                                          type_name:
-                                            Struct: UnsafeCell<usize>
-                                          value: UnsafeCell<usize> @ 0x200000B8
-                                          children:
-                                            - name:
-                                                Named: value
-                                              type_name:
-                                                Base: usize
-                                              value: "0"
-                                    - name:
-                                        Named: flags
-                                      type_name:
-                                        Struct: AtomicUsize
-                                      value: AtomicUsize @ 0x200000BC
-                                      children:
-                                        - name:
-                                            Named: v
-                                          type_name:
-                                            Struct: UnsafeCell<usize>
-                                          value: UnsafeCell<usize> @ 0x200000BC
-                                          children:
-                                            - name:
-                                                Named: value
-                                              type_name:
-                                                Base: usize
-                                              value: "1"
-                            - name:
-                                Named: down_channels
-                              type_name:
-                                Array:
-                                  item_type_name:
-                                    Struct: RttChannel
-                                  count: 0
-                              value: ": [RttChannel; 0] = []"
-                - name:
-                    Named: _RTT_CHANNEL_BUFFER
-                  type_name:
-                    Base: "MaybeUninit<[u8; 1024]>"
-                  value: "MaybeUninit<[u8; 1024]> {\n\tuninit: () = (), \n\tvalue: ManuallyDrop<[u8; 1024]> = ManuallyDrop<[u8; 1024]> @ 0x200000C0}"
-                  children:
-                    - name:
-                        Named: uninit
-                      type_name:
-                        Base: ()
-                      value: ()
-                    - name:
-                        Named: value
-                      type_name:
-                        Struct: "ManuallyDrop<[u8; 1024]>"
-                      value: "ManuallyDrop<[u8; 1024]> @ 0x200000C0"
-                      children:
-                        - name:
-                            Named: value
-                          type_name:
-                            Array:
-                              item_type_name:
-                                Base: u8
-                              count: 1024
-                          value: Data types with more than 50 members are excluded from this output. This variable has 1024 child members.
-                - name:
-                    Named: _RTT_CHANNEL_BUFFER
-                  type_name:
-                    Base: "MaybeUninit<[u8; 1024]>"
-                  value: "MaybeUninit<[u8; 1024]> {\n\tuninit: () = (), \n\tvalue: ManuallyDrop<[u8; 1024]> = ManuallyDrop<[u8; 1024]> @ 0x200004C0}"
-                  children:
-                    - name:
-                        Named: uninit
-                      type_name:
-                        Base: ()
-                      value: ()
-                    - name:
-                        Named: value
-                      type_name:
-                        Struct: "ManuallyDrop<[u8; 1024]>"
-                      value: "ManuallyDrop<[u8; 1024]> @ 0x200004C0"
-                      children:
-                        - name:
-                            Named: value
-                          type_name:
-                            Array:
-                              item_type_name:
-                                Base: u8
-                              count: 1024
-                          value: Data types with more than 50 members are excluded from this output. This variable has 1024 child members.
-        - name:
-            Named: "<i64 as core::fmt::Debug>::{vtable}"
-          type_name: Unknown
-          value: "< The value of this variable may have been optimized out of the debug info, by the compiler. >"
-        - name:
-            Named: "<i32 as core::fmt::Debug>::{vtable}"
-          type_name: Unknown
-          value: "< The value of this variable may have been optimized out of the debug info, by the compiler. >"
-        - name:
-            Named: "<&i16 as core::fmt::Debug>::{vtable}"
-          type_name: Unknown
-          value: "< The value of this variable may have been optimized out of the debug info, by the compiler. >"
->>>>>>> 8204d5ee
   local_variables:
     Child Variables:
       name: LocalScopeRoot
       type_name: Unknown
       value: "<unknown> {\n\tstack_depth: usize = 0, \n\tinternal_depth_measure: usize = 1}"
       children:
-<<<<<<< HEAD
-=======
-        - name:
-            Named: stack_depth
-          type_name:
-            Base: usize
-          value: "0"
-        - name:
-            Named: internal_depth_measure
-          type_name:
-            Base: usize
-          value: "1"
-  canonical_frame_address: 536884168
-- function_name: setup_data_types
-  source_location:
-    line: 324
-    column:
-      Column: 5
-    file: common_testing_code.rs
-    directory: /Users/jacknoppe/dev/debug/probe-rs-debugger-test/src
-    low_pc: 3816
-    high_pc: 7284
-  registers:
-    - core_register:
-        id: 0
-        roles:
-          - Core: R0
-          - Argument: a1
-          - Return: r1
-        data_type:
-          UnsignedInteger: 32
-      dwarf_id: 0
-      value: ~
-    - core_register:
-        id: 1
-        roles:
-          - Core: R1
-          - Argument: a2
-          - Return: r2
-        data_type:
-          UnsignedInteger: 32
-      dwarf_id: 1
-      value: ~
-    - core_register:
-        id: 2
-        roles:
-          - Core: R2
-          - Argument: a3
-        data_type:
-          UnsignedInteger: 32
-      dwarf_id: 2
-      value: ~
-    - core_register:
-        id: 3
-        roles:
-          - Core: R3
-          - Argument: a4
-        data_type:
-          UnsignedInteger: 32
-      dwarf_id: 3
-      value: ~
-    - core_register:
-        id: 4
-        roles:
-          - Core: R4
-        data_type:
-          UnsignedInteger: 32
-      dwarf_id: 4
-      value:
-        U32: 536886176
-    - core_register:
-        id: 5
-        roles:
-          - Core: R5
-        data_type:
-          UnsignedInteger: 32
-      dwarf_id: 5
-      value:
-        U32: 536886208
-    - core_register:
-        id: 6
-        roles:
-          - Core: R6
-        data_type:
-          UnsignedInteger: 32
-      dwarf_id: 6
-      value:
-        U32: 4294967293
-    - core_register:
-        id: 7
-        roles:
-          - Core: R7
-          - FramePointer
-        data_type:
-          UnsignedInteger: 32
-      dwarf_id: 7
-      value:
-        U32: 536887104
-    - core_register:
-        id: 8
-        roles:
-          - Core: R8
-        data_type:
-          UnsignedInteger: 32
-      dwarf_id: 8
-      value:
-        U32: 4294967295
-    - core_register:
-        id: 9
-        roles:
-          - Core: R9
-        data_type:
-          UnsignedInteger: 32
-      dwarf_id: 9
-      value: ~
-    - core_register:
-        id: 10
-        roles:
-          - Core: R10
-        data_type:
-          UnsignedInteger: 32
-      dwarf_id: 10
-      value:
-        U32: 2885156863
-    - core_register:
-        id: 11
-        roles:
-          - Core: R11
-        data_type:
-          UnsignedInteger: 32
-      dwarf_id: 11
-      value:
-        U32: 7
-    - core_register:
-        id: 12
-        roles:
-          - Core: R12
-        data_type:
-          UnsignedInteger: 32
-      dwarf_id: 12
-      value:
-        U32: 536871464
-    - core_register:
-        id: 13
-        roles:
-          - Core: R13
-          - StackPointer
-        data_type:
-          UnsignedInteger: 32
-      dwarf_id: 13
-      value:
-        U32: 536884168
-    - core_register:
-        id: 14
-        roles:
-          - Core: R14
-          - ReturnAddress
-        data_type:
-          UnsignedInteger: 32
-      dwarf_id: 14
-      value:
-        U32: 7249
-    - core_register:
-        id: 15
-        roles:
-          - Core: R15
-          - ProgramCounter
-        data_type:
-          UnsignedInteger: 32
-      dwarf_id: 15
-      value:
-        U32: 7248
-    - core_register:
-        id: 17
-        roles:
-          - Core: MSP
-          - MainStackPointer
-        data_type:
-          UnsignedInteger: 32
-      dwarf_id: 16
-      value: ~
-    - core_register:
-        id: 18
-        roles:
-          - Core: PSP
-          - ProcessStackPointer
-        data_type:
-          UnsignedInteger: 32
-      dwarf_id: 17
-      value: ~
-    - core_register:
-        id: 16
-        roles:
-          - Core: XPSR
-          - ProcessorStatus
-        data_type:
-          UnsignedInteger: 32
-      dwarf_id: 18
-      value:
-        U32: 1627389952
-    - core_register:
-        id: 20
-        roles:
-          - Core: EXTRA
-          - Other: EXTRA
-        data_type:
-          UnsignedInteger: 32
-      dwarf_id: 19
-      value: ~
-  pc:
-    U32: 7248
-  frame_base: 536887104
-  is_inlined: false
-  static_variables:
-    Child Variables:
-      name: StaticScopeRoot
-      type_name: Unknown
-      value: ", <unknown> {\n\t<i64 as core::fmt::Debug>::{vtable}: <unknown> = < The value of this variable may have been optimized out of the debug info, by the compiler. >, \n\t<i32 as core::fmt::Debug>::{vtable}: <unknown> = < The value of this variable may have been optimized out of the debug info, by the compiler. >, \n\t<&i16 as core::fmt::Debug>::{vtable}: <unknown> = < The value of this variable may have been optimized out of the debug info, by the compiler. >}"
-      children:
-        - name:
-            Namespace: common_testing_code
-          type_name: Namespace
-          value: ""
-          children:
-            - name:
-                Named: B
-              type_name:
-                Base: bool
-              value: "false"
-            - name:
-                Named: I
-              type_name:
-                Base: isize
-              value: "-1"
-            - name:
-                Named: C
-              type_name:
-                Base: char
-              value: a
-            - name:
-                Named: I8
-              type_name:
-                Base: i8
-              value: "68"
-            - name:
-                Named: I16
-              type_name:
-                Base: i16
-              value: "-16"
-            - name:
-                Named: I32
-              type_name:
-                Base: i32
-              value: "-32"
-            - name:
-                Named: I64
-              type_name:
-                Base: i64
-              value: "-64"
-            - name:
-                Named: U
-              type_name:
-                Base: usize
-              value: "1"
-            - name:
-                Named: U8
-              type_name:
-                Base: u8
-              value: "100"
-            - name:
-                Named: U16
-              type_name:
-                Base: u16
-              value: "16"
-            - name:
-                Named: U32
-              type_name:
-                Base: u32
-              value: "32"
-            - name:
-                Named: U64
-              type_name:
-                Base: u64
-              value: "64"
-            - name:
-                Named: F32
-              type_name:
-                Base: f32
-              value: "2.5"
-            - name:
-                Named: F64
-              type_name:
-                Base: f64
-              value: "3.5"
-            - name:
-                Named: GLOBAL_STATIC
-              type_name:
-                Struct: "&str"
-              value: "A 'global' static variable"
-              children:
-                - name:
-                    Named: data_ptr
-                  type_name:
-                    Pointer: u8
-                  value: "*raw u8 @ 0x20000040"
-                  children:
-                    - name:
-                        Named: "*data_ptr"
-                      type_name:
-                        Base: u8
-                      value: "65"
-                - name:
-                    Named: length
-                  type_name:
-                    Base: usize
-                  value: "26"
-            - name:
-                Named: REGULAR_STRUCT
-              type_name:
-                Struct: ComplexEnum
-              value: ComplexEnum @ 0x20000048
-              children:
-                - name:
-                    Named: Case1
-                  type_name:
-                    Struct: Case1
-                  value: Case1 @ 0x20000048
-                  children:
-                    - name:
-                        Named: __0
-                      type_name:
-                        Base: u64
-                      value: "0"
-                    - name:
-                        Named: __1
-                      type_name:
-                        Struct: ComplexStruct
-                      value: ComplexStruct @ 0x20000058
-                      children:
-                        - name:
-                            Named: x
-                          type_name:
-                            Base: i64
-                          value: "24"
-                        - name:
-                            Named: y
-                          type_name:
-                            Base: i32
-                          value: "25"
-                        - name:
-                            Named: z
-                          type_name:
-                            Base: i16
-                          value: "26"
-            - name:
-                Namespace: setup_data_types
-              type_name: Namespace
-              value: ""
-              children:
-                - name:
-                    Named: LOCAL_STATIC
-                  type_name:
-                    Struct: "&str"
-                  value: "A 'local' to main() static variable ...will be optimized out if not used in the code."
-                  children:
-                    - name:
-                        Named: data_ptr
-                      type_name:
-                        Pointer: u8
-                      value: "*raw u8 @ 0x20000068"
-                      children:
-                        - name:
-                            Named: "*data_ptr"
-                          type_name:
-                            Base: u8
-                          value: "65"
-                    - name:
-                        Named: length
-                      type_name:
-                        Base: usize
-                      value: "85"
-                - name:
-                    Named: CONTROL_BLOCK
-                  type_name:
-                    Base: "MaybeUninit<common_testing_code::setup_data_types::RttControlBlock>"
-                  value: "MaybeUninit<common_testing_code::setup_data_types::RttControlBlock> {\n\tuninit: () = (), \n\tvalue: ManuallyDrop<common_testing_code::setup_data_types::RttControlBlock> = ManuallyDrop<common_testing_code::setup_data_types::RttControlBlock> @ 0x20000078}"
-                  children:
-                    - name:
-                        Named: uninit
-                      type_name:
-                        Base: ()
-                      value: ()
-                    - name:
-                        Named: value
-                      type_name:
-                        Struct: "ManuallyDrop<common_testing_code::setup_data_types::RttControlBlock>"
-                      value: "ManuallyDrop<common_testing_code::setup_data_types::RttControlBlock> @ 0x20000078"
-                      children:
-                        - name:
-                            Named: value
-                          type_name:
-                            Struct: RttControlBlock
-                          value: RttControlBlock @ 0x20000078
-                          children:
-                            - name:
-                                Named: header
-                              type_name:
-                                Struct: RttHeader
-                              value: RttHeader @ 0x20000078
-                              children:
-                                - name:
-                                    Named: id
-                                  type_name:
-                                    Array:
-                                      item_type_name:
-                                        Base: u8
-                                      count: 16
-                                  value: ": [u8; 16] = [\n\t83, \n\t69, \n\t71, \n\t71, \n\t69, \n\t82, \n\t32, \n\t82, \n\t84, \n\t84, \n\t0, \n\t0, \n\t0, \n\t0, \n\t0, \n\t0]"
-                                  children:
-                                    - name:
-                                        Named: __0
-                                      type_name:
-                                        Base: u8
-                                      value: "83"
-                                    - name:
-                                        Named: __1
-                                      type_name:
-                                        Base: u8
-                                      value: "69"
-                                    - name:
-                                        Named: __2
-                                      type_name:
-                                        Base: u8
-                                      value: "71"
-                                    - name:
-                                        Named: __3
-                                      type_name:
-                                        Base: u8
-                                      value: "71"
-                                    - name:
-                                        Named: __4
-                                      type_name:
-                                        Base: u8
-                                      value: "69"
-                                    - name:
-                                        Named: __5
-                                      type_name:
-                                        Base: u8
-                                      value: "82"
-                                    - name:
-                                        Named: __6
-                                      type_name:
-                                        Base: u8
-                                      value: "32"
-                                    - name:
-                                        Named: __7
-                                      type_name:
-                                        Base: u8
-                                      value: "82"
-                                    - name:
-                                        Named: __8
-                                      type_name:
-                                        Base: u8
-                                      value: "84"
-                                    - name:
-                                        Named: __9
-                                      type_name:
-                                        Base: u8
-                                      value: "84"
-                                    - name:
-                                        Named: __10
-                                      type_name:
-                                        Base: u8
-                                      value: "0"
-                                    - name:
-                                        Named: __11
-                                      type_name:
-                                        Base: u8
-                                      value: "0"
-                                    - name:
-                                        Named: __12
-                                      type_name:
-                                        Base: u8
-                                      value: "0"
-                                    - name:
-                                        Named: __13
-                                      type_name:
-                                        Base: u8
-                                      value: "0"
-                                    - name:
-                                        Named: __14
-                                      type_name:
-                                        Base: u8
-                                      value: "0"
-                                    - name:
-                                        Named: __15
-                                      type_name:
-                                        Base: u8
-                                      value: "0"
-                                - name:
-                                    Named: max_up_channels
-                                  type_name:
-                                    Base: usize
-                                  value: "2"
-                                - name:
-                                    Named: max_down_channels
-                                  type_name:
-                                    Base: usize
-                                  value: "0"
-                            - name:
-                                Named: up_channels
-                              type_name:
-                                Array:
-                                  item_type_name:
-                                    Struct: RttChannel
-                                  count: 2
-                              value: ": [RttChannel; 2] = [\n\tRttChannel @ 0x20000090, \n\tRttChannel @ 0x200000A8]"
-                              children:
-                                - name:
-                                    Named: __0
-                                  type_name:
-                                    Struct: RttChannel
-                                  value: RttChannel @ 0x20000090
-                                  children:
-                                    - name:
-                                        Named: name
-                                      type_name:
-                                        Pointer: "*const u8"
-                                      value: "*const u8 @ 0x20000090"
-                                      children:
-                                        - name:
-                                            Named: "*name"
-                                          type_name:
-                                            Base: u8
-                                          value: "83"
-                                    - name:
-                                        Named: buffer
-                                      type_name:
-                                        Pointer: "*mut u8"
-                                      value: "*mut u8 @ 0x20000094"
-                                      children:
-                                        - name:
-                                            Named: "*buffer"
-                                          type_name:
-                                            Base: u8
-                                          value: "70"
-                                    - name:
-                                        Named: size
-                                      type_name:
-                                        Base: usize
-                                      value: "1024"
-                                    - name:
-                                        Named: write
-                                      type_name:
-                                        Struct: AtomicUsize
-                                      value: AtomicUsize @ 0x2000009C
-                                      children:
-                                        - name:
-                                            Named: v
-                                          type_name:
-                                            Struct: UnsafeCell<usize>
-                                          value: UnsafeCell<usize> @ 0x2000009C
-                                          children:
-                                            - name:
-                                                Named: value
-                                              type_name:
-                                                Base: usize
-                                              value: "363"
-                                    - name:
-                                        Named: read
-                                      type_name:
-                                        Struct: AtomicUsize
-                                      value: AtomicUsize @ 0x200000A0
-                                      children:
-                                        - name:
-                                            Named: v
-                                          type_name:
-                                            Struct: UnsafeCell<usize>
-                                          value: UnsafeCell<usize> @ 0x200000A0
-                                          children:
-                                            - name:
-                                                Named: value
-                                              type_name:
-                                                Base: usize
-                                              value: "363"
-                                    - name:
-                                        Named: flags
-                                      type_name:
-                                        Struct: AtomicUsize
-                                      value: AtomicUsize @ 0x200000A4
-                                      children:
-                                        - name:
-                                            Named: v
-                                          type_name:
-                                            Struct: UnsafeCell<usize>
-                                          value: UnsafeCell<usize> @ 0x200000A4
-                                          children:
-                                            - name:
-                                                Named: value
-                                              type_name:
-                                                Base: usize
-                                              value: "1"
-                                - name:
-                                    Named: __1
-                                  type_name:
-                                    Struct: RttChannel
-                                  value: RttChannel @ 0x200000A8
-                                  children:
-                                    - name:
-                                        Named: name
-                                      type_name:
-                                        Pointer: "*const u8"
-                                      value: "*const u8 @ 0x200000A8"
-                                      children:
-                                        - name:
-                                            Named: "*name"
-                                          type_name:
-                                            Base: u8
-                                          value: "66"
-                                    - name:
-                                        Named: buffer
-                                      type_name:
-                                        Pointer: "*mut u8"
-                                      value: "*mut u8 @ 0x200000AC"
-                                      children:
-                                        - name:
-                                            Named: "*buffer"
-                                          type_name:
-                                            Base: u8
-                                          value: "0"
-                                    - name:
-                                        Named: size
-                                      type_name:
-                                        Base: usize
-                                      value: "1024"
-                                    - name:
-                                        Named: write
-                                      type_name:
-                                        Struct: AtomicUsize
-                                      value: AtomicUsize @ 0x200000B4
-                                      children:
-                                        - name:
-                                            Named: v
-                                          type_name:
-                                            Struct: UnsafeCell<usize>
-                                          value: UnsafeCell<usize> @ 0x200000B4
-                                          children:
-                                            - name:
-                                                Named: value
-                                              type_name:
-                                                Base: usize
-                                              value: "0"
-                                    - name:
-                                        Named: read
-                                      type_name:
-                                        Struct: AtomicUsize
-                                      value: AtomicUsize @ 0x200000B8
-                                      children:
-                                        - name:
-                                            Named: v
-                                          type_name:
-                                            Struct: UnsafeCell<usize>
-                                          value: UnsafeCell<usize> @ 0x200000B8
-                                          children:
-                                            - name:
-                                                Named: value
-                                              type_name:
-                                                Base: usize
-                                              value: "0"
-                                    - name:
-                                        Named: flags
-                                      type_name:
-                                        Struct: AtomicUsize
-                                      value: AtomicUsize @ 0x200000BC
-                                      children:
-                                        - name:
-                                            Named: v
-                                          type_name:
-                                            Struct: UnsafeCell<usize>
-                                          value: UnsafeCell<usize> @ 0x200000BC
-                                          children:
-                                            - name:
-                                                Named: value
-                                              type_name:
-                                                Base: usize
-                                              value: "1"
-                            - name:
-                                Named: down_channels
-                              type_name:
-                                Array:
-                                  item_type_name:
-                                    Struct: RttChannel
-                                  count: 0
-                              value: ": [RttChannel; 0] = []"
-                - name:
-                    Named: _RTT_CHANNEL_BUFFER
-                  type_name:
-                    Base: "MaybeUninit<[u8; 1024]>"
-                  value: "MaybeUninit<[u8; 1024]> {\n\tuninit: () = (), \n\tvalue: ManuallyDrop<[u8; 1024]> = ManuallyDrop<[u8; 1024]> @ 0x200000C0}"
-                  children:
-                    - name:
-                        Named: uninit
-                      type_name:
-                        Base: ()
-                      value: ()
-                    - name:
-                        Named: value
-                      type_name:
-                        Struct: "ManuallyDrop<[u8; 1024]>"
-                      value: "ManuallyDrop<[u8; 1024]> @ 0x200000C0"
-                      children:
-                        - name:
-                            Named: value
-                          type_name:
-                            Array:
-                              item_type_name:
-                                Base: u8
-                              count: 1024
-                          value: Data types with more than 50 members are excluded from this output. This variable has 1024 child members.
-                - name:
-                    Named: _RTT_CHANNEL_BUFFER
-                  type_name:
-                    Base: "MaybeUninit<[u8; 1024]>"
-                  value: "MaybeUninit<[u8; 1024]> {\n\tuninit: () = (), \n\tvalue: ManuallyDrop<[u8; 1024]> = ManuallyDrop<[u8; 1024]> @ 0x200004C0}"
-                  children:
-                    - name:
-                        Named: uninit
-                      type_name:
-                        Base: ()
-                      value: ()
-                    - name:
-                        Named: value
-                      type_name:
-                        Struct: "ManuallyDrop<[u8; 1024]>"
-                      value: "ManuallyDrop<[u8; 1024]> @ 0x200004C0"
-                      children:
-                        - name:
-                            Named: value
-                          type_name:
-                            Array:
-                              item_type_name:
-                                Base: u8
-                              count: 1024
-                          value: Data types with more than 50 members are excluded from this output. This variable has 1024 child members.
-        - name:
-            Named: "<i64 as core::fmt::Debug>::{vtable}"
-          type_name: Unknown
-          value: "< The value of this variable may have been optimized out of the debug info, by the compiler. >"
->>>>>>> 8204d5ee
         - name:
             Named: stack_depth
           type_name:
