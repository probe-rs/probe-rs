--- conflicted
+++ resolved
@@ -542,11 +542,7 @@
                     );
 
                     namespace_variable.name = if let Ok(Some(attr)) = child_node.entry().attr(gimli::DW_AT_name) {
-<<<<<<< HEAD
                         VariableName::Namespace(extract_name(debug_info, attr.value()))
-=======
-                        VariableName::Namespace(extract_name(self.debug_info, attr.value()))
->>>>>>> 234c98b0
                     } else { VariableName::AnonymousNamespace };
                     namespace_variable.type_name = VariableType::Namespace;
                     namespace_variable.memory_location = VariableLocation::Unavailable;
@@ -560,11 +556,7 @@
                                 let static_child_variable = cache.create_variable(namespace_variable.variable_key,
                                     self.unit.header.offset().as_debug_info_offset(),
                                     Some(namespace_child_node.entry().offset()))?;
-<<<<<<< HEAD
                                 self.process_tree_node_attributes(debug_info, &mut namespace_child_node, &mut namespace_variable, static_child_variable, memory, stack_frame_registers, frame_base, cache)?;
-=======
-                                self.process_tree_node_attributes(&mut namespace_child_node, &mut namespace_variable, static_child_variable, memory, stack_frame_registers, frame_base, cache)?;
->>>>>>> 234c98b0
                             }
                             gimli::DW_TAG_namespace => {
                                 // Recurse for additional namespace variables.
@@ -575,11 +567,7 @@
 
                                     match &namespace_variable.name {
                                         VariableName::Namespace(name) => {
-<<<<<<< HEAD
                                         VariableName::Namespace(format!("{}::{}", name, extract_name(debug_info, attr.value())))
-=======
-                                        VariableName::Namespace(format!("{}::{}", name, extract_name(self.debug_info, attr.value())))
->>>>>>> 234c98b0
                                         }
                                         other => return Err(DebugError::UnwindIncompleteResults {message: format!("Unable to construct namespace variable, unexpected parent name: {other:?}")})
                                     }
@@ -588,11 +576,7 @@
                                 namespace_child_variable.type_name = VariableType::Namespace;
                                 namespace_child_variable.memory_location = VariableLocation::Unavailable;
                                 cache.add_variable(namespace_variable.variable_key, &mut namespace_child_variable)?;
-<<<<<<< HEAD
                                 namespace_child_variable = self.process_tree(debug_info, namespace_child_node, namespace_child_variable, memory, stack_frame_registers, frame_base, cache, )?;
-=======
-                                namespace_child_variable = self.process_tree(namespace_child_node, namespace_child_variable, memory, stack_frame_registers, frame_base, cache, )?;
->>>>>>> 234c98b0
                                 if !cache.has_children(&namespace_child_variable)? {
                                     cache.remove_cache_entry(namespace_child_variable.variable_key)?;
                                 }
@@ -615,11 +599,7 @@
                     self.unit.header.offset().as_debug_info_offset(),
                     Some(child_node.entry().offset()),
                     )?;
-<<<<<<< HEAD
                     child_variable = self.process_tree_node_attributes(debug_info, &mut child_node, &mut parent_variable, child_variable, memory, stack_frame_registers, frame_base, cache,)?;
-=======
-                    child_variable = self.process_tree_node_attributes(&mut child_node, &mut parent_variable, child_variable, memory, stack_frame_registers, frame_base, cache,)?;
->>>>>>> 234c98b0
                     // Do not keep or process PhantomData nodes, or variant parts that we have already used.
                     if child_variable.type_name.is_phantom_data()
                         ||  child_variable.name == VariableName::Artifical
@@ -627,11 +607,7 @@
                         cache.remove_cache_entry(child_variable.variable_key)?;
                     } else if child_variable.is_valid() {
                         // Recursively process each child.
-<<<<<<< HEAD
                         self.process_tree(debug_info, child_node, child_variable, memory, stack_frame_registers, frame_base, cache, )?;
-=======
-                        self.process_tree(child_node, child_variable, memory, stack_frame_registers, frame_base, cache, )?;
->>>>>>> 234c98b0
                     }
                 }
                 gimli::DW_TAG_variant_part => {
@@ -653,17 +629,10 @@
                     // - If there is a DW_AT_discr that has a value, then this is a reference to the member entry for the discriminant. This value will be resolved to match against the appropriate DW_TAG_variant.
                     // - TODO: The [DWARF] standard, 5.7.10, allows for a DW_AT_discr_list, but I have not seen that generated from RUST yet. 
                     parent_variable.role = VariantRole::VariantPart(u64::MAX);
-<<<<<<< HEAD
                     child_variable = self.process_tree_node_attributes(debug_info, &mut child_node, &mut parent_variable, child_variable, memory, stack_frame_registers, frame_base, cache, )?;
                     // At this point we have everything we need (It has updated the parent's `role`) from the child_variable, so elimnate it before we continue ...
                     cache.remove_cache_entry(child_variable.variable_key)?;
                     parent_variable = self.process_tree(debug_info, child_node, parent_variable, memory, stack_frame_registers, frame_base, cache)?;
-=======
-                    child_variable = self.process_tree_node_attributes(&mut child_node, &mut parent_variable, child_variable, memory, stack_frame_registers, frame_base, cache, )?;
-                    // At this point we have everything we need (It has updated the parent's `role`) from the child_variable, so elimnate it before we continue ...
-                    cache.remove_cache_entry(child_variable.variable_key)?;
-                    parent_variable = self.process_tree(child_node, parent_variable, memory, stack_frame_registers, frame_base, cache)?;
->>>>>>> 234c98b0
                 }
                 gimli::DW_TAG_variant // variant is a child of a structure, and one of them should have a discriminant value to match the DW_TAG_variant_part 
                 => {
@@ -674,24 +643,14 @@
                             self.unit.header.offset().as_debug_info_offset(), Some(child_node.entry().offset())
                         )?;
                         self.extract_variant_discriminant(&child_node, &mut child_variable)?;
-<<<<<<< HEAD
                         child_variable = self.process_tree_node_attributes(debug_info, &mut child_node, &mut parent_variable, child_variable, memory, stack_frame_registers, frame_base, cache)?;
-=======
-                        child_variable = self.process_tree_node_attributes(&mut child_node, &mut parent_variable, child_variable, memory, stack_frame_registers, frame_base, cache)?;
->>>>>>> 234c98b0
                         if child_variable.is_valid() {
                             if let VariantRole::Variant(discriminant) = child_variable.role {
                                 // Only process the discriminant variants or when we eventually   encounter the default 
                                 if parent_variable.role == VariantRole::VariantPart(discriminant) || discriminant == u64::MAX {
-<<<<<<< HEAD
                                     self.process_memory_location(debug_info, child_node.entry(), &parent_variable, &mut child_variable, memory, stack_frame_registers, frame_base)?;
                                     // Recursively process each relevant child node.
                                     child_variable = self.process_tree(debug_info, child_node, child_variable, memory, stack_frame_registers, frame_base, cache)?;
-=======
-                                    self.process_memory_location(child_node.entry(), &parent_variable, &mut child_variable, memory, stack_frame_registers, frame_base)?;
-                                    // Recursively process each relevant child node.
-                                    child_variable = self.process_tree(child_node, child_variable, memory, stack_frame_registers, frame_base, cache)?;
->>>>>>> 234c98b0
                                     if child_variable.is_valid() {
                                         // Eliminate intermediate DWARF nodes, but keep their children
                                         cache.adopt_grand_children(&parent_variable, &child_variable)?;
@@ -713,11 +672,7 @@
                     Some(child_node.entry().offset()),
                     )?;
 
-<<<<<<< HEAD
                     range_variable = self.process_tree_node_attributes(debug_info, &mut child_node, &mut parent_variable, range_variable, memory, stack_frame_registers, frame_base, cache)?;
-=======
-                    range_variable = self.process_tree_node_attributes(&mut child_node, &mut parent_variable, range_variable, memory, stack_frame_registers, frame_base, cache)?;
->>>>>>> 234c98b0
                     // Determine if we should use the results ...
                     if range_variable.is_valid() {
                         // Pass the pertinent info up to the parent_variable.
@@ -759,16 +714,9 @@
                             = child_node.entry().attr(gimli::DW_AT_ranges) {
                                 match ranges.value() {
                                     gimli::AttributeValue::RangeListsRef(raw_range_lists_offset) => {
-<<<<<<< HEAD
                                         let range_lists_offset = debug_info.dwarf.ranges_offset_from_raw(&self.unit, raw_range_lists_offset);
 
                                         if let Ok(mut ranges) = debug_info
-=======
-                                        let range_lists_offset = self.debug_info.dwarf.ranges_offset_from_raw(&self.unit, raw_range_lists_offset);
-
-                                        if let Ok(mut ranges) = self
-                                            .debug_info
->>>>>>> 234c98b0
                                             .dwarf
                                             .ranges(&self.unit, range_lists_offset) {
                                                 while let Ok(Some(ranges)) = ranges.next() {
@@ -789,11 +737,7 @@
                     if in_scope {
                         // This is IN scope.
                         // Recursively process each child, but pass the parent_variable, so that we don't create intermediate nodes for scope identifiers.
-<<<<<<< HEAD
                         parent_variable = self.process_tree(debug_info, child_node, parent_variable, memory, stack_frame_registers, frame_base, cache)?;
-=======
-                        parent_variable = self.process_tree(child_node, parent_variable, memory, stack_frame_registers, frame_base, cache)?;
->>>>>>> 234c98b0
                     } else {
                         // This lexical block is NOT in scope, but other children of this parent may well be in scope, so do NOT invalidate the parent_variable.
                     }
@@ -899,26 +843,16 @@
 
         if !child_variable.is_valid() {
             cache.update_variable_and_value(&mut child_variable, memory)?;
-<<<<<<< HEAD
 
             return Ok(child_variable);
         }
 
-=======
-
-            return Ok(child_variable);
-        }
-
->>>>>>> 234c98b0
         match node.entry().tag() {
             gimli::DW_TAG_base_type => {
                 child_variable.type_name =
                     VariableType::Base(type_name.unwrap_or_else(|| "<unnamed>".to_string()));
                 self.process_memory_location(
-<<<<<<< HEAD
                     debug_info,
-=======
->>>>>>> 234c98b0
                     node.entry(),
                     parent_variable,
                     &mut child_variable,
@@ -930,10 +864,7 @@
             gimli::DW_TAG_pointer_type => {
                 child_variable.type_name = VariableType::Pointer(type_name);
                 self.process_memory_location(
-<<<<<<< HEAD
                     debug_info,
-=======
->>>>>>> 234c98b0
                     node.entry(),
                     parent_variable,
                     &mut child_variable,
@@ -968,11 +899,7 @@
                                                     .starts_with("*mut")
                                             {
                                                 // Resolve the children of this variable, because they contain essential information required to resolve the value
-<<<<<<< HEAD
                                                 debug_info.cache_deferred_variables(
-=======
-                                                self.debug_info.cache_deferred_variables(
->>>>>>> 234c98b0
                                                     cache,
                                                     memory,
                                                     &mut child_variable,
@@ -983,11 +910,7 @@
                                                 // This is the case where we defer the processing of child types.
                                             }
                                         } else {
-<<<<<<< HEAD
                                             debug_info.cache_deferred_variables(
-=======
-                                            self.debug_info.cache_deferred_variables(
->>>>>>> 234c98b0
                                                 cache,
                                                 memory,
                                                 &mut child_variable,
@@ -1023,10 +946,7 @@
                 child_variable.type_name =
                     VariableType::Struct(type_name.unwrap_or_else(|| "<unnamed>".to_string()));
                 self.process_memory_location(
-<<<<<<< HEAD
                     debug_info,
-=======
->>>>>>> 234c98b0
                     node.entry(),
                     parent_variable,
                     &mut child_variable,
@@ -1051,10 +971,7 @@
                             let temp_node_type = child_variable.variable_node_type;
                             child_variable.variable_node_type = VariableNodeType::RecurseToBaseType;
                             child_variable = self.process_tree(
-<<<<<<< HEAD
                                 debug_info,
-=======
->>>>>>> 234c98b0
                                 node,
                                 child_variable,
                                 memory,
@@ -1074,10 +991,7 @@
                 child_variable.type_name =
                     VariableType::Enum(type_name.unwrap_or_else(|| "<unnamed>".to_string()));
                 self.process_memory_location(
-<<<<<<< HEAD
                     debug_info,
-=======
->>>>>>> 234c98b0
                     node.entry(),
                     parent_variable,
                     &mut child_variable,
@@ -1088,10 +1002,7 @@
 
                 // Recursively process a child types.
                 child_variable = self.process_tree(
-<<<<<<< HEAD
                     debug_info,
-=======
->>>>>>> 234c98b0
                     node,
                     child_variable,
                     memory,
@@ -1150,10 +1061,7 @@
                                     gimli::AttributeValue::UnitRef(unit_ref) => {
                                         // The memory location of array members build on top of the memory location of the child_variable.
                                         self.process_memory_location(
-<<<<<<< HEAD
                                             debug_info,
-=======
->>>>>>> 234c98b0
                                             node.entry(),
                                             parent_variable,
                                             &mut child_variable,
@@ -1169,10 +1077,7 @@
                                             Some(node.entry().offset()),
                                         )?;
                                         subrange_variable = self.process_tree(
-<<<<<<< HEAD
                                             debug_info,
-=======
->>>>>>> 234c98b0
                                             node,
                                             subrange_variable,
                                             memory,
@@ -1201,10 +1106,7 @@
                                             // Gracefully handle the case where the array is empty.
                                             // - Resolve a 'dummy' child, to determine the type of child_variable.
                                             self.expand_array_member(
-<<<<<<< HEAD
                                                 debug_info,
-=======
->>>>>>> 234c98b0
                                                 unit_ref,
                                                 cache,
                                                 &mut child_variable,
@@ -1265,10 +1167,7 @@
                 child_variable.type_name =
                     VariableType::Base(type_name.unwrap_or_else(|| "<unnamed>".to_string()));
                 self.process_memory_location(
-<<<<<<< HEAD
                     debug_info,
-=======
->>>>>>> 234c98b0
                     node.entry(),
                     parent_variable,
                     &mut child_variable,
@@ -1279,10 +1178,7 @@
                 // Recursively process a child types.
                 // TODO: The DWARF does not currently hold information that allows decoding of which UNION arm is instantiated, so we have to display all available.
                 child_variable = self.process_tree(
-<<<<<<< HEAD
                     debug_info,
-=======
->>>>>>> 234c98b0
                     node,
                     child_variable,
                     memory,
@@ -1310,7 +1206,6 @@
                                         .unit
                                         .header
                                         .entry(&self.unit.abbreviations, unit_ref)?;
-<<<<<<< HEAD
                                     child_variable.type_name =
                                         match subroutine_type_node.attr(gimli::DW_AT_name) {
                                             Ok(optional_name_attr) => match optional_name_attr {
@@ -1330,29 +1225,6 @@
                                         format!("{other_attribute_value:?}")
                                     )));
                                 }
-=======
-                                    child_variable.type_name = match subroutine_type_node
-                                        .attr(gimli::DW_AT_name)
-                                    {
-                                        Ok(optional_name_attr) => match optional_name_attr {
-                                            Some(name_attr) => VariableType::Other(extract_name(
-                                                self.debug_info,
-                                                name_attr.value(),
-                                            )),
-                                            None => VariableType::Unknown,
-                                        },
-                                        Err(error) => VariableType::Other(format!(
-                                            "Error: evaluating subroutine type name: {error:?} "
-                                        )),
-                                    };
-                                }
-                                other_attribute_value => {
-                                    child_variable.set_value(VariableValue::Error(format!(
-                                        "Unimplemented: Attribute Value for DW_AT_type {:.100}",
-                                        format!("{other_attribute_value:?}")
-                                    )));
-                                }
->>>>>>> 234c98b0
                             },
                             None => {
                                 // TODO: Better indication for no return value
@@ -1362,7 +1234,6 @@
                                 child_variable.type_name = VariableType::Unknown;
                             }
                         }
-<<<<<<< HEAD
                     }
                     Err(error) => {
                         child_variable.set_value(VariableValue::Error(format!(
@@ -1370,35 +1241,6 @@
                         )));
                     }
                 }
-=======
-                    }
-                    Err(error) => {
-                        child_variable.set_value(VariableValue::Error(format!(
-                            "Error: Failed to decode subroutine type reference: {error:?}"
-                        )));
-                    }
-                }
-            }
-            gimli::DW_TAG_compile_unit => {
-                // This only happens when we do a 'lazy' load of [VariableName::StaticScope]
-                child_variable = self.process_tree(
-                    node,
-                    child_variable,
-                    memory,
-                    stack_frame_registers,
-                    frame_base,
-                    cache,
-                )?;
-            }
-            // Do not expand this type.
-            other => {
-                child_variable.set_value(VariableValue::Error(format!(
-                    "<unimplemented: type : {:?}>",
-                    other.static_string()
-                )));
-                child_variable.type_name = VariableType::Other("unimplemented".to_string());
-                cache.remove_cache_entry_children(child_variable.variable_key)?;
->>>>>>> 234c98b0
             }
             gimli::DW_TAG_compile_unit => {
                 // This only happens when we do a 'lazy' load of [VariableName::StaticScope]
@@ -1459,10 +1301,7 @@
         array_member_variable.name = VariableName::Named(format!("__{array_member_index}"));
         array_member_variable.source_location = child_variable.source_location.clone();
         self.process_memory_location(
-<<<<<<< HEAD
             debug_info,
-=======
->>>>>>> 234c98b0
             array_member_type_node.entry(),
             child_variable,
             &mut array_member_variable,
@@ -1471,10 +1310,7 @@
             frame_base,
         )?;
         array_member_variable = self.extract_type(
-<<<<<<< HEAD
             debug_info,
-=======
->>>>>>> 234c98b0
             array_member_type_node,
             child_variable,
             array_member_variable,
