use super::{
    debug_info::*, extract_byte_size, extract_file, extract_line, function_die::FunctionDie,
    variable::*, DebugError, DebugRegisters, EndianReader, VariableCache,
};
use crate::{
    debug::{language, stack_frame::StackFrameInfo},
    MemoryInterface,
};
use gimli::{AttributeValue, EvaluationResult, Location, UnitOffset};
use num_traits::Zero;

/// The result of `UnitInfo::evaluate_expression()` can be the value of a variable, or a memory location.
pub(crate) enum ExpressionResult {
    Value(VariableValue),
    Location(VariableLocation),
}

/// A struct containing information about a single compilation unit.
pub struct UnitInfo {
    pub(crate) unit: gimli::Unit<GimliReader, usize>,
    dwarf_language: gimli::DwLang,
    language: Box<dyn language::ProgrammingLanguage>,
}

impl UnitInfo {
    /// Create a new `UnitInfo` from a `gimli::Unit`.
    pub fn new(unit: gimli::Unit<GimliReader, usize>) -> Self {
        let dwarf_language = if let Ok(Some(AttributeValue::Language(unit_language))) = unit
            .header
            .entries_tree(&unit.abbreviations, None)
            .and_then(|mut tree| tree.root()?.entry().attr_value(gimli::DW_AT_language))
        {
            unit_language
        } else {
            tracing::warn!("Unable to retrieve DW_AT_language attribute, assuming Rust.");
            gimli::DW_LANG_Rust
        };

        Self {
            unit,
            dwarf_language,
            language: language::from_dwarf(dwarf_language),
        }
    }

    /// Retrieve the value of the `DW_AT_language` attribute of the compilation unit.
    ///
    /// In the unlikely event that we are unable to retrieve the language, we assume Rust.
    pub(crate) fn get_language(&self) -> gimli::DwLang {
        self.dwarf_language
    }

    /// Get the DIEs for the function containing the given address.
    ///
    /// If `find_inlined` is `false`, then the result will contain a single [`FunctionDie`]
    /// If `find_inlined` is `true`, then the result will contain a  [`Vec<FunctionDie>`], where the innermost (deepest in the stack) function die is the last entry in the Vec.
    pub(crate) fn get_function_dies(
        &self,
        debug_info: &super::DebugInfo,
        address: u64,
        find_inlined: bool,
    ) -> Result<Vec<FunctionDie>, DebugError> {
        tracing::trace!("Searching Function DIE for address {:#x}", address);

        let mut entries_cursor = self.unit.entries();
        while let Ok(Some((_depth, current))) = entries_cursor.next_dfs() {
            let Some(mut die) = FunctionDie::new(current.clone(), self) else {
                continue;
            };

            let mut ranges = debug_info.dwarf.die_ranges(&self.unit, current)?;

            while let Ok(Some(range)) = ranges.next() {
                if !range.contains(address) {
                    continue;
                }

                // Check if we are actually in an inlined function
                die.low_pc = range.begin;
                die.high_pc = range.end;

                // Extract the frame_base for this function DIE.
                let mut functions = vec![die];

                tracing::debug!(
                    "Found DIE: name={:?}",
                    functions[0].function_name(debug_info)
                );

                if find_inlined {
                    tracing::debug!("Checking for inlined functions");

                    let inlined_functions =
                        self.find_inlined_functions(debug_info, address, current.offset())?;

                    if inlined_functions.is_empty() {
                        tracing::debug!("No inlined function found!");
                    } else {
                        tracing::debug!(
                            "{} inlined functions for address {}",
                            inlined_functions.len(),
                            address
                        );
                    }

                    functions.extend(inlined_functions.into_iter());
                }
                return Ok(functions);
            }
        }
        Ok(vec![])
    }

    /// Check if the function located at the given offset contains inlined functions at the
    /// given address.
    pub(crate) fn find_inlined_functions(
        &self,
        debug_info: &DebugInfo,
        address: u64,
        offset: UnitOffset,
    ) -> Result<Vec<FunctionDie>, DebugError> {
        // If we don't have any entries at our unit offset, return an empty vector.
        let Ok(mut cursor) = self.unit.entries_at_offset(offset) else {
            return Ok(vec![]);
        };

        let mut current_depth = 0;
        let mut abort_depth = 0;
        let mut functions = Vec::new();

        while let Ok(Some((depth, current))) = cursor.next_dfs() {
            current_depth += depth;
            if current_depth < abort_depth {
                break;
            }

            // Skip anything that is not an inlined subroutine.
            if current.tag() != gimli::DW_TAG_inlined_subroutine {
                continue;
            }

            let mut ranges = debug_info.dwarf.die_ranges(&self.unit, current)?;

            while let Ok(Some(range)) = ranges.next() {
                if !range.contains(address) {
                    continue;
                }
                // Check if we are actually in an inlined function

                // We don't have to search further up in the tree, if there are multiple inlined functions,
                // they will be children of the current function.
                abort_depth = current_depth;

                // Find the abstract definition
                let Ok(Some(abstract_origin)) = current.attr(gimli::DW_AT_abstract_origin) else {
                    tracing::warn!("No abstract origin for inlined function, skipping.");
                    return Ok(vec![]);
                };
                let abstract_origin_value = abstract_origin.value();
                let gimli::AttributeValue::UnitRef(unit_ref) = abstract_origin_value else {
                    tracing::warn!(
                        "Unsupported DW_AT_abstract_origin value: {:?}",
                        abstract_origin_value
                    );
                    continue;
                };

                let Some(mut die) = self.unit.entry(unit_ref).ok().and_then(|abstract_die| {
                    FunctionDie::new_inlined(current.clone(), abstract_die.clone(), self)
                }) else {
                    continue;
                };

                die.low_pc = range.begin;
                die.high_pc = range.end;

                functions.push(die);
            }
        }

        Ok(functions)
    }

    /// Recurse the ELF structure below the `tree_node`,
    /// and updates the `cache` with the updated value of the `child_variable`.
    #[allow(clippy::too_many_arguments)]
    pub(crate) fn process_tree_node_attributes(
        &self,
        debug_info: &DebugInfo,
        tree_node: &mut gimli::EntriesTreeNode<GimliReader>,
        parent_variable: &mut Variable,
        child_variable: &mut Variable,
        memory: &mut dyn MemoryInterface,
        cache: &mut VariableCache,
        frame_info: StackFrameInfo<'_>,
    ) -> Result<(), DebugError> {
        // Identify the parent.
        child_variable.parent_key = parent_variable.variable_key;

        // We need to determine if we are working with a 'abstract` location, and use that node for the attributes we need
        let attributes_entry = if let Ok(Some(abstract_origin)) =
            tree_node.entry().attr(gimli::DW_AT_abstract_origin)
        {
            match abstract_origin.value() {
                gimli::AttributeValue::UnitRef(unit_ref) => {
                    // The abstract origin is a reference to another DIE, so we need to resolve that,
                    // but first we need to process the (optional) memory location using the current DIE.
                    self.process_memory_location(
                        debug_info,
                        tree_node.entry(),
                        parent_variable,
                        child_variable,
                        memory,
                        frame_info,
                    )?;
                    Some(
                        self.unit
                            .header
                            .entries_tree(&self.unit.abbreviations, Some(unit_ref))?
                            .root()?
                            .entry()
                            .clone(),
                    )
                }
                other_attribute_value => {
                    child_variable.set_value(VariableValue::Error(format!(
                        "Unimplemented: Attribute Value for DW_AT_abstract_origin {other_attribute_value:?}"
                    )));
                    None
                }
            }
        } else {
            Some(tree_node.entry().clone())
        };

        // For variable attribute resolution, we need to resolve a few attributes in advance of looping through all the other ones.
        // Try to exact the name first, for easier debugging
        if let Some(entry) = attributes_entry.as_ref() {
            if let Ok(Some(name)) = extract_name(debug_info, entry) {
                child_variable.name = VariableName::Named(name);
            }
        }

        if let Some(attributes_entry) = attributes_entry {
            let mut variable_attributes = attributes_entry.attrs();

            // Now loop through all the unit attributes to extract the remainder of the `Variable` definition.
            while let Ok(Some(attr)) = variable_attributes.next() {
                match attr.name() {
                    gimli::DW_AT_location | gimli::DW_AT_data_member_location => {
                        // The child_variable.location is calculated with attribute gimli::DW_AT_type, to ensure it gets done before DW_AT_type is processed
                    }
                    gimli::DW_AT_name => {
                        // This was done before we started looping through attributes, so we can ignore it.
                    }
                    gimli::DW_AT_decl_file => {
                        if let Some((directory, file_name)) =
                            extract_file(debug_info, &self.unit, attr.value())
                        {
                            child_variable.source_location.file = Some(file_name);
                            child_variable.source_location.directory = Some(directory);
                        }
                    }
                    gimli::DW_AT_decl_line => {
                        if let Some(line_number) = extract_line(attr.value()) {
                            child_variable.source_location.line = Some(line_number);
                        }
                    }
                    gimli::DW_AT_decl_column => {
                        // Unused.
                    }
                    gimli::DW_AT_containing_type => {
                        // TODO: Implement [documented RUST extensions to DWARF standard](https://rustc-dev-guide.rust-lang.org/debugging-support-in-rustc.html?highlight=dwarf#dwarf-and-rustc)
                    }
                    gimli::DW_AT_type => {
                        // The rules to calculate the type of a child variable are complex, and depend on a number of other attributes.
                        // Depending on the presence and value of these attributes, the [Variable::memory_location] may need to be calculated differently.
                        // - The `DW_AT_type` of the parent (e.g. is it a pointer, or a struct, or an array, etc.).
                        // - The `DW_AT_address_class of the child (we need to know if it is present, and if it has a value of 0 - unspecified)
                        // - The `DW_AT_data_member_location` of the child.
                        // - The `DW_AT_location` of the child.
                        // - The `DW_AT_byte_size` of the child.
                        // - The `DW_AT_name` of the data type node.
                        self.process_type_attribute(
                            &attr,
                            debug_info,
                            &attributes_entry,
                            parent_variable,
                            child_variable,
                            memory,
                            frame_info,
                            cache,
                        )?;
                    }
                    gimli::DW_AT_enum_class => match attr.value() {
                        gimli::AttributeValue::Flag(true) => {
                            child_variable.set_value(VariableValue::Valid(format!(
                                "{:?}",
                                child_variable.type_name
                            )));
                        }
                        gimli::AttributeValue::Flag(false) => {
                            child_variable.set_value(VariableValue::Error(
                                "Unimplemented: DW_AT_enum_class(false)".to_string(),
                            ));
                        }
                        other_attribute_value => {
                            child_variable.set_value(VariableValue::Error(format!(
                                "Unimplemented: Attribute Value for DW_AT_enum_class: {other_attribute_value:?}"
                            )));
                        }
                    },
                    gimli::DW_AT_const_value => {
                        let attr_value = attr.value();
                        let variable_value = if let Some(const_value) = attr_value.udata_value() {
                            VariableValue::Valid(const_value.to_string())
                        } else if let Some(const_value) = attr_value.sdata_value() {
                            VariableValue::Valid(const_value.to_string())
                        } else {
                            VariableValue::Error(format!(
                                "Unimplemented: Attribute Value for DW_AT_const_value: {:?}",
                                attr_value
                            ))
                        };

                        child_variable.set_value(variable_value)
                    }
                    gimli::DW_AT_alignment => {
                        // TODO: Figure out when (if at all) we need to do anything with DW_AT_alignment for the purposes of decoding data values.
                    }
                    gimli::DW_AT_artificial => {
                        // These are references for entries like discriminant values of `VariantParts`.
                        child_variable.name = VariableName::Artifical;
                    }
                    gimli::DW_AT_discr => match attr.value() {
                        // This calculates the active discriminant value for the `VariantPart`.
                        gimli::AttributeValue::UnitRef(unit_ref) => {
                            let mut type_tree = self
                                .unit
                                .header
                                .entries_tree(&self.unit.abbreviations, Some(unit_ref))?;
                            let mut discriminant_node = type_tree.root()?;
                            let mut discriminant_variable = cache.create_variable(
                                parent_variable.variable_key,
                                Some(discriminant_node.entry().offset()),
                                Some(self),
                            )?;
                            self.process_tree_node_attributes(
                                debug_info,
                                &mut discriminant_node,
                                parent_variable,
                                &mut discriminant_variable,
                                memory,
                                cache,
                                frame_info,
                            )?;

                            let variant_part = if discriminant_variable.is_valid() {
                                discriminant_variable
                                    .get_value(cache)
                                    .parse()
                                    .unwrap_or(u64::MAX)
                            } else {
                                u64::MAX
                            };

                            parent_variable.role = VariantRole::VariantPart(variant_part);
                            cache.remove_cache_entry(discriminant_variable.variable_key)?;
                        }
                        other_attribute_value => {
                            child_variable.set_value(VariableValue::Error(format!(
                                "Unimplemented: Attribute Value for DW_AT_discr {other_attribute_value:?}"
                            )));
                        }
                    },
                    // Property of variables that are of DW_TAG_subrange_type.
                    gimli::DW_AT_lower_bound => match attr.value().udata_value() {
                        Some(bound) => child_variable.range_lower_bound = bound as i64,
                        None => {
                            child_variable.set_value(VariableValue::Error(format!(
                                "Unimplemented: Attribute Value for DW_AT_lower_bound: {:?}",
                                attr.value()
                            )));
                        }
                    },
                    // Property of variables that are of DW_TAG_subrange_type.
                    gimli::DW_AT_upper_bound | gimli::DW_AT_count => {
                        match attr.value().udata_value() {
                            Some(bound) => child_variable.range_upper_bound = bound as i64,
                            None => {
                                child_variable.set_value(VariableValue::Error(format!(
                                    "Unimplemented: Attribute Value for DW_AT_upper_bound: {:?}",
                                    attr.value()
                                )));
                            }
                        }
                    }
                    gimli::DW_AT_accessibility => {
                        // Silently ignore these for now.
                        // TODO: Add flag for public/private/protected for `Variable`, once we have a use case.
                    }
                    gimli::DW_AT_external => {
                        // TODO: Implement globally visible variables.
                    }
                    gimli::DW_AT_declaration => {
                        // Unimplemented.
                    }
                    gimli::DW_AT_encoding => {
                        // Ignore these. RUST data types handle this intrinsicly.
                    }
                    gimli::DW_AT_discr_value => {
                        // Processed by `extract_variant_discriminant()`.
                    }
                    gimli::DW_AT_byte_size => {
                        // Processed by `extract_byte_size()`.
                    }
                    gimli::DW_AT_abstract_origin => {
                        // Processed before looping through all attributes
                    }
                    gimli::DW_AT_linkage_name => {
                        // Unused attribute of, for example, inlined DW_TAG_subroutine
                    }
                    gimli::DW_AT_address_class => {
                        // Processed by `extract_type()`
                    }
                    other_attribute => {
                        tracing::info!(
                            "Unimplemented: Variable Attribute {:.100} : {:.100}, with children = {}",
                            format!("{:?}", other_attribute.static_string()),
                            format!("{:?}", attributes_entry.attr_value(other_attribute)),
                            attributes_entry.has_children()
                        );
                    }
                }
            }
        }

        child_variable.extract_value(memory, cache);
        cache.update_variable(child_variable)?;

        Ok(())
    }

    #[allow(clippy::too_many_arguments)]
    fn process_type_attribute(
        &self,
        attr: &gimli::Attribute<GimliReader>,
        debug_info: &DebugInfo,
        attributes_entry: &gimli::DebuggingInformationEntry<GimliReader>,
        parent_variable: &Variable,
        child_variable: &mut Variable,
        memory: &mut dyn MemoryInterface,
        frame_info: StackFrameInfo<'_>,
        cache: &mut VariableCache,
    ) -> Result<(), DebugError> {
        match attr.value() {
            gimli::AttributeValue::UnitRef(unit_ref) => {
                // Reference to a type, or an entry to another type or a type modifier which will point to another type.
                // Before we resolve that type tree, we need to resolve the current node's memory location.
                // This is because the memory location of the type nodes and child variables often inherit this value.
                self.process_memory_location(
                    debug_info,
                    attributes_entry,
                    parent_variable,
                    child_variable,
                    memory,
                    frame_info,
                )?;

                // Now reslolve the referenced tree node for the type.
                let mut type_tree = self
                    .unit
                    .header
                    .entries_tree(&self.unit.abbreviations, Some(unit_ref))?;
                let referenced_type_tree_node = type_tree.root()?;
                self.extract_type(
                    debug_info,
                    referenced_type_tree_node,
                    parent_variable,
                    child_variable,
                    memory,
                    cache,
                    frame_info,
                )?;
            }
            other_attribute_value => {
                child_variable.set_value(VariableValue::Error(format!(
                    "Unimplemented: Attribute Value for DW_AT_type {other_attribute_value:?}"
                )));
            }
        }

        Ok(())
    }

    /// Recurse the ELF structure below the `parent_node`, and ...
    /// - Consumes the `parent_variable`.
    /// - Updates the `DebugInfo::VariableCache` with all descendant `Variable`s.
    /// - Returns a clone of the most up-to-date `parent_variable` in the cache.
    pub(crate) fn process_tree(
        &self,
        debug_info: &DebugInfo,
        parent_node: gimli::EntriesTreeNode<GimliReader>,
        parent_variable: &mut Variable,
        memory: &mut dyn MemoryInterface,
        cache: &mut VariableCache,
        frame_info: StackFrameInfo<'_>,
    ) -> Result<(), DebugError> {
        if !parent_variable.is_valid() {
            parent_variable.extract_value(memory, cache);
            cache.update_variable(parent_variable)?;
            return Ok(());
        }

        tracing::trace!("process_tree for parent {:?}", parent_variable.variable_key);

        let mut child_nodes = parent_node.children();
        while let Some(mut child_node) = child_nodes.next()? {
            match child_node.entry().tag() {
                gimli::DW_TAG_namespace => {
                    let variable_name =
                        if let Ok(Some(name)) = extract_name(debug_info, child_node.entry()) {
                            VariableName::Namespace(name)
                        } else {
                            VariableName::AnonymousNamespace
                        };

                    // See if this namespace already exists in the cache.
                    let mut namespace_variable = if let Some(existing_var) = cache
                        .get_variable_by_name_and_parent(
                            &variable_name,
                            parent_variable.variable_key,
                        ) {
                        existing_var
                    } else {
                        let mut namespace_variable =
                            Variable::new(Some(child_node.entry().offset()), Some(self));

                        namespace_variable.name = variable_name;
                        namespace_variable.type_name = VariableType::Namespace;
                        namespace_variable.memory_location = VariableLocation::Unavailable;
                        cache
                            .add_variable(parent_variable.variable_key, &mut namespace_variable)?;

                        namespace_variable
                    };

                    // Recurse for additional namespace variables.
                    self.process_tree(
                        debug_info,
                        child_node,
                        &mut namespace_variable,
                        memory,
                        cache,
                        frame_info,
                    )?;

                    // Do not keep empty namespaces around
                    if !cache.has_children(&namespace_variable)? {
                        cache.remove_cache_entry(namespace_variable.variable_key)?;
                    }
                }

                gimli::DW_TAG_formal_parameter
                | gimli::DW_TAG_variable
                | gimli::DW_TAG_member
                | gimli::DW_TAG_enumerator => {
                    // This branch handles:
                    //  - Parameters to functions.
                    //  - Typical top-level variables.
                    //  - Members of structured types.
                    //  - Possible values for enumerators, used by extract_type() when processing DW_TAG_enumeration_type.
                    let mut child_variable = cache.create_variable(
                        parent_variable.variable_key,
                        Some(child_node.entry().offset()),
                        Some(self),
                    )?;
                    self.process_tree_node_attributes(
                        debug_info,
                        &mut child_node,
                        parent_variable,
                        &mut child_variable,
                        memory,
                        cache,
                        frame_info,
                    )?;
                    // Do not keep or process PhantomData nodes, or variant parts that we have already used.
                    if child_variable.type_name.is_phantom_data()
                        || child_variable.name == VariableName::Artifical
                    {
                        cache.remove_cache_entry(child_variable.variable_key)?;
                    } else if child_variable.is_valid() {
                        // Recursively process each child.
                        self.process_tree(
                            debug_info,
                            child_node,
                            &mut child_variable,
                            memory,
                            cache,
                            frame_info,
                        )?;
                    }
                }
                gimli::DW_TAG_variant_part => {
                    // We need to recurse through the children, to find the DW_TAG_variant with discriminant matching the DW_TAG_variant,
                    // and ONLY add it's children to the parent variable.
                    // The structure looks like this (there are other nodes in the structure that we use and discard before we get here):
                    // Level 1: --> An actual variable that has a variant value
                    //      Level 2: --> this DW_TAG_variant_part node (some child nodes are used to calc the active Variant discriminant)
                    //          Level 3: --> Some DW_TAG_variant's that have discriminant values to be matched against the discriminant
                    //              Level 4: --> The actual variables, with matching discriminant, which will be added to `parent_variable`
                    // TODO: Handle Level 3 nodes that belong to a DW_AT_discr_list, instead of having a discreet DW_AT_discr_value
                    let mut child_variable = cache.create_variable(
                        parent_variable.variable_key,
                        Some(child_node.entry().offset()),
                        Some(self),
                    )?;
                    // To determine the discriminant, we use the following rules:
                    // - If there is no DW_AT_discr, then there will be a single DW_TAG_variant, and this will be the matching value. In the code here, we assign a default value of u64::MAX to both, so that they will be matched as belonging together (https://dwarfstd.org/ShowIssue.php?issue=180517.2)
                    // - TODO: The [DWARF] standard, 5.7.10, allows for a case where there is no DW_AT_discr attribute, but a DW_AT_type to represent the tag. I have not seen that generated from RUST yet.
                    // - If there is a DW_AT_discr that has a value, then this is a reference to the member entry for the discriminant. This value will be resolved to match against the appropriate DW_TAG_variant.
                    // - TODO: The [DWARF] standard, 5.7.10, allows for a DW_AT_discr_list, but I have not seen that generated from RUST yet.
                    parent_variable.role = VariantRole::VariantPart(u64::MAX);
                    self.process_tree_node_attributes(
                        debug_info,
                        &mut child_node,
                        parent_variable,
                        &mut child_variable,
                        memory,
                        cache,
                        frame_info,
                    )?;
                    // At this point we have everything we need (It has updated the parent's `role`) from the child_variable, so elimnate it before we continue ...
                    cache.remove_cache_entry(child_variable.variable_key)?;
                    self.process_tree(
                        debug_info,
                        child_node,
                        parent_variable,
                        memory,
                        cache,
                        frame_info,
                    )?;
                }

                // Variant is a child of a structure, and one of them should have a discriminant value to match the DW_TAG_variant_part
                gimli::DW_TAG_variant => {
                    // We only need to do this if we have not already found our variant,
                    if !cache.has_children(parent_variable)? {
                        let mut child_variable = cache.create_variable(
                            parent_variable.variable_key,
                            Some(child_node.entry().offset()),
                            Some(self),
                        )?;
                        self.extract_variant_discriminant(&child_node, &mut child_variable)?;
                        self.process_tree_node_attributes(
                            debug_info,
                            &mut child_node,
                            parent_variable,
                            &mut child_variable,
                            memory,
                            cache,
                            frame_info,
                        )?;
                        if child_variable.is_valid() {
                            if let VariantRole::Variant(discriminant) = child_variable.role {
                                // Only process the discriminant variants or when we eventually   encounter the default
                                if parent_variable.role == VariantRole::VariantPart(discriminant)
                                    || discriminant == u64::MAX
                                {
                                    self.process_memory_location(
                                        debug_info,
                                        child_node.entry(),
                                        parent_variable,
                                        &mut child_variable,
                                        memory,
                                        frame_info,
                                    )?;
                                    // Recursively process each relevant child node.
                                    self.process_tree(
                                        debug_info,
                                        child_node,
                                        &mut child_variable,
                                        memory,
                                        cache,
                                        frame_info,
                                    )?;
                                    if child_variable.is_valid() {
                                        // Eliminate intermediate DWARF nodes, but keep their children
                                        cache.adopt_grand_children(
                                            parent_variable,
                                            &child_variable,
                                        )?;
                                    }
                                } else {
                                    cache.remove_cache_entry(child_variable.variable_key)?;
                                }
                            }
                        } else {
                            cache.remove_cache_entry(child_variable.variable_key)?;
                        }
                    }
                }
                gimli::DW_TAG_subrange_type => {
                    // This tag is a child node fore parent types such as (array, vector, etc.).
                    // Recursively process each node, but pass the parent_variable so that new children are caught despite missing these tags.
                    let mut range_variable = cache.create_variable(
                        parent_variable.variable_key,
                        Some(child_node.entry().offset()),
                        Some(self),
                    )?;

                    self.process_tree_node_attributes(
                        debug_info,
                        &mut child_node,
                        parent_variable,
                        &mut range_variable,
                        memory,
                        cache,
                        frame_info,
                    )?;
                    // Determine if we should use the results ...
                    if range_variable.is_valid() {
                        // Pass the pertinent info up to the parent_variable.
                        parent_variable.type_name = range_variable.type_name;
                        parent_variable.range_lower_bound = range_variable.range_lower_bound;
                        parent_variable.range_upper_bound = range_variable.range_upper_bound;
                    }
                    cache.remove_cache_entry(range_variable.variable_key)?;
                }
                gimli::DW_TAG_lexical_block => {
                    let Some(program_counter) = frame_info
                        .registers
                        .get_program_counter()
                        .and_then(|reg| reg.value)
                    else {
                        return Err(DebugError::UnwindIncompleteResults {
                            message:
                                "Cannot unwind `Variable` without a valid PC (program_counter)"
                                    .to_string(),
                        });
                    };
                    let program_counter = program_counter.try_into()?;

                    // Determine the low and high ranges for which this DIE and children are in scope. These can be specified discreetly, or in ranges.
                    let mut in_scope = false;
                    if let Ok(Some(low_pc_attr)) = child_node.entry().attr(gimli::DW_AT_low_pc) {
                        let low_pc = match low_pc_attr.value() {
                            gimli::AttributeValue::Addr(value) => value,
                            _other => u64::MAX,
                        };
                        let high_pc = if let Ok(Some(high_pc_attr)) =
                            child_node.entry().attr(gimli::DW_AT_high_pc)
                        {
                            match high_pc_attr.value() {
                                gimli::AttributeValue::Addr(addr) => addr,
                                gimli::AttributeValue::Udata(unsigned_offset) => {
                                    low_pc + unsigned_offset
                                }
                                _other => 0_u64,
                            }
                        } else {
                            0_u64
                        };
                        if low_pc == u64::MAX || high_pc == 0_u64 {
                            // These have not been specified correctly ... something went wrong.
                            parent_variable.set_value(VariableValue::Error("Error: Processing of variables failed because of invalid/unsupported scope information. Please log a bug at 'https://github.com/probe-rs/probe-rs/issues'".to_string()));
                        }
                        let block_range = gimli::Range {
                            begin: low_pc,
                            end: high_pc,
                        };
                        if block_range.contains(program_counter) {
                            // We have established positive scope, so no need to continue.
                            in_scope = true;
                        }
                        // No scope info yet, so keep looking.
                    };
                    // Searching for ranges has a bit more overhead, so ONLY do this if do not have scope confirmed yet.
                    if !in_scope {
                        if let Ok(Some(ranges)) = child_node.entry().attr(gimli::DW_AT_ranges) {
                            match ranges.value() {
                                gimli::AttributeValue::RangeListsRef(raw_range_lists_offset) => {
                                    let range_lists_offset = debug_info
                                        .dwarf
                                        .ranges_offset_from_raw(&self.unit, raw_range_lists_offset);

                                    if let Ok(mut range_iter) =
                                        debug_info.dwarf.ranges(&self.unit, range_lists_offset)
                                    {
                                        in_scope = range_iter.contains(program_counter);
                                    }
                                }
                                other_range_attribute => {
                                    let error = format!(
                                        "Found unexpected scope attribute: {:?} for variable {:?}",
                                        other_range_attribute, parent_variable.name
                                    );
                                    parent_variable.set_value(VariableValue::Error(error));
                                }
                            }
                        }
                    }
                    if in_scope {
                        // This is IN scope.
                        // Recursively process each child, but pass the parent_variable, so that we don't create intermediate nodes for scope identifiers.
                        self.process_tree(
                            debug_info,
                            child_node,
                            parent_variable,
                            memory,
                            cache,
                            frame_info,
                        )?;
                    } else {
                        // This lexical block is NOT in scope, but other children of this parent may well be in scope, so do NOT invalidate the parent_variable.
                    }
                }
                gimli::DW_TAG_template_type_parameter => {
                    // The parent node for Rust generic type parameter
                    // These show up as a child of structures they belong to and points to the type that matches the template.
                    // They are followed by a sibling of `DW_TAG_member` with name '__0' that has all the attributes needed to resolve the value.
                    // TODO: If there are multiple types supported, then I suspect there will be additional `DW_TAG_member` siblings. We will need to match those correctly.
                }

                // Inlined subroutines are handled at the StackFame level
                gimli::DW_TAG_inlined_subroutine
                | gimli::DW_TAG_base_type
                | gimli::DW_TAG_pointer_type
                | gimli::DW_TAG_structure_type
                | gimli::DW_TAG_enumeration_type
                | gimli::DW_TAG_array_type
                | gimli::DW_TAG_subroutine_type
                | gimli::DW_TAG_subprogram
                | gimli::DW_TAG_union_type => {
                    // These will be processed elsewhere, or not at all, until we discover a use case that needs to be implemented.
                }
                unimplemented => {
                    let error = format!(
                        "Unimplemented: Encountered unimplemented DwTag {:?} for Variable {:?}",
                        unimplemented.static_string(),
                        parent_variable.name
                    );
                    parent_variable.set_value(VariableValue::Error(error));
                }
            }
        }

        parent_variable.extract_value(memory, cache);
        cache.update_variable(parent_variable)?;

        Ok(())
    }

    /// Compute the discriminant value of a DW_TAG_variant variable. If it is not explicitly captured in the DWARF, then it is the default value.
    pub(crate) fn extract_variant_discriminant(
        &self,
        node: &gimli::EntriesTreeNode<GimliReader>,
        variable: &mut Variable,
    ) -> Result<(), DebugError> {
        variable.role = match node.entry().attr(gimli::DW_AT_discr_value) {
            Ok(Some(discr_value_attr)) => {
                let attr_value = discr_value_attr.value();
                let variant = if let Some(const_value) = attr_value.udata_value() {
                    const_value
                } else {
                    variable.set_value(VariableValue::Error(format!(
                        "Unimplemented: Attribute Value for DW_AT_discr_value: {:.100}",
                        format!("{attr_value:?}")
                    )));
                    u64::MAX
                };

                VariantRole::Variant(variant)
            }
            Ok(None) => {
                // In the case where the variable is a DW_TAG_variant, but has NO DW_AT_discr_value, then this is the "default" to be used.
                VariantRole::Variant(u64::MAX)
            }
            Err(_error) => {
                variable.set_value(VariableValue::Error(format!(
                    "Error: Retrieving DW_AT_discr_value for variable {variable:?}"
                )));
                VariantRole::NonVariant
            }
        };

        Ok(())
    }

    /// Compute the type (base to complex) of a variable. Only base types have values.
    /// Complex types are references to node trees, that require traversal in similar ways to other DIE's like functions.
    /// This means both [`get_function_variables()`] and [`extract_type()`] will call the recursive [`process_tree()`] method to build an integrated `tree` of variables with types and values.
    #[allow(clippy::too_many_arguments)]
    pub(crate) fn extract_type(
        &self,
        debug_info: &DebugInfo,
        node: gimli::EntriesTreeNode<GimliReader>,
        parent_variable: &Variable,
        child_variable: &mut Variable,
        memory: &mut dyn MemoryInterface,
        cache: &mut VariableCache,
        frame_info: StackFrameInfo<'_>,
    ) -> Result<(), DebugError> {
        let type_name = match extract_name(debug_info, node.entry()) {
            Ok(name) => name,
            Err(error) => {
                let message = format!("Error: evaluating type name: {error:?}");
                child_variable.set_value(VariableValue::Error(message.clone()));
                Some(message)
            }
        };

        if !child_variable.is_valid() {
            child_variable.extract_value(memory, cache);
            cache.update_variable(child_variable)?;

            return Ok(());
        }

        match node.entry().tag() {
            gimli::DW_TAG_base_type => {
                child_variable.type_name =
                    VariableType::Base(type_name.unwrap_or_else(|| "<unnamed>".to_string()));
                self.process_memory_location(
                    debug_info,
                    node.entry(),
                    parent_variable,
                    child_variable,
                    memory,
                    frame_info,
                )?;
            }
            gimli::DW_TAG_pointer_type => {
                child_variable.type_name = VariableType::Pointer(type_name);
                self.process_memory_location(
                    debug_info,
                    node.entry(),
                    parent_variable,
                    child_variable,
                    memory,
                    frame_info,
                )?;

                // This needs to resolve the pointer before the regular recursion can continue.
                match node.entry().attr(gimli::DW_AT_type) {
                    Ok(Some(data_type_attribute)) => {
                        match data_type_attribute.value() {
                            gimli::AttributeValue::UnitRef(unit_ref) => {
                                // The default behaviour is to defer the processing of child types.
                                child_variable.variable_node_type =
                                    VariableNodeType::ReferenceOffset(unit_ref);
                                if let VariableType::Pointer(optional_name) =
                                    &child_variable.type_name
                                {
                                    #[allow(clippy::unwrap_used)]
                                    // Use of `unwrap` below is safe because we first check for `is_none()`.
                                    if optional_name.is_none()
                                        || optional_name.as_ref().unwrap().starts_with("*const")
                                        || optional_name.as_ref().unwrap().starts_with("*mut")
                                    {
                                        // Resolve the children of this variable, because they contain essential information required to resolve the value
                                        debug_info.cache_deferred_variables(
                                            cache,
                                            memory,
                                            child_variable,
                                            frame_info,
                                        )?;
                                    } else {
                                        // This is the case where we defer the processing of child types.
                                    }
                                } else {
                                    debug_info.cache_deferred_variables(
                                        cache,
                                        memory,
                                        child_variable,
                                        frame_info,
                                    )?;
                                }
                            }
                            other_attribute_value => {
                                child_variable.set_value(VariableValue::Error(format!(
                                    "Unimplemented: Attribute Value for DW_AT_type {:.100}",
                                    format!("{other_attribute_value:?}")
                                )));
                            }
                        }
                    }
                    Ok(None) => {
                        child_variable.set_value(VariableValue::Error(format!(
                            "Error: No Attribute Value for DW_AT_type for variable {:?}",
                            child_variable.name
                        )));
                    }
                    Err(error) => {
                        child_variable.set_value(VariableValue::Error(format!(
                            "Error: Failed to decode pointer reference: {error:?}"
                        )));
                    }
                }
            }
            gimli::DW_TAG_structure_type => {
                child_variable.type_name =
                    VariableType::Struct(type_name.unwrap_or_else(|| "<unnamed>".to_string()));
                self.process_memory_location(
                    debug_info,
                    node.entry(),
                    parent_variable,
                    child_variable,
                    memory,
                    frame_info,
                )?;

                if child_variable.memory_location != VariableLocation::Unavailable {
                    if let VariableType::Struct(name) = &child_variable.type_name {
                        // The default behaviour is to defer the processing of child types.
                        child_variable.variable_node_type =
                            VariableNodeType::TypeOffset(node.entry().offset());
                        // In some cases, it really simplifies the UX if we can auto resolve the children and derive a value that is visible at first glance to the user.
<<<<<<< HEAD
                        if name.starts_with("&str")
                            || name.starts_with("Option")
                            || name.starts_with("Some")
                            || name.starts_with("Result")
                            || name.starts_with("Ok")
                            || name.starts_with("Err")
                        {
                            let temp_node_type = child_variable.variable_node_type.clone();
                            child_variable.variable_node_type = VariableNodeType::RecurseToBaseType;
=======
                        if self.language.auto_resolve_children(name) {
                            let temp_node_type = std::mem::replace(
                                &mut child_variable.variable_node_type,
                                VariableNodeType::RecurseToBaseType,
                            );
>>>>>>> 414bc721
                            self.process_tree(
                                debug_info,
                                node,
                                child_variable,
                                memory,
                                cache,
                                frame_info,
                            )?;
                            child_variable.variable_node_type = temp_node_type;
                        }
                    }
                } else {
                    // If something is already broken, then do nothing ...
                    child_variable.variable_node_type = VariableNodeType::DoNotRecurse;
                }
            }
            gimli::DW_TAG_enumeration_type => {
                child_variable.type_name =
                    VariableType::Enum(type_name.unwrap_or_else(|| "<unnamed>".to_string()));
                self.process_memory_location(
                    debug_info,
                    node.entry(),
                    parent_variable,
                    child_variable,
                    memory,
                    frame_info,
                )?;

                // Recursively process a child types.
                self.process_tree(debug_info, node, child_variable, memory, cache, frame_info)?;
                if parent_variable.is_valid() && child_variable.is_valid() {
                    let enumerator_values = cache.get_children(child_variable.variable_key)?;

                    let value = if let VariableLocation::Address(address) =
                        child_variable.memory_location
                    {
                        // NOTE: hard-coding value of variable.byte_size to 1 ... replace with code if necessary.
                        let mut buff = 0u8;
                        memory.read(address, std::slice::from_mut(&mut buff))?;
                        let this_enum_const_value = buff.to_string();

                        let is_this_value = |enumerator_variable: &Variable| {
                            enumerator_variable.get_value(cache) == this_enum_const_value
                        };

                        let enumumerator_value =
                            match enumerator_values.into_iter().find(is_this_value) {
                                Some(this_enum) => this_enum.name,
                                None => VariableName::Named(
                                    "<Error: Unresolved enum value>".to_string(),
                                ),
                            };

                        self.language
                            .format_enum_value(&child_variable.type_name, &enumumerator_value)
                    } else {
                        VariableValue::Error(format!(
                            "Unsupported variable location {:?}",
                            child_variable.memory_location
                        ))
                    };

                    child_variable.set_value(value);

                    // We don't need to keep these children.
                    cache.remove_cache_entry_children(child_variable.variable_key)?;
                }
            }
            gimli::DW_TAG_array_type => {
                // This node is a pointer to the type of data stored in the array, with a direct child that contains the range information.
                // To resolve the value of an array type, we need the following:
                // 1. The memory location of the array.
                //   - The attribute for the first member of the array, is stored on the parent(array) node.
                //   - The memory location for each subsequent member is then calculated based on the DW_AT_byte_size of the child node.
                // 2. The byte size of the array.
                //   - The byte size of the array is the product of the number of elements and the byte size of the child node.
                //   - This has to be calculated from the deepest level (the DWARF only encodes it there) of multi-dimensional arrays, upwards.
                match node.entry().attr(gimli::DW_AT_type) {
                    Ok(Some(data_type_attribute)) => {
                        match data_type_attribute.value() {
                            gimli::AttributeValue::UnitRef(unit_ref) => {
                                // The memory location of array members build on top of the memory location of the child_variable.
                                self.process_memory_location(
                                    debug_info,
                                    node.entry(),
                                    parent_variable,
                                    child_variable,
                                    memory,
                                    frame_info,
                                )?;
                                // Now we can explode the array members.
                                // First get the DW_TAG_subrange child of this node. It has a DW_AT_type that points to DW_TAG_base_type:__ARRAY_SIZE_TYPE__.
                                let mut subrange_variable = cache.create_variable(
                                    child_variable.variable_key,
                                    Some(node.entry().offset()),
                                    Some(self),
                                )?;
                                self.process_tree(
                                    debug_info,
                                    node,
                                    &mut subrange_variable,
                                    memory,
                                    cache,
                                    frame_info,
                                )?;
                                child_variable.range_lower_bound =
                                    subrange_variable.range_lower_bound;
                                child_variable.range_upper_bound =
                                    subrange_variable.range_upper_bound;
                                if child_variable.range_lower_bound < 0
                                    || child_variable.range_upper_bound < 0
                                {
                                    child_variable.set_value(VariableValue::Error(format!(
                                        "Unimplemented: Array has a sub-range of {}..{} for ",
                                        child_variable.range_lower_bound,
                                        child_variable.range_upper_bound
                                    )));
                                }
                                cache.remove_cache_entry(subrange_variable.variable_key)?;

                                if child_variable.subrange_bounds().count() == 0 {
                                    // Gracefully handle the case where the array is empty.
                                    // - Resolve a 'dummy' child, to determine the type of child_variable.
                                    self.expand_array_member(
                                        debug_info,
                                        unit_ref,
                                        cache,
                                        child_variable,
                                        memory,
                                        0,
                                        frame_info,
                                    )?;
                                    // - Delete the dummy child that was created above.
                                    cache
                                        .remove_cache_entry_children(child_variable.variable_key)?;
                                } else {
                                    // - Next, process this DW_TAG_array_type's DW_AT_type full tree.
                                    // - We have to do this repeatedly, for every array member in the range.
                                    for array_member_index in child_variable.subrange_bounds() {
                                        self.expand_array_member(
                                            debug_info,
                                            unit_ref,
                                            cache,
                                            child_variable,
                                            memory,
                                            array_member_index,
                                            frame_info,
                                        )?;
                                    }
                                }
                            }
                            other_attribute_value => {
                                child_variable.set_value(VariableValue::Error(
                                    format!(
                                        "Unimplemented: Attribute Value for DW_AT_type {other_attribute_value:?}"
                                    ),
                                ));
                            }
                        }
                    }
                    Ok(None) => {
                        child_variable.set_value(VariableValue::Error(format!(
                            "Error: No Attribute Value for DW_AT_type for variable {:?}",
                            child_variable.name
                        )));
                    }
                    Err(error) => {
                        child_variable.set_value(VariableValue::Error(format!(
                            "Error: Failed to decode pointer reference: {error:?}"
                        )));
                    }
                }
            }
            gimli::DW_TAG_union_type => {
                child_variable.type_name =
                    VariableType::Base(type_name.unwrap_or_else(|| "<unnamed>".to_string()));
                self.process_memory_location(
                    debug_info,
                    node.entry(),
                    parent_variable,
                    child_variable,
                    memory,
                    frame_info,
                )?;
                // Recursively process a child types.
                // TODO: The DWARF does not currently hold information that allows decoding of which UNION arm is instantiated, so we have to display all available.
                self.process_tree(debug_info, node, child_variable, memory, cache, frame_info)?;
                if child_variable.is_valid() && !cache.has_children(child_variable)? {
                    // Empty structs don't have values.
                    child_variable.set_value(VariableValue::Valid(format!(
                        "{:?}",
                        child_variable.type_name
                    )));
                }
            }
            gimli::DW_TAG_subroutine_type => {
                // The type_name will be found in the DW_AT_TYPE child of this entry.
                // NOTE: There might be value in going beyond just getting the name, but also the parameters (children) and return type (extract_type()).
                match node.entry().attr(gimli::DW_AT_type) {
                    Ok(Some(data_type_attribute)) => match data_type_attribute.value() {
                        gimli::AttributeValue::UnitRef(unit_ref) => {
                            let subroutine_type_node =
                                self.unit.header.entry(&self.unit.abbreviations, unit_ref)?;
                            child_variable.type_name =
                                match extract_name(debug_info, &subroutine_type_node) {
                                    Ok(Some(name_attr)) => VariableType::Other(name_attr),
                                    Ok(None) => VariableType::Unknown,
                                    Err(error) => VariableType::Other(format!(
                                        "Error: evaluating subroutine type name: {error:?} "
                                    )),
                                };
                        }
                        other_attribute_value => {
                            child_variable.set_value(VariableValue::Error(format!(
                                "Unimplemented: Attribute Value for DW_AT_type {:.100}",
                                format!("{other_attribute_value:?}")
                            )));
                        }
                    },

                    Ok(None) => {
                        // TODO: Better indication for no return value
                        child_variable
                            .set_value(VariableValue::Valid("<No Return Value>".to_string()));
                        child_variable.type_name = VariableType::Unknown;
                    }

                    Err(error) => {
                        child_variable.set_value(VariableValue::Error(format!(
                            "Error: Failed to decode subroutine type reference: {error:?}"
                        )));
                    }
                }
            }
            gimli::DW_TAG_compile_unit => {
                // This only happens when we do a 'lazy' load of [VariableName::StaticScope]
                self.process_tree(debug_info, node, child_variable, memory, cache, frame_info)?;
            }

            other @ (gimli::DW_TAG_typedef
            | gimli::DW_TAG_const_type
            | gimli::DW_TAG_volatile_type) => match node.entry().attr(gimli::DW_AT_type) {
                Ok(Some(attr)) => self.process_type_attribute(
                    &attr,
                    debug_info,
                    node.entry(),
                    parent_variable,
                    child_variable,
                    memory,
                    frame_info,
                    cache,
                )?,

                Ok(None) => child_variable.set_value(self.language.process_tag_with_no_type(other)),

                Err(error) => child_variable.set_value(VariableValue::Error(format!(
                    "Error: Failed to decode {other:?} type reference: {error:?}"
                ))),
            },

            // Do not expand this type.
            other => {
                child_variable.set_value(VariableValue::Error(format!(
                    "<unimplemented: type: {:?}>",
                    other.static_string()
                )));
                child_variable.type_name = VariableType::Other("unimplemented".to_string());
                cache.remove_cache_entry_children(child_variable.variable_key)?;
            }
        }

        child_variable.extract_value(memory, cache);
        cache.update_variable(child_variable)?;

        Ok(())
    }

    /// Create child variable entries to represent array members and their values.
    #[allow(clippy::too_many_arguments)]
    fn expand_array_member(
        &self,
        debug_info: &DebugInfo,
        unit_ref: UnitOffset,
        cache: &mut VariableCache,
        child_variable: &mut Variable,
        memory: &mut dyn MemoryInterface,
        array_member_index: i64,
        frame_info: StackFrameInfo<'_>,
    ) -> Result<(), DebugError> {
        let mut array_member_type_tree = self
            .unit
            .header
            .entries_tree(&self.unit.abbreviations, Some(unit_ref))?;

        let Ok(array_member_type_node) = array_member_type_tree.root() else {
            return Ok(());
        };
        let mut array_member_variable =
            cache.create_variable(child_variable.variable_key, Some(unit_ref), Some(self))?;
        array_member_variable.member_index = Some(array_member_index);
        // Override the calculated member name with a more 'array-like' name.
        array_member_variable.name = VariableName::Named(format!("__{array_member_index}"));
        array_member_variable.source_location = child_variable.source_location.clone();
        self.process_memory_location(
            debug_info,
            array_member_type_node.entry(),
            child_variable,
            &mut array_member_variable,
            memory,
            frame_info,
        )?;
        self.extract_type(
            debug_info,
            array_member_type_node,
            child_variable,
            &mut array_member_variable,
            memory,
            cache,
            frame_info,
        )?;
        if array_member_index == child_variable.range_lower_bound {
            // Once we know the type of the first member, we can set the array type.
            child_variable.type_name = VariableType::Array {
                count: child_variable.range_upper_bound as usize,
                item_type_name: array_member_variable.type_name.to_string(),
            };
            // Once we know the byte_size of the first member, we can set the array byte_size.
            if let Some(array_member_byte_size) = array_member_variable.byte_size {
                child_variable.byte_size =
                    Some(array_member_byte_size * child_variable.subrange_bounds().count() as u64);
            }
            // Make sure the array variable has no value if its own.
            child_variable.set_value(VariableValue::Empty);
        }
        self.handle_memory_location_special_cases(
            unit_ref,
            &mut array_member_variable,
            child_variable,
            memory,
        );
        array_member_variable.extract_value(memory, cache);
        cache.update_variable(&array_member_variable)?;

        Ok(())
    }

    /// Process a memory location for a variable, by first evaluating the `byte_size`, and then calling the `self.extract_location`.
    #[allow(clippy::too_many_arguments)]
    pub(crate) fn process_memory_location(
        &self,
        debug_info: &DebugInfo,
        node_die: &gimli::DebuggingInformationEntry<GimliReader>,
        parent_variable: &Variable,
        child_variable: &mut Variable,
        memory: &mut dyn MemoryInterface,
        frame_info: StackFrameInfo<'_>,
    ) -> Result<(), DebugError> {
        // The `byte_size` is used for arrays, etc. to offset the memory location of the next element.
        // For nested arrays, the `byte_size` may need to be calculated as the product of the `byte_size` and array upper bound.
        child_variable.byte_size = child_variable
            .byte_size
            .or_else(|| extract_byte_size(node_die))
            .or_else(|| {
                if let VariableType::Array { .. } = parent_variable.type_name {
                    parent_variable.byte_size.map(|byte_size| {
                        let array_member_count = parent_variable.subrange_bounds().count() as u64;
                        if array_member_count > 0 {
                            byte_size / array_member_count
                        } else {
                            byte_size
                        }
                    })
                } else {
                    None
                }
            });

        if child_variable.memory_location == VariableLocation::Unknown {
            // Any expected errors should be handled by one of the variants in the Ok() result.
            let expression_result = match self.extract_location(
                debug_info,
                node_die,
                &parent_variable.memory_location,
                memory,
                frame_info,
            ) {
                Ok(expr) => expr,
                Err(debug_error) => {
                    // An Err() result indicates something happened that we have not accounted for. Currently, we support all known location expressions for non-optimized code.
                    child_variable.memory_location = VariableLocation::Error(
                        "Unsupported location expression while resolving the location. Please reduce optimization levels in your build profile.".to_string()
                    );
                    let variable_name = &child_variable.name;
                    tracing::debug!("Encountered an unsupported location expression while resolving the location for variable {variable_name:?}: {debug_error:?}. Please reduce optimization levels in your build profile.");
                    return Ok(());
                }
            };

            match expression_result {
                ExpressionResult::Value(value_from_expression @ VariableValue::Valid(_)) => {
                    // The ELF contained the actual value, not just a location to it.
                    child_variable.memory_location = VariableLocation::Value;
                    child_variable.set_value(value_from_expression);
                }

                ExpressionResult::Value(value_from_expression) => {
                    child_variable.set_value(value_from_expression);
                }

                ExpressionResult::Location(VariableLocation::Unavailable) => {
                    child_variable.set_value(VariableValue::Error(
                        "<value optimized away by compiler, out of scope, or dropped>".to_string(),
                    ));
                }

                ExpressionResult::Location(
                    VariableLocation::Error(error_message)
                    | VariableLocation::Unsupported(error_message),
                ) => {
                    child_variable.set_value(VariableValue::Error(error_message.clone()));
                }

                ExpressionResult::Location(location_from_expression) => {
                    child_variable.memory_location = location_from_expression;
                }
            }
        }

        self.handle_memory_location_special_cases(
            node_die.offset(),
            child_variable,
            parent_variable,
            memory,
        );

        Ok(())
    }

    /// - Find the location using either DW_AT_location, DW_AT_data_member_location, or DW_AT_frame_base attribute.
    /// Return values are implemented as follows:
    /// - Result<_, DebugError>: This happens when we encounter an error we did not expect, and will propagate upwards until the debugger request is failed. NOT GRACEFUL, and should be avoided.
    /// - Result<ExpressionResult::Value(),_>:  The value is statically stored in the binary, and can be returned, and has no relevant memory location.
    /// - Result<ExpressionResult::Location(),_>:  One of the variants of VariableLocation, and needs to be interpreted for handling the 'expected' errors we encounter during evaluation.
    pub(crate) fn extract_location(
        &self,
        debug_info: &DebugInfo,
        node_die: &gimli::DebuggingInformationEntry<GimliReader>,
        parent_location: &VariableLocation,
        memory: &mut dyn MemoryInterface,
        frame_info: StackFrameInfo<'_>,
    ) -> Result<ExpressionResult, DebugError> {
        trait ResultExt {
            /// Turns UnwindIncompleteResults into Unavailable locations
            fn convert_incomplete(self) -> Result<ExpressionResult, DebugError>;
        }

        impl ResultExt for Result<ExpressionResult, DebugError> {
            fn convert_incomplete(self) -> Result<ExpressionResult, DebugError> {
                match self {
                    Ok(result) => Ok(result),
                    Err(DebugError::UnwindIncompleteResults { message }) => {
                        tracing::warn!("UnwindIncompleteResults: {:?}", message);
                        Ok(ExpressionResult::Location(VariableLocation::Unavailable))
                    }
                    e => e,
                }
            }
        }

        let mut attrs = node_die.attrs();
        while let Ok(Some(attr)) = attrs.next() {
            let result = match attr.name() {
                gimli::DW_AT_location
                | gimli::DW_AT_frame_base
                | gimli::DW_AT_data_member_location => match attr.value() {
                    gimli::AttributeValue::Exprloc(expression) => self
                        .evaluate_expression(memory, expression, frame_info)
                        .convert_incomplete()?,

                    gimli::AttributeValue::Udata(offset_from_location) => {
                        let location = if let VariableLocation::Address(address) = parent_location {
                            let Some(location) = address.checked_add(offset_from_location) else {
                                return Err(DebugError::UnwindIncompleteResults {
                                    message: "Overflow calculating variable address"
                                        .to_string(),
                                });
                            };

                            VariableLocation::Address(location)
                        } else {
                            parent_location.clone()
                        };

                        ExpressionResult::Location(location)
                    }

                    gimli::AttributeValue::LocationListsRef(location_list_offset) => self
                        .evaluate_location_list_ref(
                            debug_info,
                            location_list_offset,
                            frame_info,
                            memory,
                        )
                        .convert_incomplete()?,

                    other_attribute_value => {
                        ExpressionResult::Location(VariableLocation::Unsupported(format!(
                            "Unimplemented: extract_location() Could not extract location from: {:.100}",
                            format!("{other_attribute_value:?}")
                        )))
                    }
                },

                gimli::DW_AT_address_class => {
                    let location = match attr.value() {
                        gimli::AttributeValue::AddressClass(gimli::DwAddr(0)) => {
                            // We pass on the location of the parent, which will later to be used along with DW_AT_data_member_location to calculate the location of this variable.
                            parent_location.clone()
                        }
                        gimli::AttributeValue::AddressClass(address_class) => {
                            VariableLocation::Unsupported(format!(
                                "Unimplemented: extract_location() found unsupported DW_AT_address_class(gimli::DwAddr({address_class:?}))"
                            ))
                        }
                        other_attribute_value => {
                            VariableLocation::Unsupported(format!(
                                "Unimplemented: extract_location() found invalid DW_AT_address_class: {:.100}",
                                format!("{other_attribute_value:?}")
                            ))
                        }
                    };

                    ExpressionResult::Location(location)
                }

                _other_attributes => {
                    // These will be handled elsewhere.
                    continue;
                }
            };

            return Ok(result);
        }

        // If we get here, we did not find a location attribute, then leave the value as Unknown.
        Ok(ExpressionResult::Location(VariableLocation::Unknown))
    }

    fn evaluate_location_list_ref(
        &self,
        debug_info: &DebugInfo,
        location_list_offset: gimli::LocationListsOffset,
        frame_info: StackFrameInfo<'_>,
        memory: &mut dyn MemoryInterface,
    ) -> Result<ExpressionResult, DebugError> {
        let mut locations = match debug_info.locations_section.locations(
            location_list_offset,
            self.unit.header.encoding(),
            self.unit.low_pc,
            &debug_info.address_section,
            self.unit.addr_base,
        ) {
            Ok(locations) => locations,
            Err(error) => {
                return Ok(ExpressionResult::Location(VariableLocation::Error(
                    format!("Error: Resolving variable Location: {:?}", error),
                )))
            }
        };
        let Some(program_counter) = frame_info
            .registers
            .get_program_counter()
            .and_then(|reg| reg.value)
        else {
            return Ok(ExpressionResult::Location(VariableLocation::Error(
                "Cannot determine variable location without a valid program counter.".to_string(),
            )));
        };

        let mut expression = None;
        'find_range: loop {
            let location = match locations.next() {
                Ok(Some(location_lists_entry)) => location_lists_entry,
                Ok(None) => break 'find_range,
                Err(error) => {
                    return Ok(ExpressionResult::Location(VariableLocation::Error(
                        format!("Error while iterating LocationLists for this variable: {error:?}"),
                    )));
                }
            };

            if let Ok(program_counter) = program_counter.try_into() {
                if location.range.contains(program_counter) {
                    expression = Some(location.data);
                    break 'find_range;
                }
            }
        }

        let Some(valid_expression) = expression else {
            return Ok(ExpressionResult::Location(VariableLocation::Unavailable));
        };

        self.evaluate_expression(memory, valid_expression, frame_info)
    }

    /// Evaluate a [`gimli::Expression`] as a valid memory location.
    /// Return values are implemented as follows:
    /// - `Result<_, DebugError>`: This happens when we encounter an error we did not expect, and will propagate upwards until the debugger request is failed. NOT GRACEFUL, and should be avoided.
    /// - `Result<ExpressionResult::Value(),_>`: The value is statically stored in the binary, and can be returned, and has no relevant memory location.
    /// - `Result<ExpressionResult::Location(),_>`: One of the variants of VariableLocation, and needs to be interpreted for handling the 'expected' errors we encounter during evaluation.
    pub(crate) fn evaluate_expression(
        &self,
        memory: &mut dyn MemoryInterface,
        expression: gimli::Expression<GimliReader>,
        frame_info: StackFrameInfo<'_>,
    ) -> Result<ExpressionResult, DebugError> {
        fn evaluate_address(address: u64, memory: &mut dyn MemoryInterface) -> ExpressionResult {
            let location = if address >= u32::MAX as u64 && !memory.supports_native_64bit_access() {
                VariableLocation::Error(format!("The memory location for this variable value ({:#010X}) is invalid. Please report this as a bug.", address))
            } else {
                VariableLocation::Address(address)
            };

            ExpressionResult::Location(location)
        }

        let pieces = self.expression_to_piece(memory, expression, frame_info)?;

        if pieces.is_empty() {
            return Ok(ExpressionResult::Location(VariableLocation::Error(
                "Error: expr_to_piece() returned 0 results".to_string(),
            )));
        }
        if pieces.len() > 1 {
            return Ok(ExpressionResult::Location(VariableLocation::Error(
                "<unsupported memory implementation>".to_string(),
            )));
        }

        let result = match &pieces[0].location {
            Location::Empty => {
                // This means the value was optimized away.
                ExpressionResult::Location(VariableLocation::Unavailable)
            }
            Location::Address { address } if address.is_zero() => {
                let error = "The value of this variable may have been optimized out of the debug info, by the compiler.".to_string();
                ExpressionResult::Location(VariableLocation::Error(error))
            }
            Location::Address { address } => evaluate_address(*address, memory),
            Location::Value { value } => {
                let value = match value {
                    gimli::Value::Generic(value) => value.to_string(),
                    gimli::Value::I8(value) => value.to_string(),
                    gimli::Value::U8(value) => value.to_string(),
                    gimli::Value::I16(value) => value.to_string(),
                    gimli::Value::U16(value) => value.to_string(),
                    gimli::Value::I32(value) => value.to_string(),
                    gimli::Value::U32(value) => value.to_string(),
                    gimli::Value::I64(value) => value.to_string(),
                    gimli::Value::U64(value) => value.to_string(),
                    gimli::Value::F32(value) => value.to_string(),
                    gimli::Value::F64(value) => value.to_string(),
                };

                ExpressionResult::Value(VariableValue::Valid(value))
            }
            Location::Register { register } => {
                if let Some(address) = frame_info
                    .registers
                    .get_register_by_dwarf_id(register.0)
                    .and_then(|register| register.value)
                {
                    match address.try_into() {
                        Ok(address) => evaluate_address(address, memory),
                        Err(error) => ExpressionResult::Location(VariableLocation::Error(format!(
                            "Error: Cannot convert register value to location address: {error:?}"
                        ))),
                    }
                } else {
                    ExpressionResult::Location(VariableLocation::Error(format!(
                        "Error: Cannot resolve register: {register:?}"
                    )))
                }
            }
            l => ExpressionResult::Location(VariableLocation::Error(format!(
                "Unimplemented: extract_location() found a location type: {:.100}",
                format!("{l:?}")
            ))),
        };

        Ok(result)
    }

    /// Tries to get the result of a DWARF expression in the form of a Piece.
    pub(crate) fn expression_to_piece(
        &self,
        memory: &mut dyn MemoryInterface,
        expression: gimli::Expression<GimliReader>,
        frame_info: StackFrameInfo<'_>,
    ) -> Result<Vec<gimli::Piece<GimliReader, usize>>, DebugError> {
        let mut evaluation = expression.evaluation(self.unit.encoding());
        let mut result = evaluation.evaluate()?;

        loop {
            result = match result {
                EvaluationResult::Complete => return Ok(evaluation.result()),
                EvaluationResult::RequiresMemory { address, size, .. } => {
                    read_memory(size, memory, address, &mut evaluation)?
                }
                EvaluationResult::RequiresFrameBase => {
                    provide_frame_base(frame_info.frame_base, &mut evaluation)?
                }
                EvaluationResult::RequiresRegister {
                    register,
                    base_type,
                } => provide_register(frame_info.registers, register, base_type, &mut evaluation)?,
                EvaluationResult::RequiresRelocatedAddress(address_index) => {
                    // The address_index as an offset from 0, so just pass it into the next step.
                    evaluation.resume_with_relocated_address(address_index)?
                }
                EvaluationResult::RequiresCallFrameCfa => {
                    provide_cfa(frame_info.canonical_frame_address, &mut evaluation)?
                }
                unimplemented_expression => {
                    return Err(DebugError::UnwindIncompleteResults {
                        message: format!("Unimplemented: Expressions that include {unimplemented_expression:?} are not currently supported."
                    )});
                }
            }
        }
    }

    /// A helper function, to handle memory_location for special cases, such as array members, pointers, and intermediate nodes.
    /// Normally, the memory_location is calculated before the type is calculated,
    ///     but special cases require the type related info of the variable to correctly compute the memory_location.
    fn handle_memory_location_special_cases(
        &self,
        unit_ref: UnitOffset,
        child_variable: &mut Variable,
        parent_variable: &Variable,
        memory: &mut dyn MemoryInterface,
    ) {
        let location = if let Some(child_member_index) = child_variable.member_index {
            // If this variable is a member of an array type, and needs special handling to calculate the `memory_location`.
            if let VariableLocation::Address(address) = parent_variable.memory_location {
                if let Some(byte_size) = child_variable.byte_size {
                    let Some(location) = address.checked_add(child_member_index as u64 * byte_size)
                    else {
                        child_variable.set_value(VariableValue::Error(
                            "Overflow calculating variable address".to_string(),
                        ));
                        return;
                    };

                    VariableLocation::Address(location)
                } else {
                    // If this array member doesn't have a byte_size, it may be because it is the first member of an array itself.
                    // In this case, the byte_size will be calculated when the nested array members are resolved.
                    // The first member of an array will have a memory location of the same as it's parent.
                    parent_variable.memory_location.clone()
                }
            } else {
                VariableLocation::Unavailable
            }
        } else if child_variable.memory_location == VariableLocation::Unknown {
            // Non-array members can inherit their memory location from their parent, but only if the parent has a valid memory location.
            if self.is_pointer(child_variable, parent_variable, unit_ref) {
                match &parent_variable.memory_location {
                    VariableLocation::Address(address) => {
                        // Now, retrieve the location by reading the adddress pointed to by the parent variable.
                        match memory.read_word_32(*address) {
                            Ok(memory_location) => {
                                VariableLocation::Address(memory_location as u64)
                            }
                            Err(error) => {
                                tracing::debug!("Failed to read referenced variable address from memory location {} : {error}.", parent_variable.memory_location);
                                VariableLocation::Error(format!("Failed to read referenced variable address from memory location {} : {error}.", parent_variable.memory_location))
                            }
                        }
                    }
                    other => VariableLocation::Unsupported(format!(
                        "Location {other:?} not supported for referenced variables."
                    )),
                }
            } else {
                // If the parent variable is not a pointer, or it is a pointer to the actual data location
                // (not the address of the data location) then it can inherit it's memory location from it's parent.
                parent_variable.memory_location.clone()
            }
        } else {
            return;
        };

        child_variable.memory_location = location;
    }

    /// Returns `true` if the variable is a pointer, `false` otherwise.
    fn is_pointer(
        &self,
        child_variable: &mut Variable,
        parent_variable: &Variable,
        unit_ref: UnitOffset,
    ) -> bool {
        // Address Pointer Conditions (any of):
        // 1. Variable names that start with '*' (e.g '*__0), AND the variable is a variant of the parent.
        // 2. Pointer names that start with '*' (e.g. '*const u8')
        // 3. Pointers to base types (includes &str types)
        // 4. Pointers to variable names that start with `*`
        // 5. Pointers to types with refrenced memory addresses (e.g. variants, generics, arrays, etc.)
        (matches!(child_variable.name, VariableName::Named(ref var_name) if var_name.starts_with('*'))
                && matches!(parent_variable.role, VariantRole::VariantPart(_)))
            || matches!(&parent_variable.type_name, VariableType::Pointer(Some(pointer_name)) if pointer_name.starts_with('*'))
            || (matches!(&parent_variable.type_name, VariableType::Pointer(_))
                && (matches!(child_variable.type_name, VariableType::Base(_))
                    || matches!(child_variable.type_name, VariableType::Struct(ref type_name) if type_name.starts_with("&str"))
                    || matches!(child_variable.name, VariableName::Named(ref var_name) if var_name.starts_with('*'))
                    || self.has_address_pointer(unit_ref).unwrap_or_else(|error| {
                        child_variable.set_value(VariableValue::Error(format!("Failed to determine if a struct has variant or generic type fields: {error}")));
                        false
                    })))
    }

    /// A helper function to determine if the type we are referencing requires a pointer to the address of the referenced variable (e.g. variants, generics, arrays, etc.)
    fn has_address_pointer(&self, unit_ref: UnitOffset) -> Result<bool, DebugError> {
        let mut entries_tree = self
            .unit
            .header
            .entries_tree(&self.unit.abbreviations, Some(unit_ref))?;
        let entry_node = entries_tree.root()?;
        if matches!(
            entry_node.entry().tag(),
            gimli::DW_TAG_array_type | gimli::DW_TAG_enumeration_type | gimli::DW_TAG_union_type
        ) {
            return Ok(true);
        }
        // If the child node has a variant_part, then the variant will be a pointer to the address of the referenced variable.
        let mut child_nodes = entry_node.children();
        while let Some(child_node) = child_nodes.next()? {
            if child_node.entry().tag() == gimli::DW_TAG_variant_part {
                return Ok(true);
            }
        }
        Ok(false)
    }
}

fn extract_name(
    debug_info: &DebugInfo,
    entry: &gimli::DebuggingInformationEntry<GimliReader>,
) -> Result<Option<String>, gimli::Error> {
    let attr = match entry.attr(gimli::DW_AT_name) {
        Ok(Some(attr)) => attr.value(),
        Ok(None) => return Ok(None),
        Err(error) => return Err(error),
    };

    let name = match attr {
        gimli::AttributeValue::DebugStrRef(name_ref) => {
            if let Ok(name_raw) = debug_info.dwarf.string(name_ref) {
                String::from_utf8_lossy(&name_raw).to_string()
            } else {
                "Invalid DW_AT_name value".to_string()
            }
        }
        gimli::AttributeValue::String(name) => String::from_utf8_lossy(&name).to_string(),
        other => format!("Unimplemented: Evaluate name from {other:?}"),
    };

    Ok(Some(name))
}

/// Gets necessary register information for the DWARF resolver.
fn provide_register(
    stack_frame_registers: &DebugRegisters,
    register: gimli::Register,
    base_type: UnitOffset,
    evaluation: &mut gimli::Evaluation<EndianReader>,
) -> Result<EvaluationResult<EndianReader>, DebugError> {
    match stack_frame_registers
        .get_register_by_dwarf_id(register.0)
        .and_then(|reg| reg.value)
    {
        Some(raw_value) if base_type == gimli::UnitOffset(0) => {
            let register_value = gimli::Value::Generic(raw_value.try_into()?);
            Ok(evaluation.resume_with_register(register_value)?)
        }
        Some(_) => Err(DebugError::UnwindIncompleteResults {
            message: format!(
                "Unimplemented: Support for type {:?} in `RequiresRegister`",
                base_type
            ),
        }),
        None => Err(DebugError::UnwindIncompleteResults {
            message: format!(
                "Error while calculating `Variable::memory_location`. No value for register #:{}.",
                register.0
            ),
        }),
    }
}

/// Gets necessary framebase information for the DWARF resolver.
fn provide_frame_base(
    frame_base: Option<u64>,
    evaluation: &mut gimli::Evaluation<EndianReader>,
) -> Result<EvaluationResult<EndianReader>, DebugError> {
    let Some(frame_base) = frame_base else {
        return Err(DebugError::UnwindIncompleteResults {
            message: "Cannot unwind `Variable` location without a valid frame base address.)"
                .to_string(),
        });
    };
    match evaluation.resume_with_frame_base(frame_base) {
        Ok(evaluation_result) => Ok(evaluation_result),
        Err(error) => Err(DebugError::UnwindIncompleteResults {
            message: format!("Error while calculating `Variable::memory_location`:{error}."),
        }),
    }
}

/// Gets necessary CFA information for the DWARF resolver.
fn provide_cfa(
    cfa: Option<u64>,
    evaluation: &mut gimli::Evaluation<EndianReader>,
) -> Result<EvaluationResult<EndianReader>, DebugError> {
    let Some(cfa) = cfa else {
        return Err(DebugError::UnwindIncompleteResults {
            message: "Cannot unwind `Variable` location without a valid canonical frame address.)"
                .to_string(),
        });
    };
    match evaluation.resume_with_call_frame_cfa(cfa) {
        Ok(evaluation_result) => Ok(evaluation_result),
        Err(error) => Err(DebugError::UnwindIncompleteResults {
            message: format!("Error while calculating `Variable::memory_location`:{error}."),
        }),
    }
}

/// Reads memory requested by the DWARF resolver.
fn read_memory(
    size: u8,
    memory: &mut dyn MemoryInterface,
    address: u64,
    evaluation: &mut gimli::Evaluation<EndianReader>,
) -> Result<EvaluationResult<EndianReader>, DebugError> {
    /// Reads `SIZE` bytes from the memory.
    fn read<const SIZE: usize>(
        memory: &mut dyn MemoryInterface,
        address: u64,
    ) -> Result<[u8; SIZE], DebugError> {
        let mut buff = [0u8; SIZE];
        memory.read(address, &mut buff).map_err(|error| {
            DebugError::UnwindIncompleteResults {
                message: format!("Unexpected error while reading debug expressions from target memory: {error:?}. Please report this as a bug.")
            }
        })?;
        Ok(buff)
    }

    let val = match size {
        1 => {
            let buff = read::<1>(memory, address)?;
            gimli::Value::U8(buff[0])
        }
        2 => {
            let buff = read::<2>(memory, address)?;
            gimli::Value::U16(u16::from_le_bytes(buff))
        }
        4 => {
            let buff = read::<4>(memory, address)?;
            gimli::Value::U32(u32::from_le_bytes(buff))
        }
        x => {
            return Err(DebugError::UnwindIncompleteResults {
                message: format!(
                    "Unimplemented: Requested memory with size {x}, which is not supported yet."
                ),
            });
        }
    };

    Ok(evaluation.resume_with_memory(val)?)
}

trait RangeExt {
    fn contains(self, addr: u64) -> bool;
}

impl RangeExt for &mut gimli::RngListIter<GimliReader> {
    fn contains(self, addr: u64) -> bool {
        while let Ok(Some(range)) = self.next() {
            if range.contains(addr) {
                return true;
            }
        }

        false
    }
}

impl RangeExt for gimli::Range {
    fn contains(self, addr: u64) -> bool {
        self.begin <= addr && addr < self.end
    }
}<|MERGE_RESOLUTION|>--- conflicted
+++ resolved
@@ -435,7 +435,7 @@
             }
         }
 
-        child_variable.extract_value(memory, cache);
+        //child_variable.extract_value(memory, cache);
         cache.update_variable(child_variable)?;
 
         Ok(())
@@ -507,7 +507,6 @@
         frame_info: StackFrameInfo<'_>,
     ) -> Result<(), DebugError> {
         if !parent_variable.is_valid() {
-            parent_variable.extract_value(memory, cache);
             cache.update_variable(parent_variable)?;
             return Ok(());
         }
@@ -556,7 +555,7 @@
                     )?;
 
                     // Do not keep empty namespaces around
-                    if !cache.has_children(&namespace_variable)? {
+                    if !cache.has_children(&namespace_variable) {
                         cache.remove_cache_entry(namespace_variable.variable_key)?;
                     }
                 }
@@ -645,7 +644,7 @@
                 // Variant is a child of a structure, and one of them should have a discriminant value to match the DW_TAG_variant_part
                 gimli::DW_TAG_variant => {
                     // We only need to do this if we have not already found our variant,
-                    if !cache.has_children(parent_variable)? {
+                    if !cache.has_children(parent_variable) {
                         let mut child_variable = cache.create_variable(
                             parent_variable.variable_key,
                             Some(child_node.entry().offset()),
@@ -845,7 +844,7 @@
             }
         }
 
-        parent_variable.extract_value(memory, cache);
+        //parent_variable.extract_value(memory, cache);
         cache.update_variable(parent_variable)?;
 
         Ok(())
@@ -911,7 +910,6 @@
         };
 
         if !child_variable.is_valid() {
-            child_variable.extract_value(memory, cache);
             cache.update_variable(child_variable)?;
 
             return Ok(());
@@ -1016,23 +1014,11 @@
                         child_variable.variable_node_type =
                             VariableNodeType::TypeOffset(node.entry().offset());
                         // In some cases, it really simplifies the UX if we can auto resolve the children and derive a value that is visible at first glance to the user.
-<<<<<<< HEAD
-                        if name.starts_with("&str")
-                            || name.starts_with("Option")
-                            || name.starts_with("Some")
-                            || name.starts_with("Result")
-                            || name.starts_with("Ok")
-                            || name.starts_with("Err")
-                        {
-                            let temp_node_type = child_variable.variable_node_type.clone();
-                            child_variable.variable_node_type = VariableNodeType::RecurseToBaseType;
-=======
                         if self.language.auto_resolve_children(name) {
                             let temp_node_type = std::mem::replace(
                                 &mut child_variable.variable_node_type,
                                 VariableNodeType::RecurseToBaseType,
                             );
->>>>>>> 414bc721
                             self.process_tree(
                                 debug_info,
                                 node,
@@ -1064,7 +1050,7 @@
                 // Recursively process a child types.
                 self.process_tree(debug_info, node, child_variable, memory, cache, frame_info)?;
                 if parent_variable.is_valid() && child_variable.is_valid() {
-                    let enumerator_values = cache.get_children(child_variable.variable_key)?;
+                    let enumerator_values = cache.get_children(child_variable.variable_key);
 
                     let value = if let VariableLocation::Address(address) =
                         child_variable.memory_location
@@ -1220,7 +1206,7 @@
                 // Recursively process a child types.
                 // TODO: The DWARF does not currently hold information that allows decoding of which UNION arm is instantiated, so we have to display all available.
                 self.process_tree(debug_info, node, child_variable, memory, cache, frame_info)?;
-                if child_variable.is_valid() && !cache.has_children(child_variable)? {
+                if child_variable.is_valid() && !cache.has_children(child_variable) {
                     // Empty structs don't have values.
                     child_variable.set_value(VariableValue::Valid(format!(
                         "{:?}",
@@ -1304,7 +1290,7 @@
             }
         }
 
-        child_variable.extract_value(memory, cache);
+        //child_variable.extract_value(memory, cache);
         cache.update_variable(child_variable)?;
 
         Ok(())
@@ -1373,7 +1359,7 @@
             child_variable,
             memory,
         );
-        array_member_variable.extract_value(memory, cache);
+        //array_member_variable.extract_value(memory, cache);
         cache.update_variable(&array_member_variable)?;
 
         Ok(())
