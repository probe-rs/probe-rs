--- conflicted
+++ resolved
@@ -1098,11 +1098,6 @@
                 // Recursively process a child types.
                 self.process_tree(debug_info, node, child_variable, memory, cache, frame_info)?;
                 if parent_variable.is_valid() && child_variable.is_valid() {
-<<<<<<< HEAD
-                    let enumerator_values = cache.get_children(child_variable.variable_key);
-
-=======
->>>>>>> ebe2f08c
                     let value = if let VariableLocation::Address(address) =
                         child_variable.memory_location
                     {
