--- conflicted
+++ resolved
@@ -2,19 +2,13 @@
 use crate::Error;
 use anyhow::anyhow;
 use gimli::{DebugInfoOffset, UnitOffset, UnitSectionOffset};
-<<<<<<< HEAD
-use serde::{Serialize, Serializer};
-use std::collections::{btree_map::Entry, BTreeMap};
-
-=======
-use num_traits::Zero;
 use probe_rs_target::MemoryRange;
 use serde::{Serialize, Serializer};
 use std::{
     collections::{btree_map::Entry, BTreeMap},
     ops::Range,
 };
->>>>>>> 234c98b0
+
 /// VariableCache stores available `Variable`s, and provides methods to create and navigate the parent-child relationships of the Variables.
 #[derive(Debug, Clone, PartialEq)]
 pub struct VariableCache {
@@ -287,38 +281,7 @@
         } else {
             *cache_variable = stored_variable;
             Ok(())
-<<<<<<< HEAD
-=======
-        }
-    }
-
-    /// Update a variable in the cache
-    ///
-    /// This function does not update the value of the variable.
-    pub fn update_variable(&mut self, cache_variable: &Variable) -> Result<(), Error> {
-        if cache_variable.variable_key == ObjectRef::Invalid {
-            return Err(anyhow!("Attempt to update an existing `Variable`:{:?} with a non-existent cache key: {:?}. Please report this as a bug.", cache_variable.name, cache_variable.variable_key).into());
->>>>>>> 234c98b0
-        }
-
-        // Attempt to update an existing `Variable` in the cache
-        tracing::trace!(
-            "VariableCache: Update Variable, key={:?}, name={:?}",
-            cache_variable.variable_key,
-            &cache_variable.name
-        );
-
-        if let Some(prev_entry) = self.variable_hash_map.get_mut(&cache_variable.variable_key) {
-            if cache_variable != prev_entry {
-                tracing::trace!("Updated:  {:?}", cache_variable);
-                tracing::trace!("Previous: {:?}", prev_entry);
-                *prev_entry = cache_variable.clone();
-            }
-        } else {
-            return Err(anyhow!("Attempt to update an existing `Variable`:{:?} with a non-existent cache key: {:?}. Please report this as a bug.", cache_variable.name, cache_variable.variable_key).into());
-        }
-
-        Ok(())
+        }
     }
 
     /// Update a variable in the cache
@@ -578,7 +541,7 @@
                             }
                             None => 0_u64,
                         };
-                        if string_location.is_zero() || string_length.is_zero() {
+                        if string_location == 0 || string_length == 0 {
                             // We don't have enough information to read the string from memory.
                             // I've never seen an instance of this, but it is theoretically possible.
                             tracing::warn!(
