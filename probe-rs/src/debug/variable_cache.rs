use super::*;
use crate::{
    debug::{stack_frame::StackFrameInfo, unit_info::UnitInfo},
    Error,
};
use anyhow::anyhow;
use gimli::UnitOffset;
use probe_rs_target::MemoryRange;
use serde::{Serialize, Serializer};
use std::{
    collections::{btree_map::Entry, BTreeMap},
    ops::Range,
};

/// VariableCache stores available `Variable`s, and provides methods to create and navigate the parent-child relationships of the Variables.
#[derive(Debug, Clone, PartialEq)]
pub struct VariableCache {
    root_variable_key: ObjectRef,

    variable_hash_map: BTreeMap<ObjectRef, Variable>,
}

impl Serialize for VariableCache {
    fn serialize<S>(&self, serializer: S) -> Result<S::Ok, S::Error>
    where
        S: Serializer,
    {
        use serde::ser::SerializeStruct;

        /// This is a modified version of the [`Variable`] struct, to be used for serialization as a recursive tree node.
        #[derive(Serialize)]
        struct VariableTreeNode {
            name: VariableName,
            type_name: VariableType,
            /// To eliminate noise, we will only show values for base data types and strings.
            value: String,
            /// ONLY If there are children.
            #[serde(skip_serializing_if = "Vec::is_empty")]
            children: Vec<VariableTreeNode>,
        }

        fn recurse_cache(variable_cache: &VariableCache) -> VariableTreeNode {
            let root_node = variable_cache.root_variable();

            VariableTreeNode {
                name: root_node.name.clone(),
                type_name: root_node.type_name.clone(),
                value: root_node.get_value(variable_cache),
                children: if root_node.range_upper_bound > 50 {
                    // Empty Vec's will show as variables with no children.
                    Vec::new()
                } else {
                    recurse_variables(variable_cache, root_node.variable_key)
                },
            }
        }

        /// A helper function to recursively build the variable tree with `VariableTreeNode` entries.
        fn recurse_variables(
            variable_cache: &VariableCache,
            parent_variable_key: ObjectRef,
        ) -> Vec<VariableTreeNode> {
            variable_cache
                .get_children(parent_variable_key)
                .unwrap()
                .into_iter()
                .map(|child_variable: Variable| {
                    let value = if child_variable.range_upper_bound > 50 {
                        format!("Data types with more than 50 members are excluded from this output. This variable has {} child members.", child_variable.range_upper_bound)
                    } else {
                        child_variable.get_value(variable_cache)
                    };

                    VariableTreeNode {
                        name: child_variable.name,
                        type_name: child_variable.type_name,
                        value,
                        children: if child_variable.range_upper_bound > 50 {
                            // Empty Vec's will show as variables with no children.
                            Vec::new()
                        } else {
                            recurse_variables(variable_cache, child_variable.variable_key)
                        },
                    }
                })
                .collect::<Vec<VariableTreeNode>>()
        }

        let mut state = serializer.serialize_struct("Variables", 1)?;
        state.serialize_field("Child Variables", &recurse_cache(self))?;
        state.end()
    }
}

impl VariableCache {
    fn new(mut variable: Variable) -> Self {
        let key = get_object_reference();

        variable.variable_key = key;

        VariableCache {
            root_variable_key: key,
            variable_hash_map: BTreeMap::from([(key, variable)]),
        }
    }

    /// Create a variable cache based on DWARF debug information
    ///
    /// The `header_offset` and `entries_offset` values are used to
    /// extract the variable information from the debug information.
    ///
    /// The entries form a tree, only entries below the entry
    /// at `entries_offset` are considered when filling the cache.
    pub fn new_dwarf_cache(
        entries_offset: UnitOffset,
        name: VariableName,
        unit_info: Option<&UnitInfo>,
    ) -> Self {
        let mut static_root_variable = Variable::new(Some(entries_offset), unit_info);
        static_root_variable.variable_node_type = VariableNodeType::DirectLookup;
        static_root_variable.name = name;

        VariableCache::new(static_root_variable)
    }

    /// Get the root variable of the cache
    pub fn root_variable(&self) -> Variable {
        self.variable_hash_map[&self.root_variable_key].clone()
    }

    /// Get a mutable reference to the root variable of the cache
    pub fn root_variable_mut(&mut self) -> Option<&mut Variable> {
        self.variable_hash_map.get_mut(&self.root_variable_key)
    }

    /// Returns the number of `Variable`s in the cache.
    // These caches are constructed with a single root variable, so this should never be empty.
    pub fn len(&self) -> usize {
        self.variable_hash_map.len()
    }

    /// Returns `true` if the cache is empty.
    pub fn is_empty(&self) -> bool {
        self.variable_hash_map.is_empty()
    }

    /// Create a new variable in the cache
    pub fn create_variable(
        &mut self,
        parent_key: ObjectRef,
        entries_offset: Option<UnitOffset>,
        unit_info: Option<&UnitInfo>,
    ) -> Result<Variable, Error> {
        // Validate that the parent_key exists ...
        if !self.variable_hash_map.contains_key(&parent_key) {
            return Err(anyhow!("VariableCache: Attempted to add a new variable with non existent `parent_key`: {:?}. Please report this as a bug", parent_key).into());
        }

        let mut variable_to_add = Variable::new(entries_offset, unit_info);
        variable_to_add.parent_key = parent_key;

        // The caller is telling us this is definitely a new `Variable`
        variable_to_add.variable_key = get_object_reference();

        tracing::trace!(
            "VariableCache: Add Variable: key={:?}, parent={:?}, name={:?}",
            variable_to_add.variable_key,
            variable_to_add.parent_key,
            &variable_to_add.name
        );

        match self.variable_hash_map.entry(variable_to_add.variable_key) {
            Entry::Occupied(_) => {
                return Err(anyhow!("Attempt to insert a new `Variable`:{:?} with a duplicate cache key: {:?}. Please report this as a bug.", variable_to_add.name, variable_to_add.variable_key).into());
            }
            Entry::Vacant(entry) => {
                entry.insert(variable_to_add.clone());
            }
        }

        Ok(variable_to_add)
    }

    /// Add a variable to the cache
    ///
    /// The parent key must exist in the cache, and the variable
    /// must not have a key assigned yet.
    pub fn add_variable(
        &mut self,
        parent_key: ObjectRef,
        cache_variable: &mut Variable,
    ) -> Result<(), Error> {
        // Validate that the parent_key exists ...
        if self.variable_hash_map.contains_key(&parent_key) {
            cache_variable.parent_key = parent_key;
        } else {
            return Err(anyhow!("VariableCache: Attempted to add a new variable: {} with non existent `parent_key`: {:?}. Please report this as a bug", cache_variable.name, parent_key).into());
        }

        if cache_variable.variable_key != ObjectRef::Invalid {
            return Err(anyhow!("VariableCache: Attempted to add a new variable: {} with already set key: {:?}. Please report this as a bug", cache_variable.name, cache_variable.variable_key).into());
        }

        // The caller is telling us this is definitely a new `Variable`
        cache_variable.variable_key = get_object_reference();

        tracing::trace!(
            "VariableCache: Add Variable: key={:?}, parent={:?}, name={:?}",
            cache_variable.variable_key,
            cache_variable.parent_key,
            &cache_variable.name
        );

        if let Some(old_variable) = self
            .variable_hash_map
            .insert(cache_variable.variable_key, cache_variable.clone())
        {
            return Err(anyhow!("Attempt to insert a new `Variable`:{:?} with a duplicate cache key: {:?}. Please report this as a bug.", cache_variable.name, old_variable.variable_key).into());
        }

        Ok(())
    }

    /// Update a variable in the cache,
    /// and update the value of the variable.
    pub fn update_variable_and_value(
        &mut self,
        cache_variable: &mut Variable,
        memory: &mut dyn MemoryInterface,
    ) -> Result<(), Error> {
        // Is this an *add* or *update* operation?
        if cache_variable.variable_key == ObjectRef::Invalid {
            return Err(anyhow!("Attempt to update an existing `Variable`:{:?} with an invalid cache key: {:?}. Please report this as a bug.", cache_variable.name, cache_variable.variable_key).into());
        }

        // Attempt to update an existing `Variable` in the cache
        tracing::trace!(
            "VariableCache: Update Variable, key={:?}, name={:?}",
            cache_variable.variable_key,
            &cache_variable.name
        );

        if let Some(prev_entry) = self.variable_hash_map.get_mut(&cache_variable.variable_key) {
            if cache_variable != prev_entry {
                tracing::trace!("Updated:  {:?}", cache_variable);
                tracing::trace!("Previous: {:?}", prev_entry);
            }

            *prev_entry = cache_variable.clone();
        } else {
            return Err(anyhow!("Attempt to update an existing `Variable`:{:?} with a non-existent cache key: {:?}. Please report this as a bug.", cache_variable.name, cache_variable.variable_key).into());
        }

        // As the final act, we need to update the variable with an appropriate value.
        // This requires distinct steps to ensure we don't get `borrow` conflicts on the variable cache.
        let Some(mut stored_variable) = self.get_variable_by_key(cache_variable.variable_key)
        else {
            return Err(anyhow!(
                "Failed to store variable at variable_cache_key: {:?}. Please report this as a bug.",
                cache_variable.variable_key
            )
            .into());
        };

        // Only do this for non-SVD variables. Those will extract their value everytime they are read from the client.
        stored_variable.extract_value(memory, self);

        if self
            .variable_hash_map
            .insert(stored_variable.variable_key, stored_variable.clone())
            .is_none()
        {
            Err(anyhow!("Failed to store variable at variable_cache_key: {:?}. Please report this as a bug.", cache_variable.variable_key).into())
        } else {
            *cache_variable = stored_variable;
            Ok(())
        }
    }

    /// Update a variable in the cache
    ///
    /// This function does not update the value of the variable.
    pub fn update_variable(&mut self, cache_variable: &Variable) -> Result<(), Error> {
        if cache_variable.variable_key == ObjectRef::Invalid {
            return Err(anyhow!("Attempt to update an existing `Variable`:{:?} with a non-existent cache key: {:?}. Please report this as a bug.", cache_variable.name, cache_variable.variable_key).into());
        }

        // Attempt to update an existing `Variable` in the cache
        tracing::trace!(
            "VariableCache: Update Variable, key={:?}, name={:?}",
            cache_variable.variable_key,
            &cache_variable.name
        );

        if let Some(prev_entry) = self.variable_hash_map.get_mut(&cache_variable.variable_key) {
            if cache_variable != prev_entry {
                tracing::trace!("Updated:  {:?}", cache_variable);
                tracing::trace!("Previous: {:?}", prev_entry);
                *prev_entry = cache_variable.clone();
            }
        } else {
            return Err(anyhow!("Attempt to update an existing `Variable`:{:?} with a non-existent cache key: {:?}. Please report this as a bug.", cache_variable.name, cache_variable.variable_key).into());
        }

        Ok(())
    }

    /// Retrieve a clone of a specific `Variable`, using the `variable_key`.
    pub fn get_variable_by_key(&self, variable_key: ObjectRef) -> Option<Variable> {
        self.variable_hash_map.get(&variable_key).cloned()
    }

    /// Retrieve a clone of a specific `Variable`, using the `name` and `parent_key`.
    /// If there is more than one, it will be logged (tracing::error!), and only the last will be returned.
    pub fn get_variable_by_name_and_parent(
        &self,
        variable_name: &VariableName,
        parent_key: ObjectRef,
    ) -> Option<Variable> {
        let child_variables = self
            .variable_hash_map
            .values()
            .filter(|child_variable| {
                &child_variable.name == variable_name && child_variable.parent_key == parent_key
            })
            .collect::<Vec<&Variable>>();

        match &child_variables[..] {
            [] => None,
            [variable] => Some((*variable).clone()),
            [.., last] => {
                tracing::error!("Found {} variables with parent_key={:?} and name={}. Please report this as a bug.", child_variables.len(), parent_key, variable_name);
                Some((*last).clone())
            }
        }
    }

    /// Retrieve a clone of a specific `Variable`, using the `name`.
    /// If there is more than one, it will be logged (tracing::warn!), and only the first will be returned.
    /// It is possible for a hierarchy of variables in a cache to have duplicate names under different parents.
    pub fn get_variable_by_name(&self, variable_name: &VariableName) -> Option<Variable> {
        let child_variables = self
            .variable_hash_map
            .values()
            .filter(|child_variable| child_variable.name.eq(variable_name))
            .collect::<Vec<&Variable>>();

        match &child_variables[..] {
            [] => None,
            [variable] => Some((*variable).clone()),
            [first, ..] => {
                tracing::warn!(
                    "Found {} variables with name={}. Please report this as a bug.",
                    child_variables.len(),
                    variable_name
                );
                Some((*first).clone())
            }
        }
    }

    /// Retrieve `clone`d version of all the children of a `Variable`.
    /// If `parent_key == None`, it will return all the top level variables (no parents) in this cache.
    pub fn get_children(&self, parent_key: ObjectRef) -> Result<Vec<Variable>, Error> {
        let children: Vec<Variable> = self
            .variable_hash_map
            .values()
            .filter(|child_variable| child_variable.parent_key == parent_key)
            .cloned()
            .collect::<Vec<Variable>>();

        Ok(children)
    }

    /// Check if a `Variable` has any children. This also validates that the parent exists in the cache, before attempting to check for children.
    pub fn has_children(&self, parent_variable: &Variable) -> Result<bool, Error> {
        self.get_children(parent_variable.variable_key)
            .map(|children| !children.is_empty())
    }

    /// Sometimes DWARF uses intermediate nodes that are not part of the coded variable structure.
    /// When we encounter them, the children of such intermediate nodes are assigned to the parent of the intermediate node, and we discard the intermediate nodes from the `DebugInfo::VariableCache`
    ///
    /// Similarly, while resolving [VariableNodeType::is_deferred()], i.e. 'lazy load' of variables, we need to create intermediate variables that are eliminated here.
    ///
    /// NOTE: For all other situations, this function will silently do nothing.
    pub fn adopt_grand_children(
        &mut self,
        parent_variable: &Variable,
        obsolete_child_variable: &Variable,
    ) -> Result<(), Error> {
        if obsolete_child_variable.type_name == VariableType::Unknown
            || obsolete_child_variable.variable_node_type != VariableNodeType::DoNotRecurse
        {
            // Make sure we pass children up, past any intermediate nodes.
            self.variable_hash_map
                .values_mut()
                .filter(|search_variable| {
                    search_variable.parent_key == obsolete_child_variable.variable_key
                })
                .for_each(|grand_child| grand_child.parent_key = parent_variable.variable_key);
            // Remove the intermediate variable from the cache
            self.remove_cache_entry(obsolete_child_variable.variable_key)?;
        }
        Ok(())
    }

    /// Removing an entry's children from the `VariableCache` will recursively remove all their children
    pub fn remove_cache_entry_children(
        &mut self,
        parent_variable_key: ObjectRef,
    ) -> Result<(), Error> {
        let children = self
            .variable_hash_map
            .values()
            .filter(|child_variable| child_variable.parent_key == parent_variable_key)
            .cloned()
            .collect::<Vec<Variable>>();

        for child in children {
            self.remove_cache_entry(child.variable_key)?;
        }

        Ok(())
    }
    /// Removing an entry from the `VariableCache` will recursively remove all its children
    pub fn remove_cache_entry(&mut self, variable_key: ObjectRef) -> Result<(), Error> {
        self.remove_cache_entry_children(variable_key)?;
        if self.variable_hash_map.remove(&variable_key).is_none() {
            return Err(anyhow!("Failed to remove a `VariableCache` entry with key: {:?}. Please report this as a bug.", variable_key).into());
        };
        Ok(())
    }
    /// Recursively process the deferred variables in the variable cache,
    /// and add their children to the cache.
    /// Enforce a max level, so that we don't recurse infinitely on circular references.
    #[allow(clippy::too_many_arguments)]
    pub fn recurse_deferred_variables(
        &mut self,
        debug_info: &DebugInfo,
        memory: &mut dyn MemoryInterface,
        parent_variable: Option<&mut Variable>,
        max_recursion_depth: usize,
        current_recursion_depth: usize,
        frame_info: StackFrameInfo<'_>,
    ) {
        if current_recursion_depth >= max_recursion_depth {
            return;
        }
        let mut variable_to_recurse = if let Some(parent_variable) = parent_variable {
            parent_variable
        } else if let Some(parent_variable) = self.root_variable_mut() {
            // This is the top-level variable, which has no parent.
            parent_variable
        } else {
            // If the variable cache is empty, we have nothing to do.
            return;
        }
        .clone();

        if debug_info
            .cache_deferred_variables(self, memory, &mut variable_to_recurse, frame_info)
            .is_err()
        {
            return;
        };
        for mut child in self.get_children(variable_to_recurse.variable_key).unwrap() {
            self.recurse_deferred_variables(
                debug_info,
                memory,
                Some(&mut child),
                max_recursion_depth,
                current_recursion_depth + 1,
                frame_info,
            );
        }
    }

    /// Traverse the `VariableCache` and return a Vec of all the memory ranges that are referenced by the variables.
    /// This is used to determine which memory ranges to read from the target when creating a 'default' [`crate::CoreDump`].
    pub fn get_discrete_memory_ranges(&self) -> Vec<Range<u64>> {
        let mut memory_ranges: Vec<Range<u64>> = Vec::new();
        for variable in self.variable_hash_map.values() {
            if let Some(mut memory_range) = variable.memory_range() {
                // This memory may need to be read by 32-bit aligned words, so make sure
                // the range is aligned to 32 bits.
                memory_range.align_to_32_bits();
                if !memory_ranges.contains(&memory_range) {
                    memory_ranges.push(memory_range);
                }
            }
            // The datatype &str is a special case, because it is stores a pointer to the string data,
            // and the length of the string.
            if variable.type_name == VariableType::Struct("&str".to_string()) {
                if let Ok(children) = self.get_children(variable.variable_key) {
                    if !children.is_empty() {
                        let string_length = match children.iter().find(|child_variable| {
                            child_variable.name == VariableName::Named("length".to_string())
                        }) {
                            Some(string_length) => {
                                if string_length.is_valid() {
                                    string_length.get_value(self).parse().unwrap_or(0_usize)
                                } else {
                                    0_usize
                                }
                            }
                            None => 0_usize,
                        };
                        let string_location = match children.iter().find(|child_variable| {
                            child_variable.name == VariableName::Named("data_ptr".to_string())
                        }) {
                            Some(location_value) => {
                                if let Ok(child_variables) =
                                    self.get_children(location_value.variable_key)
                                {
                                    if let Some(first_child) = child_variables.first() {
                                        first_child
                                            .memory_location
                                            .memory_address()
                                            .unwrap_or(0_u64)
                                    } else {
                                        0_u64
                                    }
                                } else {
                                    0_u64
                                }
                            }
                            None => 0_u64,
                        };
                        if string_location == 0 || string_length == 0 {
                            // We don't have enough information to read the string from memory.
                            // I've never seen an instance of this, but it is theoretically possible.
                            tracing::warn!(
                                "Failed to find string location or length for variable: {:?}",
                                variable
                            );
                        } else {
                            let mut memory_range =
                                string_location..(string_location + string_length as u64);
                            // This memory might need to be read by 32-bit aligned words, so make sure
                            // the range is aligned to 32 bits.
                            memory_range.align_to_32_bits();
                            if !memory_ranges.contains(&memory_range) {
                                memory_ranges.push(memory_range);
                            }
                        }
                    }
                };
            }
        }
        memory_ranges
    }
}

#[cfg(test)]
mod test {
<<<<<<< HEAD
    use gimli::{DebugInfoOffset, UnitOffset, UnitSectionOffset};
=======
    use gimli::UnitOffset;
>>>>>>> f5a1110c
    use termtree::Tree;

    use crate::debug::{
        Variable, VariableCache, VariableLocation, VariableName, VariableNodeType, VariableType,
        VariantRole,
    };

    fn show_tree(cache: &VariableCache) {
        let tree = build_tree(cache, cache.root_variable());

        println!("{}", tree);
    }

    fn build_tree(cache: &VariableCache, variable: Variable) -> Tree<String> {
        let mut entry = Tree::new(format!(
            "{:?}: name={:?}, type={:?}, value={:?}",
            variable.variable_key,
            variable.name,
            variable.type_name,
            variable.get_value(cache)
        ));

        let children = cache.get_children(variable.variable_key).unwrap();

        for child in children {
            entry.push(build_tree(cache, child));
        }

        entry
    }

    #[test]
    fn static_cache() {
        let c = VariableCache::new_dwarf_cache(UnitOffset(0), VariableName::StaticScopeRoot, None);

        let cache_variable = c.root_variable();

        println!("{:#?}", cache_variable);

        //assert_eq!(cache_variable.parent_key, None);
        assert_eq!(cache_variable.name, VariableName::StaticScopeRoot);
        assert_eq!(cache_variable.type_name, VariableType::Unknown);
        assert_eq!(
            cache_variable.variable_node_type,
            VariableNodeType::DirectLookup
        );

        assert_eq!(cache_variable.get_value(&c), "Unknown");

        assert_eq!(cache_variable.source_location, None);
        assert_eq!(cache_variable.memory_location, VariableLocation::Unknown);
        assert_eq!(cache_variable.byte_size, None);
        assert_eq!(cache_variable.member_index, None);
        assert_eq!(cache_variable.range_lower_bound, 0);
        assert_eq!(cache_variable.range_upper_bound, 0);
        assert_eq!(cache_variable.role, VariantRole::NonVariant);
    }

    #[test]
    fn find_children() {
        let mut cache = VariableCache::new_dwarf_cache(
            UnitSectionOffset::DebugInfoOffset(DebugInfoOffset(0)),
            UnitOffset(0),
            VariableName::Named("root".to_string()),
        );
        let root_key = cache.root_variable().variable_key;

        let var_1 = cache.create_variable(root_key, None, None).unwrap();

        let var_2 = cache.create_variable(root_key, None, None).unwrap();

        let children = cache.get_children(root_key).unwrap();

        let expected_children = vec![var_1, var_2];

        assert_eq!(children, expected_children);
    }

    #[test]
    fn find_entry() {
        let mut cache = VariableCache::new_dwarf_cache(
            UnitSectionOffset::DebugInfoOffset(DebugInfoOffset(0)),
            UnitOffset(0),
            VariableName::Named("root".to_string()),
        );
        let root_key = cache.root_variable().variable_key;

        let var_1 = cache.create_variable(root_key, None, None).unwrap();

        let _var_2 = cache.create_variable(root_key, None, None).unwrap();

        assert_eq!(cache.get_variable_by_key(var_1.variable_key), Some(var_1));
    }

    /// Build up a tree like this:
    ///
    /// [root]
    /// |
    /// +-- [var_1]
    /// +-- [var_2]
    /// |   |
    /// |   +-- [var_3]
    /// |   |   |
    /// |   |   +-- [var_5]
    /// |   |
    /// |   +-- [var_4]
    /// |
    /// +-- [var_6]
    ///     |
    ///     +-- [var_7]
    fn build_test_tree() -> (VariableCache, Vec<Variable>) {
        let mut cache = VariableCache::new_dwarf_cache(
            UnitSectionOffset::DebugInfoOffset(DebugInfoOffset(0)),
            UnitOffset(0),
            VariableName::Named("root".to_string()),
        );
        let root_key = cache.root_variable().variable_key;

        let var_1 = cache.create_variable(root_key, None, None).unwrap();

        let var_2 = cache.create_variable(root_key, None, None).unwrap();

        let var_3 = cache
            .create_variable(var_2.variable_key, None, None)
            .unwrap();

        let var_4 = cache
            .create_variable(var_2.variable_key, None, None)
            .unwrap();

        let var_5 = cache
            .create_variable(var_3.variable_key, None, None)
            .unwrap();

        let var_6 = cache.create_variable(root_key, None, None).unwrap();

        let var_7 = cache
            .create_variable(var_6.variable_key, None, None)
            .unwrap();

        assert_eq!(cache.len(), 8);

        let variables = vec![
            cache.root_variable(),
            var_1,
            var_2,
            var_3,
            var_4,
            var_5,
            var_6,
            var_7,
        ];

        (cache, variables)
    }

    #[test]
    fn remove_entry() {
        let (mut cache, vars) = build_test_tree();

        // no children
        cache.remove_cache_entry(vars[1].variable_key).unwrap();
        assert!(cache.get_variable_by_key(vars[1].variable_key).is_none());
        assert_eq!(cache.len(), 7);

        // one child
        cache.remove_cache_entry(vars[6].variable_key).unwrap();
        assert!(cache.get_variable_by_key(vars[6].variable_key).is_none());
        assert!(cache.get_variable_by_key(vars[7].variable_key).is_none());
        assert_eq!(cache.len(), 5);

        // multi-level children
        cache.remove_cache_entry(vars[2].variable_key).unwrap();
        assert!(cache.get_variable_by_key(vars[2].variable_key).is_none());
        assert!(cache.get_variable_by_key(vars[3].variable_key).is_none());
        assert!(cache.get_variable_by_key(vars[4].variable_key).is_none());
        assert!(cache.get_variable_by_key(vars[5].variable_key).is_none());
        assert_eq!(cache.len(), 1);
    }

    #[test]
    fn find_entry_by_name() {
        let (mut cache, mut vars) = build_test_tree();
        let non_unique_name = VariableName::Named("non_unique_name".to_string());
        let unique_name = VariableName::Named("unique_name".to_string());

        show_tree(&cache);

        vars[3].name = non_unique_name.clone();
        cache.update_variable(&vars[3]).unwrap();

        show_tree(&cache);

        vars[4].name = unique_name.clone();
        cache.update_variable(&vars[4]).unwrap();

        show_tree(&cache);

        vars[6].name = non_unique_name.clone();
        cache.update_variable(&vars[6]).unwrap();

        show_tree(&cache);

        assert!(vars[3].variable_key < vars[6].variable_key);

        let var_3 = cache.get_variable_by_name(&non_unique_name).unwrap();
        assert_eq!(&var_3, &vars[3]);

        let var_4 = cache.get_variable_by_name(&unique_name).unwrap();
        assert_eq!(&var_4, &vars[4]);

        let var_6 = cache
            .get_variable_by_name_and_parent(&non_unique_name, vars[6].parent_key)
            .unwrap();
        assert_eq!(&var_6, &vars[6]);
    }

    #[test]
    fn adopt_grand_children() {
        let (mut cache, mut vars) = build_test_tree();

        cache.adopt_grand_children(&vars[2], &vars[3]).unwrap();

        assert!(cache.get_variable_by_key(vars[3].variable_key).is_none());

        let new_children = cache.get_children(vars[2].variable_key).unwrap();

        vars[5].parent_key = vars[2].variable_key;

        assert_eq!(new_children, vec![vars[4].clone(), vars[5].clone()]);
    }
}<|MERGE_RESOLUTION|>--- conflicted
+++ resolved
@@ -106,7 +106,7 @@
 
     /// Create a variable cache based on DWARF debug information
     ///
-    /// The `header_offset` and `entries_offset` values are used to
+    /// The `entries_offset` and `unit_info` values are used to
     /// extract the variable information from the debug information.
     ///
     /// The entries form a tree, only entries below the entry
@@ -554,11 +554,7 @@
 
 #[cfg(test)]
 mod test {
-<<<<<<< HEAD
-    use gimli::{DebugInfoOffset, UnitOffset, UnitSectionOffset};
-=======
     use gimli::UnitOffset;
->>>>>>> f5a1110c
     use termtree::Tree;
 
     use crate::debug::{
@@ -620,9 +616,9 @@
     #[test]
     fn find_children() {
         let mut cache = VariableCache::new_dwarf_cache(
-            UnitSectionOffset::DebugInfoOffset(DebugInfoOffset(0)),
             UnitOffset(0),
             VariableName::Named("root".to_string()),
+            None,
         );
         let root_key = cache.root_variable().variable_key;
 
@@ -640,9 +636,9 @@
     #[test]
     fn find_entry() {
         let mut cache = VariableCache::new_dwarf_cache(
-            UnitSectionOffset::DebugInfoOffset(DebugInfoOffset(0)),
             UnitOffset(0),
             VariableName::Named("root".to_string()),
+            None,
         );
         let root_key = cache.root_variable().variable_key;
 
@@ -671,9 +667,9 @@
     ///     +-- [var_7]
     fn build_test_tree() -> (VariableCache, Vec<Variable>) {
         let mut cache = VariableCache::new_dwarf_cache(
-            UnitSectionOffset::DebugInfoOffset(DebugInfoOffset(0)),
             UnitOffset(0),
             VariableName::Named("root".to_string()),
+            None,
         );
         let root_key = cache.root_variable().variable_key;
 
