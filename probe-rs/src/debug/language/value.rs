use std::str::FromStr;

use crate::{
    debug::{
        language::parsing::ParseToBytes, DebugError, Variable, VariableCache, VariableName,
        VariableValue,
    },
    MemoryInterface,
};

/// Traits and Impl's to read from, and write to, memory value based on Variable::typ and Variable::location.
pub trait Value {
    /// The MS DAP protocol passes the value as a string, so this trait is here to provide the memory read logic before returning it as a string.
    fn get_value(
        variable: &Variable,
        memory: &mut dyn MemoryInterface,
        _variable_cache: &VariableCache,
    ) -> Result<Self, DebugError>
    where
        Self: Sized;

    /// This `update_value` will update the target memory with a new value for the [`Variable`], ...
    /// - Only `base` data types can have their value updated in target memory.
    /// - The input format of the [Variable.value] is a [String], and the impl of this trait must convert the memory value appropriately before storing.
    fn update_value(
        variable: &Variable,
        memory: &mut dyn MemoryInterface,
        new_value: &str,
    ) -> Result<(), DebugError>;
}

impl<V> From<Result<V, DebugError>> for VariableValue
where
    V: Value + ToString,
{
    fn from(val: Result<V, DebugError>) -> Self {
        val.map_or_else(
            |err| VariableValue::Error(format!("{err:?}")),
            |value| VariableValue::Valid(value.to_string()),
        )
    }
}

impl Value for bool {
    fn get_value(
        variable: &Variable,
        memory: &mut dyn MemoryInterface,
        _variable_cache: &VariableCache,
    ) -> Result<Self, DebugError> {
        let mem_data = memory.read_word_8(variable.memory_location.memory_address()?)?;
        let ret_value: bool = mem_data != 0;
        Ok(ret_value)
    }

    fn update_value(
        variable: &Variable,
        memory: &mut dyn MemoryInterface,
        new_value: &str,
    ) -> Result<(), DebugError> {
        memory
            .write_word_8(
                variable.memory_location.memory_address()?,
                <bool as FromStr>::from_str(new_value).map_err(|error| {
                    DebugError::UnwindIncompleteResults {
                        message: format!(
                            "Invalid data conversion from value: {new_value:?}. {error:?}"
                        ),
                    }
                })? as u8,
            )
            .map_err(|error| DebugError::UnwindIncompleteResults {
                message: format!("{error:?}"),
            })
    }
}
impl Value for char {
    fn get_value(
        variable: &Variable,
        memory: &mut dyn MemoryInterface,
        _variable_cache: &VariableCache,
    ) -> Result<Self, DebugError> {
        let mem_data = memory.read_word_32(variable.memory_location.memory_address()?)?;
        if let Some(return_value) = char::from_u32(mem_data) {
            Ok(return_value)
        } else {
            Ok('?')
        }
    }

    fn update_value(
        variable: &Variable,
        memory: &mut dyn MemoryInterface,
        new_value: &str,
    ) -> Result<(), DebugError> {
        memory
            .write_word_32(
                variable.memory_location.memory_address()?,
                <char as FromStr>::from_str(new_value).map_err(|error| {
                    DebugError::UnwindIncompleteResults {
                        message: format!(
                            "Invalid data conversion from value: {new_value:?}. {error:?}"
                        ),
                    }
                })? as u32,
            )
            .map_err(|error| DebugError::UnwindIncompleteResults {
                message: format!("{error:?}"),
            })
    }
}
impl Value for String {
    fn get_value(
        variable: &Variable,
        memory: &mut dyn MemoryInterface,
        variable_cache: &VariableCache,
    ) -> Result<Self, DebugError> {
        let mut str_value: String = "".to_owned();
<<<<<<< HEAD
        let children = variable_cache.get_children(variable.variable_key);
=======
        let children: Vec<_> = variable_cache.get_children(variable.variable_key).collect();
>>>>>>> ebe2f08c
        if !children.is_empty() {
            let mut string_length = match children.iter().find(|child_variable| {
                    matches!(child_variable.name, VariableName::Named(ref name) if name == "length")
                }) {
                    Some(string_length) => {
                        // TODO: maybe avoid accessing value directly?
                        if let VariableValue::Valid(length_value) = &string_length.value {
                            length_value.parse().unwrap_or(0_usize)
                        } else {
                            0_usize
                        }
                    }
                    None => 0_usize,
                };
<<<<<<< HEAD
=======

>>>>>>> ebe2f08c
            let string_location = match children.iter().find(|child_variable| {
                    matches!(child_variable.name, VariableName::Named(ref name) if name == "data_ptr")
                }) {
                    Some(location_value) => {
<<<<<<< HEAD
                        let child_variables = variable_cache.get_children(location_value.variable_key);
                        if let Some(first_child) = child_variables.first() {
=======
                        let mut child_variables = variable_cache.get_children(location_value.variable_key);
                        if let Some(first_child) = child_variables.next() {
>>>>>>> ebe2f08c
                            first_child.memory_location.memory_address()?
                        } else {
                            0_u64
                        }
                    }
                    None => 0_u64,
                };
            if string_location == 0 {
                str_value = "Error: Failed to determine &str memory location".to_string();
            } else {
                // Limit string length to work around buggy information, otherwise the debugger
                // can hang due to buggy debug information.
                //
                // TODO: If implemented, the variable should not be fetched automatically,
                // but only when requested by the user. This workaround can then be removed.
                if string_length > 200 {
                    tracing::warn!(
                        "Very long string ({} bytes), truncating to 200 bytes.",
                        string_length
                    );
                    string_length = 200;
                }

                if string_length == 0 {
                    // A string with length 0 doesn't need to be read from memory.
                } else {
                    let mut buff = vec![0u8; string_length];
                    memory.read(string_location, &mut buff)?;
                    str_value = core::str::from_utf8(&buff)?.to_owned();
                }
            }
        } else {
            str_value = "Error: Failed to evaluate &str value".to_string();
        }
<<<<<<< HEAD

=======
>>>>>>> ebe2f08c
        Ok(str_value)
    }

    fn update_value(
        _variable: &Variable,
        _memory: &mut dyn MemoryInterface,
        _new_value: &str,
    ) -> Result<(), DebugError> {
        Err(DebugError::UnwindIncompleteResults { message:"Unsupported datatype: \"String\". Please only update variables with a base data type.".to_string()})
    }
}
impl Value for i8 {
    fn get_value(
        variable: &Variable,
        memory: &mut dyn MemoryInterface,
        _variable_cache: &VariableCache,
    ) -> Result<Self, DebugError> {
        let mut buff = [0u8; 1];
        memory.read(variable.memory_location.memory_address()?, &mut buff)?;
        let ret_value = i8::from_le_bytes(buff);
        Ok(ret_value)
    }

    fn update_value(
        variable: &Variable,
        memory: &mut dyn MemoryInterface,
        new_value: &str,
    ) -> Result<(), DebugError> {
        let buff = i8::parse_to_bytes(new_value)?;
        memory
            .write_word_8(variable.memory_location.memory_address()?, buff[0])
            .map_err(|error| DebugError::UnwindIncompleteResults {
                message: format!("{error:?}"),
            })
    }
}
impl Value for i16 {
    fn get_value(
        variable: &Variable,
        memory: &mut dyn MemoryInterface,
        _variable_cache: &VariableCache,
    ) -> Result<Self, DebugError> {
        let mut buff = [0u8; 2];
        memory.read(variable.memory_location.memory_address()?, &mut buff)?;
        let ret_value = i16::from_le_bytes(buff);
        Ok(ret_value)
    }

    fn update_value(
        variable: &Variable,
        memory: &mut dyn MemoryInterface,
        new_value: &str,
    ) -> Result<(), DebugError> {
        let buff = i16::parse_to_bytes(new_value)?;
        memory
            .write_8(variable.memory_location.memory_address()?, &buff)
            .map_err(|error| DebugError::UnwindIncompleteResults {
                message: format!("{error:?}"),
            })
    }
}
impl Value for i32 {
    fn get_value(
        variable: &Variable,
        memory: &mut dyn MemoryInterface,
        _variable_cache: &VariableCache,
    ) -> Result<Self, DebugError> {
        let mut buff = [0u8; 4];
        memory.read(variable.memory_location.memory_address()?, &mut buff)?;
        let ret_value = i32::from_le_bytes(buff);
        Ok(ret_value)
    }

    fn update_value(
        variable: &Variable,
        memory: &mut dyn MemoryInterface,
        new_value: &str,
    ) -> Result<(), DebugError> {
        let buff = i32::parse_to_bytes(new_value)?;
        memory
            .write_8(variable.memory_location.memory_address()?, &buff)
            .map_err(|error| DebugError::UnwindIncompleteResults {
                message: format!("{error:?}"),
            })
    }
}
impl Value for i64 {
    fn get_value(
        variable: &Variable,
        memory: &mut dyn MemoryInterface,
        _variable_cache: &VariableCache,
    ) -> Result<Self, DebugError> {
        let mut buff = [0u8; 8];
        memory.read(variable.memory_location.memory_address()?, &mut buff)?;
        let ret_value = i64::from_le_bytes(buff);
        Ok(ret_value)
    }

    fn update_value(
        variable: &Variable,
        memory: &mut dyn MemoryInterface,
        new_value: &str,
    ) -> Result<(), DebugError> {
        let buff = i64::parse_to_bytes(new_value)?;
        memory
            .write_8(variable.memory_location.memory_address()?, &buff)
            .map_err(|error| DebugError::UnwindIncompleteResults {
                message: format!("{error:?}"),
            })
    }
}
impl Value for i128 {
    fn get_value(
        variable: &Variable,
        memory: &mut dyn MemoryInterface,
        _variable_cache: &VariableCache,
    ) -> Result<Self, DebugError> {
        let mut buff = [0u8; 16];
        memory.read(variable.memory_location.memory_address()?, &mut buff)?;
        let ret_value = i128::from_le_bytes(buff);
        Ok(ret_value)
    }

    fn update_value(
        variable: &Variable,
        memory: &mut dyn MemoryInterface,
        new_value: &str,
    ) -> Result<(), DebugError> {
        let buff = i128::parse_to_bytes(new_value)?;
        memory
            .write_8(variable.memory_location.memory_address()?, &buff)
            .map_err(|error| DebugError::UnwindIncompleteResults {
                message: format!("{error:?}"),
            })
    }
}
impl Value for u8 {
    fn get_value(
        variable: &Variable,
        memory: &mut dyn MemoryInterface,
        _variable_cache: &VariableCache,
    ) -> Result<Self, DebugError> {
        let mut buff = [0u8; 1];
        memory.read(variable.memory_location.memory_address()?, &mut buff)?;
        let ret_value = u8::from_le_bytes(buff);
        Ok(ret_value)
    }

    fn update_value(
        variable: &Variable,
        memory: &mut dyn MemoryInterface,
        new_value: &str,
    ) -> Result<(), DebugError> {
        let buff = u8::parse_to_bytes(new_value)?;
        memory
            .write_word_8(variable.memory_location.memory_address()?, buff[0])
            .map_err(|error| DebugError::UnwindIncompleteResults {
                message: format!("{error:?}"),
            })
    }
}
impl Value for u16 {
    fn get_value(
        variable: &Variable,
        memory: &mut dyn MemoryInterface,
        _variable_cache: &VariableCache,
    ) -> Result<Self, DebugError> {
        let mut buff = [0u8; 2];
        memory.read(variable.memory_location.memory_address()?, &mut buff)?;
        let ret_value = u16::from_le_bytes(buff);
        Ok(ret_value)
    }

    fn update_value(
        variable: &Variable,
        memory: &mut dyn MemoryInterface,
        new_value: &str,
    ) -> Result<(), DebugError> {
        let buff = u16::parse_to_bytes(new_value)?;
        memory
            .write_8(variable.memory_location.memory_address()?, &buff)
            .map_err(|error| DebugError::UnwindIncompleteResults {
                message: format!("{error:?}"),
            })
    }
}
impl Value for u32 {
    fn get_value(
        variable: &Variable,
        memory: &mut dyn MemoryInterface,
        _variable_cache: &VariableCache,
    ) -> Result<Self, DebugError> {
        let mut buff = [0u8; 4];
        memory.read(variable.memory_location.memory_address()?, &mut buff)?;
        let ret_value = u32::from_le_bytes(buff);
        Ok(ret_value)
    }

    fn update_value(
        variable: &Variable,
        memory: &mut dyn MemoryInterface,
        new_value: &str,
    ) -> Result<(), DebugError> {
        let buff = u32::parse_to_bytes(new_value)?;
        memory
            .write_8(variable.memory_location.memory_address()?, &buff)
            .map_err(|error| DebugError::UnwindIncompleteResults {
                message: format!("{error:?}"),
            })
    }
}
impl Value for u64 {
    fn get_value(
        variable: &Variable,
        memory: &mut dyn MemoryInterface,
        _variable_cache: &VariableCache,
    ) -> Result<Self, DebugError> {
        let mut buff = [0u8; 8];
        memory.read(variable.memory_location.memory_address()?, &mut buff)?;
        let ret_value = u64::from_le_bytes(buff);
        Ok(ret_value)
    }

    fn update_value(
        variable: &Variable,
        memory: &mut dyn MemoryInterface,
        new_value: &str,
    ) -> Result<(), DebugError> {
        let buff = u64::parse_to_bytes(new_value)?;
        memory
            .write_8(variable.memory_location.memory_address()?, &buff)
            .map_err(|error| DebugError::UnwindIncompleteResults {
                message: format!("{error:?}"),
            })
    }
}
impl Value for u128 {
    fn get_value(
        variable: &Variable,
        memory: &mut dyn MemoryInterface,
        _variable_cache: &VariableCache,
    ) -> Result<Self, DebugError> {
        let mut buff = [0u8; 16];
        memory.read(variable.memory_location.memory_address()?, &mut buff)?;
        let ret_value = u128::from_le_bytes(buff);
        Ok(ret_value)
    }

    fn update_value(
        variable: &Variable,
        memory: &mut dyn MemoryInterface,
        new_value: &str,
    ) -> Result<(), DebugError> {
        let buff = u128::parse_to_bytes(new_value)?;
        memory
            .write_8(variable.memory_location.memory_address()?, &buff)
            .map_err(|error| DebugError::UnwindIncompleteResults {
                message: format!("{error:?}"),
            })
    }
}
impl Value for f32 {
    fn get_value(
        variable: &Variable,
        memory: &mut dyn MemoryInterface,
        _variable_cache: &VariableCache,
    ) -> Result<Self, DebugError> {
        let mut buff = [0u8; 4];
        memory.read(variable.memory_location.memory_address()?, &mut buff)?;
        let ret_value = f32::from_le_bytes(buff);
        Ok(ret_value)
    }

    fn update_value(
        variable: &Variable,
        memory: &mut dyn MemoryInterface,
        new_value: &str,
    ) -> Result<(), DebugError> {
        let buff = f32::parse_to_bytes(new_value)?;
        memory
            .write_8(variable.memory_location.memory_address()?, &buff)
            .map_err(|error| DebugError::UnwindIncompleteResults {
                message: format!("{error:?}"),
            })
    }
}
impl Value for f64 {
    fn get_value(
        variable: &Variable,
        memory: &mut dyn MemoryInterface,
        _variable_cache: &VariableCache,
    ) -> Result<Self, DebugError> {
        let mut buff = [0u8; 8];
        memory.read(variable.memory_location.memory_address()?, &mut buff)?;
        let ret_value = f64::from_le_bytes(buff);
        Ok(ret_value)
    }

    fn update_value(
        variable: &Variable,
        memory: &mut dyn MemoryInterface,
        new_value: &str,
    ) -> Result<(), DebugError> {
        let buff = f64::parse_to_bytes(new_value)?;
        memory
            .write_8(variable.memory_location.memory_address()?, &buff)
            .map_err(|error| DebugError::UnwindIncompleteResults {
                message: format!("{error:?}"),
            })
    }
}

/// Format a float value to a string, preserving at least one fractional digit.
pub fn format_float(value: f64) -> String {
    let mut s = format!("{}", value);
    if !s.contains('.') {
        s.push('.');
    }
    while s.ends_with('0') {
        s.pop();
    }
    if s.ends_with('.') {
        s.push('0');
    }

    s
}<|MERGE_RESOLUTION|>--- conflicted
+++ resolved
@@ -115,11 +115,7 @@
         variable_cache: &VariableCache,
     ) -> Result<Self, DebugError> {
         let mut str_value: String = "".to_owned();
-<<<<<<< HEAD
-        let children = variable_cache.get_children(variable.variable_key);
-=======
         let children: Vec<_> = variable_cache.get_children(variable.variable_key).collect();
->>>>>>> ebe2f08c
         if !children.is_empty() {
             let mut string_length = match children.iter().find(|child_variable| {
                     matches!(child_variable.name, VariableName::Named(ref name) if name == "length")
@@ -134,21 +130,13 @@
                     }
                     None => 0_usize,
                 };
-<<<<<<< HEAD
-=======
-
->>>>>>> ebe2f08c
+
             let string_location = match children.iter().find(|child_variable| {
                     matches!(child_variable.name, VariableName::Named(ref name) if name == "data_ptr")
                 }) {
                     Some(location_value) => {
-<<<<<<< HEAD
-                        let child_variables = variable_cache.get_children(location_value.variable_key);
-                        if let Some(first_child) = child_variables.first() {
-=======
                         let mut child_variables = variable_cache.get_children(location_value.variable_key);
                         if let Some(first_child) = child_variables.next() {
->>>>>>> ebe2f08c
                             first_child.memory_location.memory_address()?
                         } else {
                             0_u64
@@ -183,10 +171,6 @@
         } else {
             str_value = "Error: Failed to evaluate &str value".to_string();
         }
-<<<<<<< HEAD
-
-=======
->>>>>>> ebe2f08c
         Ok(str_value)
     }
 
