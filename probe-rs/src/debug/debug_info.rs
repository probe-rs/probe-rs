use super::{
    function_die::{Die, FunctionDie},
    get_object_reference,
    unit_info::UnitInfo,
    variable::*,
    DebugError, DebugRegisters, StackFrame, VariableCache,
};
use crate::{
    core::{ExceptionInterface, RegisterRole, RegisterValue, UnwindRule},
    debug::{
        registers, stack_frame::StackFrameInfo, unit_info::RangeExt, SourceLocation,
        VerifiedBreakpoint,
    },
    MemoryInterface,
};
use anyhow::anyhow;
use gimli::{
    BaseAddresses, DebugFrame, DebugInfoOffset, UnwindContext, UnwindSection, UnwindTableRow,
};
use object::read::{Object, ObjectSection};
use probe_rs_target::InstructionSet;
use std::{
    borrow, cmp::Ordering, num::NonZeroU64, ops::ControlFlow, path::Path, rc::Rc, str::from_utf8,
};
use typed_path::{TypedPath, TypedPathBuf};

pub(crate) type GimliReader = gimli::EndianReader<gimli::LittleEndian, std::rc::Rc<[u8]>>;
pub(crate) type GimliReaderOffset =
    <gimli::EndianReader<gimli::LittleEndian, Rc<[u8]>> as gimli::Reader>::Offset;

pub(crate) type GimliAttribute = gimli::Attribute<GimliReader>;

pub(crate) type DwarfReader = gimli::read::EndianRcSlice<gimli::LittleEndian>;

/// Debug information which is parsed from DWARF debugging information.
pub struct DebugInfo {
    pub(crate) dwarf: gimli::Dwarf<DwarfReader>,
    pub(crate) frame_section: gimli::DebugFrame<DwarfReader>,
    pub(crate) locations_section: gimli::LocationLists<DwarfReader>,
    pub(crate) address_section: gimli::DebugAddr<DwarfReader>,
    pub(crate) debug_line_section: gimli::DebugLine<DwarfReader>,

    pub(crate) unit_infos: Vec<UnitInfo>,
}

impl DebugInfo {
    /// Read debug info directly from a ELF file.
    pub fn from_file<P: AsRef<Path>>(path: P) -> Result<DebugInfo, DebugError> {
        let data = std::fs::read(path)?;

        DebugInfo::from_raw(&data)
    }

    /// Parse debug information directly from a buffer containing an ELF file.
    pub fn from_raw(data: &[u8]) -> Result<Self, DebugError> {
        let object = object::File::parse(data)?;

        // Load a section and return as `Cow<[u8]>`.
        let load_section = |id: gimli::SectionId| -> Result<DwarfReader, gimli::Error> {
            let data = object
                .section_by_name(id.name())
                .and_then(|section| section.uncompressed_data().ok())
                .unwrap_or_else(|| borrow::Cow::Borrowed(&[][..]));

            Ok(gimli::read::EndianRcSlice::new(
                Rc::from(&*data),
                gimli::LittleEndian,
            ))
        };

        // Load all of the sections.
        let dwarf_cow = gimli::Dwarf::load(&load_section)?;

        use gimli::Section;
        let mut frame_section = gimli::DebugFrame::load(load_section)?;
        let address_section = gimli::DebugAddr::load(load_section)?;
        let debug_loc = gimli::DebugLoc::load(load_section)?;
        let debug_loc_lists = gimli::DebugLocLists::load(load_section)?;
        let locations_section = gimli::LocationLists::new(debug_loc, debug_loc_lists);
        let debug_line_section = gimli::DebugLine::load(load_section)?;

        let mut unit_infos = Vec::new();

        let mut iter = dwarf_cow.units();

        while let Ok(Some(header)) = iter.next() {
            if let Ok(unit) = dwarf_cow.unit(header) {
                // The DWARF V5 standard, section 2.4 specifies that the address size
                // for the object file (or the target architecture default) will be used for
                // DWARF debugging information.
                // The following line is a workaround for instances where the address size of the
                // CIE (Common Information Entry) is not correctly set.
                // The frame section address size is only used for CIE versions before 4.
                frame_section.set_address_size(unit.encoding().address_size);

                unit_infos.push(UnitInfo::new(unit));
            };
        }

        Ok(DebugInfo {
            dwarf: dwarf_cow,
            frame_section,
            locations_section,
            address_section,
            debug_line_section,
            unit_infos,
        })
    }

    /// Try get the [`SourceLocation`] for a given address.
    pub fn get_source_location(&self, address: u64) -> Option<SourceLocation> {
        for unit_info in &self.unit_infos {
            let unit = &unit_info.unit;

            let mut ranges = match self.dwarf.unit_ranges(unit) {
                Ok(ranges) => ranges,
                Err(error) => {
                    tracing::warn!(
                        "No valid source code ranges found for unit {:?}: {:?}",
                        unit.dwo_name(),
                        error
                    );
                    continue;
                }
            };

            while let Ok(Some(range)) = ranges.next() {
                if !(range.begin <= address && address < range.end) {
                    continue;
                }
                // Get the DWARF LineProgram.
                let ilnp = unit.line_program.as_ref()?.clone();

                let (program, sequences) = match ilnp.sequences() {
                    Ok(value) => value,
                    Err(error) => {
                        tracing::warn!(
                            "No valid source code ranges found for address {}: {:?}",
                            address,
                            error
                        );
                        continue;
                    }
                };

                // Normalize the address.
                let mut target_seq = None;

                for seq in sequences {
                    if seq.start <= address && address < seq.end {
                        target_seq = Some(seq);
                        break;
                    }
                }

                let Some(target_seq) = target_seq.as_ref() else {
                    continue;
                };

                let mut previous_row: Option<gimli::LineRow> = None;

                let mut rows = program.resume_from(target_seq);

                while let Ok(Some((_, row))) = rows.next_row() {
                    match row.address().cmp(&address) {
                        Ordering::Greater => {
                            // The address is after the current row, so we use the previous row data.
                            //
                            // (If we don't do this, you get the artificial effect where the debugger
                            // steps to the top of the file when it is steppping out of a function.)
                            if let Some(previous_row) = previous_row {
                                if let Some((file, directory)) =
                                    self.find_file_and_directory(unit, previous_row.file_index())
                                {
                                    tracing::debug!("{} - {:?}", address, previous_row.isa());
                                    return Some(SourceLocation {
                                        line: previous_row.line().map(NonZeroU64::get),
                                        column: Some(previous_row.column().into()),
                                        file,
                                        directory,
                                    });
                                }
                            }
                        }
                        Ordering::Less => {}
                        Ordering::Equal => {
                            if let Some((file, directory)) =
                                self.find_file_and_directory(unit, row.file_index())
                            {
                                tracing::debug!("{} - {:?}", address, row.isa());

                                return Some(SourceLocation {
                                    line: row.line().map(NonZeroU64::get),
                                    column: Some(row.column().into()),
                                    file,
                                    directory,
                                });
                            }
                        }
                    }
                    previous_row = Some(*row);
                }
            }
        }
        None
    }

    /// We do not actually resolve the children of `[VariableName::StaticScope]` automatically, and only create the necessary header in the `VariableCache`.
    /// This allows us to resolve the `[VariableName::StaticScope]` on demand/lazily, when a user requests it from the debug client.
    /// This saves a lot of overhead when a user only wants to see the `[VariableName::LocalScope]` or `[VariableName::Registers]` while stepping through code (the most common use cases)
    pub fn create_static_scope_cache(&self) -> VariableCache {
        VariableCache::new_static_cache()
    }

    /// Creates the unpopulated cache for `function` variables
    pub(crate) fn create_function_scope_cache(
        &self,
        die_cursor_state: &FunctionDie,
        unit_info: &UnitInfo,
    ) -> Result<VariableCache, DebugError> {
        let function_variable_cache = VariableCache::new_dwarf_cache(
            die_cursor_state.function_die.offset(),
            VariableName::LocalScopeRoot,
            unit_info,
        )?;

        Ok(function_variable_cache)
    }

    /// This effects the on-demand expansion of lazy/deferred load of all the 'child' `Variable`s for a given 'parent'.
    #[tracing::instrument(level = "trace", skip_all, fields(parent_variable = ?parent_variable.variable_key()))]
    pub fn cache_deferred_variables(
        &self,
        cache: &mut VariableCache,
        memory: &mut dyn MemoryInterface,
        parent_variable: &mut Variable,
        frame_info: StackFrameInfo<'_>,
    ) -> Result<(), DebugError> {
        if !parent_variable.is_valid() {
            // Do nothing. The parent_variable.get_value() will already report back the debug_error value.
            return Ok(());
        }

        // Only attempt this part if we have not yet resolved the referenced children.
        if cache.has_children(parent_variable) {
            return Ok(());
        }

        match parent_variable.variable_node_type {
            VariableNodeType::TypeOffset(header_offset, type_offset) => {
                let unit_header = self.dwarf.debug_info.header_from_offset(header_offset)?;
                let unit_info = UnitInfo::new(gimli::Unit::new(&self.dwarf, unit_header)?);

                // Find the parent node
                let mut type_tree = unit_info.unit.entries_tree(Some(type_offset))?;
                let parent_node = type_tree.root()?;

                unit_info.process_tree(
                    self,
                    parent_node,
                    parent_variable,
                    memory,
                    cache,
                    frame_info,
                )?;
            }
            VariableNodeType::DirectLookup(header_offset, unit_offset) => {
                let unit_header = self.dwarf.debug_info.header_from_offset(header_offset)?;
                let unit_info = UnitInfo::new(gimli::Unit::new(&self.dwarf, unit_header)?);

                // Find the parent node
                let mut type_tree = unit_info.unit.entries_tree(Some(unit_offset))?;

                let parent_node = type_tree.root()?;

                unit_info.process_tree(
                    self,
                    parent_node,
                    parent_variable,
                    memory,
                    cache,
                    frame_info,
                )?;
            }
            VariableNodeType::UnitsLookup => {
                // Look up static variables from all units
                let mut unit_infos = self.unit_infos.iter();

                let Some(unit_info) = unit_infos.next() else {
                    // No unit infos
                    return Err(DebugError::Other(anyhow::anyhow!("Missing unit infos")));
                };

                let mut entries = unit_info.unit.entries();

                // Only process statics for this unit header.
                // Navigate the current unit from the header down.
                let (_, unit_node) = entries.next_dfs()?.unwrap();

                let mut tree = unit_info.unit.entries_tree(Some(unit_node.offset()))?;

                unit_info.process_tree(
                    self,
                    tree.root()?,
                    parent_variable,
                    memory,
                    cache,
                    frame_info,
                )?;

                for unit in unit_infos {
                    let mut entries = unit.unit.entries();

                    // Only process statics for this unit header.
                    // Navigate the current unit from the header down.
                    let (_, unit_node) = entries.next_dfs()?.unwrap();

                    let mut tree = unit.unit.entries_tree(Some(unit_node.offset()))?;

                    unit.process_tree(
                        self,
                        tree.root()?,
                        parent_variable,
                        memory,
                        cache,
                        frame_info,
                    )?;
                }
            }
            _ => {
                // Do nothing. These have already been recursed to their maximum.
            }
        }
        Ok(())
    }

    /// Returns a populated (resolved) [`StackFrame`] struct.
    /// This function will also populate the `DebugInfo::VariableCache` with in scope `Variable`s for each `StackFrame`, while taking into account the appropriate strategy for lazy-loading of variables.
    pub(crate) fn get_stackframe_info(
        &self,
        memory: &mut impl MemoryInterface,
        address: u64,
        unwind_context: &mut UnwindContext<GimliReaderOffset>,
        unwind_registers: &registers::DebugRegisters,
    ) -> Result<Vec<StackFrame>, DebugError> {
        // When reporting the address, we format it as a hex string, with the width matching
        // the configured size of the datatype used in the `RegisterValue` address.
        let unknown_function = || {
            format!(
                "<unknown function @ {:#0width$x}>",
                address,
                width = (unwind_registers.get_address_size_bytes() * 2 + 2)
            )
        };

        let mut frames = Vec::new();

        let Ok((unit_info, functions)) = self.get_function_dies(address) else {
            // No function found at the given address.
            return Ok(frames);
        };

        // Determining the frame base may need the CFA (Canonical Frame Address) to be calculated first.
        let cfa = get_unwind_info(unwind_context, &self.frame_section, address)
            .ok()
            .and_then(|unwind_info| determine_cfa(unwind_registers, unwind_info).ok())
            .flatten();

        // The first function is the non-inlined function, and the rest are inlined functions.
        // The frame base only exists for the non-inlined function, so we can reuse it for all the inlined functions.
        let frame_base = functions[0].frame_base(
            self,
            memory,
            StackFrameInfo {
                registers: unwind_registers,
                frame_base: None,
                canonical_frame_address: cfa,
            },
        )?;

        // Handle all functions which contain further inlined functions. For
        // these functions, the location is the call site of the inlined function.
        for (index, function_die) in functions[0..functions.len() - 1].iter().enumerate() {
            let function_name = function_die
                .function_name(self)
                .unwrap_or_else(unknown_function);

            tracing::debug!("UNWIND: Function name: {}", function_name);

            let next_function = &functions[index + 1];

            assert!(next_function.is_inline());

            // Calculate the call site for this function, so that we can use it later to create an additional 'callee' `StackFrame` from that PC.
            let address_size = unit_info.unit.header.address_size() as u64;

            let Some(next_function_low_pc) = next_function.low_pc() else {
                tracing::warn!(
                    "UNWIND: Unknown starting address for inlined function {}.",
                    function_name
                );
                continue;
            };
            if next_function_low_pc > address_size && next_function_low_pc < u32::MAX.into() {
                // The first instruction of the inlined function is used as the call site
                let inlined_call_site = RegisterValue::from(next_function_low_pc);

                tracing::debug!(
                    "UNWIND: Callsite for inlined function {:?}",
                    next_function.function_name(self)
                );

                let inlined_caller_source_location = next_function.inline_call_location(self);

                tracing::debug!("UNWIND: Call site: {inlined_caller_source_location:?}");

                // Now that we have the function_name and function_source_location, we can create the appropriate variable caches for this stack frame.
                // Resolve the statics that belong to the compilation unit that this function is in.
                // Next, resolve and cache the function variables.
                let local_variables = self
                    .create_function_scope_cache(function_die, unit_info)
                    .map_or_else(
                        |error| {
                            tracing::error!(
                                "Could not resolve function variables. {error}. Continuing..."
                            );
                            None
                        },
                        Some,
                    );

                frames.push(StackFrame {
                    id: get_object_reference(),
                    function_name,
                    source_location: inlined_caller_source_location,
                    registers: unwind_registers.clone(),
                    pc: inlined_call_site,
                    frame_base,
                    is_inlined: function_die.is_inline(),
                    local_variables,
                    canonical_frame_address: cfa,
                });
            } else {
                tracing::warn!("UNWIND: Unknown call site for inlined function {function_name}.",);
            }
        }

        // Handle last function, which contains no further inlined functions
        // `unwrap`: Checked at beginning of loop, functions must contain at least one value
        #[allow(clippy::unwrap_used)]
        let last_function = functions.last().unwrap();

        let function_name = last_function
            .function_name(self)
            .unwrap_or_else(unknown_function);

        let function_location = self.get_source_location(address);

        // Now that we have the function_name and function_source_location, we can create the appropriate variable caches for this stack frame.
        // Resolve and cache the function variables.
        let local_variables =
            self.create_function_scope_cache(last_function, unit_info)
                .map_or_else(
                    |error| {
                        tracing::error!(
                            "Could not resolve function variables. {error}. Continuing...",
                        );
                        None
                    },
                    Some,
                );

        frames.push(StackFrame {
            id: get_object_reference(),
            function_name,
            source_location: function_location,
            registers: unwind_registers.clone(),
            pc: match unwind_registers.get_address_size_bytes() {
                4 => RegisterValue::U32(address as u32),
                8 => RegisterValue::U64(address),
                _ => RegisterValue::from(address),
            },
            frame_base,
            is_inlined: last_function.is_inline(),
            local_variables,
            canonical_frame_address: cfa,
        });

        Ok(frames)
    }

    /// Performs the logical unwind of the stack and returns a `Vec<StackFrame>`
    /// - The first 'StackFrame' represents the frame at the current PC (program counter), and ...
    /// - Each subsequent `StackFrame` represents the **previous or calling** `StackFrame` in the call stack.
    /// - The majority of the work happens in the `'unwind: while` loop, where each iteration
    ///   will create a `StackFrame` where possible, and update the `unwind_registers` to prepare for
    ///   the next iteration.
    ///
    /// The unwind loop will continue until we meet one of the following conditions:
    /// - We can no longer unwind a valid PC value to be used for the next frame.
    /// - We encounter a LR register value of 0x0 or 0xFFFFFFFF(Arm 'Reset' value for that register).
    /// - We can not intelligently calculate a valid LR register value from the other registers,
    ///   or the gimli::RegisterRule result is a value of 0x0.
    ///   Note: [DWARF](https://dwarfstd.org) 6.4.4 - CIE defines the return register address
    ///   used in the `gimli::RegisterRule` tables for unwind operations.
    ///   Theoretically, if we encounter a function that has `Undefined` `gimli::RegisterRule` for
    ///   the return register address, it means we have reached the bottom of the stack
    ///   OR the function is a 'no return' type of function.
    ///   I have found actual examples (e.g. local functions) where we get `Undefined` for register
    ///   rule when we cannot apply this logic.
    ///   Example 1: local functions in main.rs will have LR rule as `Undefined`.
    ///   Example 2: main()-> ! that is called from a trampoline will have a valid LR rule.
    /// - Similarly, certain error conditions encountered in `StackFrameIterator` will also break out of the unwind loop.
    /// Note: In addition to populating the `StackFrame`s, this function will also
    ///   populate the `DebugInfo::VariableCache` with `Variable`s for available Registers
    ///   as well as static and function variables.
    /// TODO: Separate logic for stackframe creation and cache population
    pub fn unwind(
        &self,
        core: &mut impl MemoryInterface,
        initial_registers: DebugRegisters,
        exception_handler: &dyn ExceptionInterface,
        instruction_set: Option<InstructionSet>,
    ) -> Result<Vec<StackFrame>, crate::Error> {
        self.unwind_impl(initial_registers, core, exception_handler, instruction_set)
    }

    pub(crate) fn unwind_impl(
        &self,
        initial_registers: registers::DebugRegisters,
        memory: &mut impl MemoryInterface,
        exception_handler: &dyn ExceptionInterface,
        instruction_set: Option<InstructionSet>,
    ) -> Result<Vec<StackFrame>, crate::Error> {
        let mut stack_frames = Vec::<StackFrame>::new();

        let mut unwind_context = Box::new(gimli::UnwindContext::new());

        let mut unwind_registers = initial_registers;

        // Unwind [StackFrame]'s for as long as we can unwind a valid PC value.
        'unwind: while let Some(frame_pc_register_value) =
            unwind_registers.get_program_counter().and_then(|pc| {
                if pc.is_zero() | pc.is_max_value() {
                    None
                } else {
                    pc.value
                }
            })
        {
            // PART 0: The first step is to determine the exception context for the current PC.
            // - If we are at an exception hanlder frame:
            //   - Create a "handler" stackframe that can be inserted into the stack_frames list,
            //     in stead of "unknown function @ address";
            //   - Overwrite the unwind registers with the exception context.
            // - If for some reason we cannot determine the exception context, we silently continue with the rest of the unwind.
            // At worst, the unwind will be able to unwind the stack to the frame of the most recent exception handler.
            let frame_pc = frame_pc_register_value.try_into().map_err(|error| {
                let message = format!("Cannot convert register value for program counter to a 64-bit integer value: {error:?}");
                crate::Error::Register(message)
            })?;
            let exception_frame = match exception_handler.exception_details(
                memory,
                &unwind_registers,
                self,
            ) {
                Ok(Some(exception_info)) => {
                    tracing::trace!(
                        "UNWIND: Stack unwind reached an exception handler {}",
                        exception_info.description
                    );
                    Some(exception_info.handler_frame)
                }
                Ok(None) => {
                    tracing::trace!(
                        "UNWIND: No exception context found. Stack unwind will continue."
                    );
                    // Check LR values to determine if we can continue unwinding.
                    if unwind_registers
                        .get_return_address()
                        .map(|lr| lr.is_zero() || lr.is_max_value())
                        .unwrap_or(true)
                    {
                        tracing::trace!("UNWIND: Stack unwind complete - Reached the 'Reset' value of the LR register.");
                        break;
                    }
                    None
                }
                Err(e) => {
                    tracing::warn!("UNWIND: Error while checking for exception context. The stack trace will not include the calling frames. : {e}");
                    None
                }
            };

            // PART 1: Construct the `StackFrame` for the current pc.
            tracing::trace!("UNWIND: Will generate `StackFrame` for function at address (PC) {frame_pc_register_value:#}");

            // PART 1-a: Prepare the `StackFrame`'s that holds the current frame information.
            let mut cached_stack_frames = match self.get_stackframe_info(
                memory,
                frame_pc,
                &mut unwind_context,
                &unwind_registers,
            ) {
                Ok(cached_stack_frames) => cached_stack_frames,
                Err(e) => {
                    tracing::error!("UNWIND: Unable to complete `StackFrame` information: {}", e);
                    // There is no point in continuing with the unwind, so let's get out of here.
                    break;
                }
            };

            // Part 1-b: If there were inlined functions, we push them to the stack first.
            while cached_stack_frames.len() > 1 {
                // If we encountered INLINED functions (all `StackFrames`s in this Vec, except for the last one, which is the containing NON-INLINED function), these are simply added to the list of stack_frames we return.
                #[allow(clippy::unwrap_used)]
                let inlined_frame = cached_stack_frames.pop().unwrap(); // unwrap is safe while .len() > 1
                tracing::trace!(
                    "UNWIND: Found inlined function - name={}, pc={}",
                    inlined_frame.function_name,
                    inlined_frame.pc
                );
                stack_frames.push(inlined_frame);
            }

            // PART 1-c: Process the remaining frame, if any, in the list of cached_stack_frames.
            let unwind_canonical_frame_address = match cached_stack_frames.pop() {
                Some(frame) => {
                    // We have valid code for the current frame.
                    let unwind_canonical_frame_address = frame.canonical_frame_address;
                    stack_frames.push(frame);
                    unwind_canonical_frame_address
                }
                None if exception_frame.is_some() => {
                    // Nothing to do, we will add the exception frame to the stack_frames list,
                    // and use it's unwind registers to we prepare for unwinding the preceding frame.
                    None
                }
                None => {
                    // We have no valid code for the current frame, so we
                    // construct a frame, using what information we have.
                    stack_frames.push(StackFrame {
                        id: get_object_reference(),
                        function_name: format!(
                            "<unknown function @ {:#0width$x}>",
                            frame_pc,
                            width = (unwind_registers.get_address_size_bytes() * 2 + 2)
                        ),
                        source_location: self.get_source_location(frame_pc),
                        registers: unwind_registers.clone(),
                        pc: frame_pc_register_value,
                        frame_base: None,
                        is_inlined: false,
                        local_variables: None,
                        canonical_frame_address: None,
                    });
                    None
                }
            };

            // Part 1-d: If we have an exception frame, we will insert it, before we continue unwinding.
            if let Some(exception_frame) = exception_frame {
                unwind_registers = exception_frame.registers.clone();
                stack_frames.push(exception_frame);
                // We have everything we need to unwind the next frame in the stack.
                continue 'unwind;
            };

            // PART 2: Setup the registers for the next iteration (a.k.a. unwind previous frame, a.k.a. "callee", in the call stack).
            tracing::trace!("UNWIND - Preparing to unwind the registers for the previous frame.");

            // PART 2-a: get the `gimli::FrameDescriptorEntry` for the program counter
            // and then the unwind info associated with this row.
            let unwind_info =
                match get_unwind_info(&mut unwind_context, &self.frame_section, frame_pc) {
                    Ok(unwind_info) => unwind_info,
                    Err(_) => {
                        // For non exception frames, we cannot do stack unwinding if we do not have debug info.
                        // However, there is one case where we can continue. When the frame registers have a valid
                        // return address/LR value, we can use the LR value to calculate the PC for the calling frame.
                        // The current logic will then use that PC to get the next frame's unwind info, and if that exists,
                        // we will be able to continue unwinding.
                        // If the calling frame has no debug info, then the unwinding will end with that frame.
                        let callee_frame_registers = unwind_registers.clone();
                        let mut unwound_return_address: Option<RegisterValue> = unwind_registers
                            .get_return_address()
                            .and_then(|lr| lr.value);

                        // This will update the program counter in the `unwind_registers` with the PC value calculated from the LR value.
                        if let Some(calling_pc) = unwind_registers.get_program_counter_mut() {
                            if let ControlFlow::Break(error) = unwind_register(
                                calling_pc,
                                &callee_frame_registers,
                                None,
                                stack_frames
                                    .last()
                                    .and_then(|first_frame| first_frame.canonical_frame_address),
                                &mut unwound_return_address,
                                memory,
                                instruction_set,
                            ) {
                                // This is not fatal, but we cannot continue unwinding beyond the current frame.
                                tracing::error!("{:?}", &error);
                                if let Some(first_frame) = stack_frames.first_mut() {
                                    first_frame.function_name =
                                        format!("{} : ERROR : {error}", first_frame.function_name);
                                };
                                break 'unwind;
                            }
                        }
                        continue 'unwind;
                    }
                };

            // Because we will be updating the `unwind_registers` with previous frame unwind info, we need to keep a copy of the current frame's registers that can be used to resolve [DWARF](https://dwarfstd.org) expressions.
            let callee_frame_registers = unwind_registers.clone();

            // PART 2-b: Unwind registers for the "previous/calling" frame.
            // We sometimes need to keep a copy of the LR value to calculate the PC. For both ARM, and RISC-V, The LR will be unwound before the PC, so we can reference it safely.
            let mut unwound_return_address: Option<RegisterValue> = None;

            // When we unwind the registers for the current frame, we should always do the FP and SP first,
            // since many of the unwind rule calculations for the other registers depend on either one of these two.
            let critical_unwind_registers =
                &mut [RegisterRole::FramePointer, RegisterRole::StackPointer].to_vec();
            for register_role in critical_unwind_registers.iter() {
                if let ControlFlow::Break(error) = unwind_register(
                    unwind_registers.get_register_mut_by_role(register_role)?,
                    &callee_frame_registers,
                    Some(unwind_info),
                    unwind_canonical_frame_address,
                    &mut None,
                    memory,
                    instruction_set,
                ) {
                    tracing::error!("{:?}", &error);
                    if let Some(first_frame) = stack_frames.last_mut() {
                        first_frame.function_name =
                            format!("{} : ERROR: {error}", first_frame.function_name);
                    };
                    break 'unwind;
                };
            }
            for debug_register in unwind_registers.0.iter_mut() {
                if debug_register
                    .core_register
                    .register_has_role(RegisterRole::FramePointer)
                    || debug_register
                        .core_register
                        .register_has_role(RegisterRole::StackPointer)
                {
                    continue;
                }
                if let ControlFlow::Break(error) = unwind_register(
                    debug_register,
                    &callee_frame_registers,
                    Some(unwind_info),
                    unwind_canonical_frame_address,
                    &mut unwound_return_address,
                    memory,
                    instruction_set,
                ) {
                    tracing::error!("{:?}", &error);
                    if let Some(first_frame) = stack_frames.last_mut() {
                        first_frame.function_name =
                            format!("{} : ERROR: {error}", first_frame.function_name);
                    };
                    break 'unwind;
                };
            }
        }

        Ok(stack_frames)
    }

    /// Find the program counter where a breakpoint should be set,
    /// given a source file, a line and optionally a column.
    // TODO: Move (and fix) this to the [`InstructionSequence::for_source_location`] method.
    #[tracing::instrument(skip_all)]
    pub fn get_breakpoint_location(
        &self,
        path: &TypedPathBuf,
        line: u64,
        column: Option<u64>,
    ) -> Result<VerifiedBreakpoint, DebugError> {
        tracing::debug!(
            "Looking for breakpoint location for {}:{}:{}",
            path.to_path().display(),
            line,
            column
                .map(|c| c.to_string())
                .unwrap_or_else(|| "-".to_owned())
        );
        VerifiedBreakpoint::for_source_location(self, path, line, column)
    }

    /// Get the path for an entry in a line program header, using the compilation unit's directory and file entries.
    // TODO: Determine if it is necessary to navigate the include directories to find the file absolute path for C files.
    pub(crate) fn get_path(
        &self,
        unit: &gimli::read::Unit<DwarfReader>,
        file_index: u64,
    ) -> Option<TypedPathBuf> {
        let line_program = unit.line_program.as_ref()?;
        let header = line_program.header();
        let Some(file_entry) = header.file(file_index) else {
            tracing::warn!(
                "Unable to extract file entry for file_index {:?}.",
                file_index
            );
            return None;
        };
        let file_name_attr_string = self.dwarf.attr_string(unit, file_entry.path_name()).ok()?;
        let name_path = from_utf8(&file_name_attr_string).ok()?;

        let dir_name_attr_string = file_entry
            .directory(header)
            .and_then(|dir| self.dwarf.attr_string(unit, dir).ok());

        let dir_path = dir_name_attr_string.and_then(|dir_name| {
            from_utf8(&dir_name)
                .ok()
                .map(|p| TypedPath::derive(p).to_path_buf())
        });

        let mut combined_path = match dir_path {
            Some(dir_path) => dir_path.join(name_path),
            None => TypedPath::derive(name_path).to_path_buf(),
        };

        if combined_path.is_relative() {
            let comp_dir = unit
                .comp_dir
                .as_ref()
                .map(|dir| from_utf8(dir))
                .transpose()
                .ok()?
                .map(TypedPath::derive);
            if let Some(comp_dir) = comp_dir {
                combined_path = comp_dir.join(&combined_path);
            }
        }

        Some(combined_path)
    }

    pub(crate) fn find_file_and_directory(
        &self,
        unit: &gimli::read::Unit<DwarfReader>,
        file_index: u64,
    ) -> Option<(Option<String>, Option<TypedPathBuf>)> {
        let combined_path = self.get_path(unit, file_index)?;

        let file_name = combined_path
            .file_name()
            .map(|name| String::from_utf8_lossy(name).into_owned());

        let directory = combined_path.parent().map(|p| p.to_path_buf());

        Some((file_name, directory))
    }

    // Return the compilation unit that contains the given address
    pub(crate) fn compile_unit_info(
        &self,
        address: u64,
    ) -> Result<&super::unit_info::UnitInfo, DebugError> {
        for header in &self.unit_infos {
            match self.dwarf.unit_ranges(&header.unit) {
                Ok(mut ranges) => {
                    while let Ok(Some(range)) = ranges.next() {
                        if range.contains(address) {
                            return Ok(header);
                        }
                    }
                }
                Err(_) => continue,
            };
        }
        Err(DebugError::WarnAndContinue {
            message: format!("No debug information available for the instruction at {address:#010x}. Please consider using instruction level stepping.")
        })
    }

    /// Search accross all compilation untis, and retrive the DIEs for the function containing the given address.
    /// This is distinct from [`UnitInfo::get_function_dies`] in that it will search all compilation units.
    /// - The first entry in the vector will be the outermost function containing the address.
    /// - If the address is inlined, the innermost function will be the last entry in the vector.
    pub(crate) fn get_function_dies(
        &self,
        address: u64,
    ) -> Result<(&UnitInfo, Vec<FunctionDie>), DebugError> {
        for unit_info in &self.unit_infos {
            let function_dies = unit_info.get_function_dies(self, address)?;

            if !function_dies.is_empty() {
                return Ok((unit_info, function_dies));
            }
        }
        Err(DebugError::Other(anyhow::anyhow!(
            "No function DIE's at address {address:#x}."
        )))
    }

    /// Get the DIE at the given offset into the debug info section.
    pub(crate) fn get_die_at_offset(&self, offset: DebugInfoOffset) -> Result<Die, DebugError> {
        for unit_info in &self.unit_infos {
            if let Some(unit_offset) = offset.to_unit_offset(&unit_info.unit.header) {
                return unit_info.unit.entry(unit_offset).map_err(|error| {
                    DebugError::Other(anyhow::anyhow!(
                        "Error reading DIE at debug info offset {:#x} : {}",
                        offset.0,
                        error
                    ))
                });
            }
        }

        Err(DebugError::Other(anyhow::anyhow!(
            "DIE at debug info offset {:#010x} not found",
            offset.0
        )))
    }

    /// Look up the DIE reference for the given attribute, if it exists.
    pub(crate) fn resolve_die_reference<'abbrev, 'unit>(
        &'abbrev self,
        attribute: gimli::DwAt,
        die: &Die<'abbrev, 'unit>,
        unit_info: &'unit UnitInfo,
    ) -> Option<Die<'abbrev, 'unit>>
    where
        'abbrev: 'unit,
        'unit: 'abbrev,
    {
        die.attr(attribute)
            .ok()
            .flatten()
            .and_then(
                move |reference_attribute| match reference_attribute.value() {
                    gimli::AttributeValue::UnitRef(unit_ref) => unit_info.unit.entry(unit_ref).ok(),
                    gimli::AttributeValue::DebugInfoRef(debug_info_ref) => {
                        self.get_die_at_offset(debug_info_ref).ok()
                    }
                    other_value => {
                        tracing::warn!(
                            "Unsupported {:?} value: {other_value:?}",
                            attribute.static_string(),
                        );
                        None
                    }
                },
            )
    }
}

/// Uses the [`TypedPathBuf::normalize`] function to normalize both paths before comparing them
pub(crate) fn canonical_path_eq(
    primary_path: &TypedPathBuf,
    secondary_path: &TypedPathBuf,
) -> bool {
    primary_path.normalize() == secondary_path.normalize()
}

/// Get a handle to the [`gimli::UnwindTableRow`] for this call frame, so that we can reference it to unwind register values.
<<<<<<< HEAD
pub fn get_unwind_info<'a>(
    unwind_context: &'a mut UnwindContext<DwarfReader>,
    frame_section: &'a DebugFrame<DwarfReader>,
=======
fn get_unwind_info<'a>(
    unwind_context: &'a mut UnwindContext<GimliReaderOffset>,
    frame_section: &DebugFrame<DwarfReader>,
>>>>>>> addb663b
    frame_program_counter: u64,
) -> Result<&'a gimli::UnwindTableRow<GimliReaderOffset>, DebugError> {
    let transform_error = |error| {
        DebugError::Other(anyhow::anyhow!(
            "UNWIND: Error reading FrameDescriptorEntry at PC={} : {}",
            frame_program_counter,
            error
        ))
    };

    let unwind_bases = BaseAddresses::default();

    let frame_descriptor_entry = frame_section
        .fde_for_address(
            &unwind_bases,
            frame_program_counter,
            DebugFrame::cie_from_offset,
        )
        .map_err(transform_error)?;

    frame_descriptor_entry
        .unwind_info_for_address(
            frame_section,
            &unwind_bases,
            unwind_context,
            frame_program_counter,
        )
        .map_err(transform_error)
}

/// Determines the CFA (canonical frame address) for the current [`gimli::UnwindTableRow`], using the current register values.
<<<<<<< HEAD
pub fn determine_cfa<R: gimli::Reader>(
=======
fn determine_cfa<R: gimli::ReaderOffset>(
>>>>>>> addb663b
    unwind_registers: &DebugRegisters,
    unwind_info: &UnwindTableRow<R>,
) -> Result<Option<u64>, crate::Error> {
    let gimli::CfaRule::RegisterAndOffset { register, offset } = unwind_info.cfa() else {
        unimplemented!()
    };

    let reg_val = unwind_registers
        .get_register_by_dwarf_id(register.0)
        .and_then(|register| register.value);

    let cfa = match reg_val {
        None => {
            tracing::error!("UNWIND: `StackFrameIterator` unable to determine the unwind CFA: Missing value of register {}", register.0);
            None
        }

        Some(reg_val) if reg_val.is_zero() => {
            // If we encounter this rule for CFA, it implies the scenario depends on a FP/frame pointer to continue successfully.
            // Therefore, if reg_val is zero (i.e. FP is zero), then we do not have enough information to determine the CFA by rule.
            tracing::trace!(
                "UNWIND: Stack unwind complete - The FP register value unwound to a value of zero."
            );
            None
        }

        Some(reg_val) => {
            let unwind_cfa = add_to_address(
                reg_val.try_into()?,
                *offset,
                unwind_registers.get_address_size_bytes(),
            );
            tracing::trace!(
                "UNWIND - CFA : {:#010x}\tRule: {:?}",
                unwind_cfa,
                unwind_info.cfa()
            );
            Some(unwind_cfa)
        }
    };

    Ok(cfa)
}

/// A per_register unwind, applying register rules and updating the [`registers::DebugRegister`] value as appropriate, before returning control to the calling function.
pub fn unwind_register(
    debug_register: &mut super::DebugRegister,
    // The callee_frame_registers are used to lookup values and never updated.
    callee_frame_registers: &DebugRegisters,
    unwind_info: Option<&gimli::UnwindTableRow<GimliReaderOffset>>,
    unwind_cfa: Option<u64>,
    unwound_return_address: &mut Option<RegisterValue>,
    memory: &mut dyn MemoryInterface,
    instruction_set: Option<InstructionSet>,
) -> ControlFlow<crate::Error, ()> {
    use gimli::read::RegisterRule;

    // If we do not have unwind info, or there is no register rule, then use UnwindRule::Undefined.
    let register_rule = debug_register
        .dwarf_id
        .and_then(|register_position| {
            unwind_info.map(|unwind_info| unwind_info.register(gimli::Register(register_position)))
        })
        .unwrap_or(RegisterRule::Undefined);

    let mut register_rule_string = format!("{register_rule:?}");

    let new_value = match register_rule {
        RegisterRule::Undefined => {
            // In many cases, the DWARF has `Undefined` rules for variables like frame pointer, program counter, etc., so we hard-code some rules here to make sure unwinding can continue. If there is a valid rule, it will bypass these hardcoded ones.
            match &debug_register {
                fp if fp
                    .core_register
                    .register_has_role(RegisterRole::FramePointer) =>
                {
                    register_rule_string = "FP=CFA (dwarf Undefined)".to_string();
                    unwind_cfa.map(|unwind_cfa| {
                        if fp.is_u32() {
                            RegisterValue::U32(unwind_cfa as u32 & !0b11)
                        } else {
                            RegisterValue::U64(unwind_cfa & !0b11)
                        }
                    })
                }
                sp if sp
                    .core_register
                    .register_has_role(RegisterRole::StackPointer) =>
                {
                    // NOTE: [ARMv7-M Architecture Reference Manual](https://developer.arm.com/documentation/ddi0403/ee), Section B.1.4.1: Treat bits [1:0] as `Should be Zero or Preserved`
                    // - Applying this logic to RISC-V has no adverse effects, since all incoming addresses are already 32-bit aligned.
                    register_rule_string = "SP=CFA (dwarf Undefined)".to_string();
                    unwind_cfa.map(|unwind_cfa| {
                        if sp.is_u32() {
                            RegisterValue::U32(unwind_cfa as u32 & !0b11)
                        } else {
                            RegisterValue::U64(unwind_cfa & !0b11)
                        }
                    })
                }
                lr if lr
                    .core_register
                    .register_has_role(RegisterRole::ReturnAddress) =>
                {
                    let Ok(current_pc) = callee_frame_registers
                        .get_register_value_by_role(&RegisterRole::ProgramCounter)
                    else {
                        return ControlFlow::Break(
                            anyhow!(
                                "UNWIND: Tried to unwind return address value where current program counter is unknown."
                            )
                            .into(),
                        );
                    };
                    let Ok(current_lr) = callee_frame_registers
                        .get_register_value_by_role(&RegisterRole::ReturnAddress)
                    else {
                        return ControlFlow::Break(
                            anyhow!(
                                "UNWIND: Tried to unwind return address value where current return address is unknown."
                            )
                            .into(),
                        );
                    };
                    *unwound_return_address = if current_pc == current_lr & !0b1 {
                        // If the previous PC is the same as the half-word aligned current LR,
                        // we have no way of inferring the previous frames LR until we have the PC.
                        register_rule_string = "LR=Undefined (dwarf Undefined)".to_string();
                        None
                    } else {
                        // We can attempt to continue unwinding with the current LR value, e.g. inlined code.
                        register_rule_string = "LR=Current LR (dwarf Undefined)".to_string();
                        lr.value
                    };

                    *unwound_return_address
                }
                pc if pc
                    .core_register
                    .register_has_role(RegisterRole::ProgramCounter) =>
                {
                    // NOTE: PC = Value of the unwound LR, i.e. the first instruction after the one that called this function.
                    // If both the LR and PC registers have undefined rules, this will prevent the unwind from continuing.
                    register_rule_string = "PC=(unwound LR) (dwarf Undefined)".to_string();
                    unwound_return_address.and_then(|return_address| {
                        unwind_program_counter_register(
                            return_address,
                            instruction_set,
                            &mut register_rule_string,
                        )
                    })
                }
                other_register => {
                    // If the the register rule was not specified, then we either carry the previous value forward,
                    // or we clear the register value, depending on the architecture and register type.
                    match other_register.core_register.unwind_rule {
                        UnwindRule::Preserve => {
                            register_rule_string = "Preserve".to_string();
                            callee_frame_registers
                                .get_register(other_register.core_register.id)
                                .and_then(|reg| reg.value)
                        }
                        UnwindRule::Clear => {
                            register_rule_string = "Clear".to_string();
                            None
                        }
                        UnwindRule::SpecialRule => {
                            // When no DWARF rules are available, and it is not a special register like PC, SP, FP, etc.,
                            // we will preserve the value. It is possible it might have its value set later if
                            // exception frame information is available.
                            register_rule_string = "Clear (no unwind rules specified)".to_string();
                            None
                        }
                    }
                }
            }
        }

        RegisterRule::SameValue => callee_frame_registers
            .get_register(debug_register.core_register.id)
            .and_then(|reg| reg.value),

        RegisterRule::Offset(address_offset) => {
            // "The previous value of this register is saved at the address CFA+N where CFA is the current CFA value and N is a signed offset"
            let Some(unwind_cfa) = unwind_cfa else {
                return ControlFlow::Break(
                    anyhow!("UNWIND: Tried to unwind `RegisterRule` at CFA = None.").into(),
                );
            };
            let address_size = callee_frame_registers.get_address_size_bytes();
            let previous_frame_register_address =
                add_to_address(unwind_cfa, address_offset, address_size);

            register_rule_string = format!("CFA {register_rule:?}");
            let result = match address_size {
                4 => {
                    let mut buff = [0u8; 4];
                    memory
                        .read(previous_frame_register_address, &mut buff)
                        .map(|_| RegisterValue::U32(u32::from_le_bytes(buff)))
                }
                8 => {
                    let mut buff = [0u8; 8];
                    memory
                        .read(previous_frame_register_address, &mut buff)
                        .map(|_| RegisterValue::U64(u64::from_le_bytes(buff)))
                }
                _ => {
                    return ControlFlow::Break(
                        anyhow!("UNWIND: Address size {} not supported.", address_size).into(),
                    );
                }
            };

            match result {
                Ok(register_value) => {
                    if debug_register
                        .core_register
                        .register_has_role(RegisterRole::ReturnAddress)
                    {
                        // We need to store this value to be used by the calculation of the PC.
                        *unwound_return_address = Some(register_value);
                    }
                    Some(register_value)
                }
                Err(error) => {
                    tracing::error!(
                        "UNWIND: Rule: Offset {} from address {:#010x}",
                        address_offset,
                        unwind_cfa
                    );

                    return ControlFlow::Break(
                        anyhow!(
                            "UNWIND: Failed to read value for register {} from address {} ({} bytes): {}",
                            debug_register.get_register_name(),
                            RegisterValue::from(previous_frame_register_address),
                            4,
                            error
                        )
                        .into(),
                    );
                }
            }
        }
        //TODO: Implement the remainder of these `RegisterRule`s
        _ => unimplemented!(),
    };
    debug_register.value = new_value;

    tracing::trace!(
        "UNWIND - {:>10}: Caller: {}\tCallee: {}\tRule: {}",
        debug_register.get_register_name(),
        debug_register.value.unwrap_or_default(),
        callee_frame_registers
            .get_register(debug_register.core_register.id)
            .and_then(|reg| reg.value)
            .unwrap_or_default(),
        register_rule_string,
    );
    ControlFlow::Continue(())
}

/// Helper function to determine the program counter value for the previous frame.
fn unwind_program_counter_register(
    return_address: RegisterValue,
    instruction_set: Option<InstructionSet>,
    register_rule_string: &mut String,
) -> Option<RegisterValue> {
    if return_address.is_max_value() || return_address.is_zero() {
        tracing::warn!("No reliable return address is available, so we cannot determine the program counter to unwind the previous frame.");
        return None;
    }

    match return_address {
        RegisterValue::U32(return_address) => {
            if instruction_set == Some(InstructionSet::Thumb2) {
                // NOTE: [ARMv7-M Architecture Reference Manual](https://developer.arm.com/documentation/ddi0403/ee), Section A5.1.2:
                //
                // We have to clear the last bit to ensure the PC is half-word aligned. (on ARM architecture,
                // when in Thumb state for certain instruction types will set the LSB to 1)
                *register_rule_string = "PC=(unwound LR & !0b1) (dwarf Undefined)".to_string();
                Some(RegisterValue::U32(return_address & !0b1))
            } else {
                Some(RegisterValue::U32(return_address))
            }
        }
        RegisterValue::U64(return_address) => Some(RegisterValue::U64(return_address)),
        RegisterValue::U128(_) => {
            tracing::warn!("128 bit address space not supported");
            None
        }
    }
}

/// Helper function to handle adding a signed offset to a [`RegisterValue`] address.
/// The numerical overflow is handled based on the byte size (`address_size_in_bytes` parameter  )
/// of the [`RegisterValue`], as opposed to just the datatype of the `address` parameter.
/// In the case of unwinding stack frame register values, it makes no sense to wrap,
/// because it will result in invalid register address reads.
/// Instead, when we detect over/underflow, we return an address value of 0x0,
/// which will trigger a graceful (and logged) end of a stack unwind.
fn add_to_address(address: u64, offset: i64, address_size_in_bytes: usize) -> u64 {
    match address_size_in_bytes {
        4 => {
            if offset >= 0 {
                (address as u32)
                    .checked_add(offset as u32)
                    .map(u64::from)
                    .unwrap_or(0x0)
            } else {
                (address as u32).saturating_sub(offset.unsigned_abs() as u32) as u64
            }
        }
        8 => {
            if offset >= 0 {
                address.checked_add(offset as u64).unwrap_or(0x0)
            } else {
                address.saturating_sub(offset.unsigned_abs())
            }
        }
        _ => {
            panic!(
                "UNWIND: Address size {} not supported.  Please report this as a bug.",
                address_size_in_bytes
            );
        }
    }
}

#[cfg(test)]
mod test {
    use crate::{
        architecture::arm::core::{
            exception_handling::{armv6m::ArmV6MExceptionHandler, armv7m::ArmV7MExceptionHandler},
            registers::cortex_m::CORTEX_M_CORE_REGISTERS,
        },
        core::exception_handler_for_core,
        debug::{
            stack_frame::{StackFrameInfo, TestFormatter},
            DebugInfo, DebugRegister, DebugRegisters,
        },
        test::MockMemory,
        CoreDump, RegisterValue,
    };
    use std::path::{Path, PathBuf};
    use test_case::test_case;

    /// Get the full path to a file in the `tests` directory.
    fn get_path_for_test_files(relative_file: &str) -> PathBuf {
        let mut path = PathBuf::from(env!("CARGO_MANIFEST_DIR"));
        path.push("tests");
        path.push(relative_file);
        path
    }

    /// Load the DebugInfo from the `elf_file` for the test.
    /// `elf_file` should be the name of a file(or relative path) in the `tests` directory.
    fn load_test_elf_as_debug_info(elf_file: &str) -> DebugInfo {
        let path = get_path_for_test_files(elf_file);
        DebugInfo::from_file(&path)
            .unwrap_or_else(|err| panic!("Failed to open file {}: {:?}", path.display(), err))
    }

    #[test]
    fn unwinding_first_instruction_after_exception() {
        let debug_info = load_test_elf_as_debug_info("exceptions");

        // Registers:
        // R0        : 0x00000001
        // R1        : 0x2001ffcf
        // R2        : 0x20000044
        // R3        : 0x20000044
        // R4        : 0x00000000
        // R5        : 0x00000000
        // R6        : 0x00000000
        // R7        : 0x2001fff0
        // R8        : 0x00000000
        // R9        : 0x00000000
        // R10       : 0x00000000
        // R11       : 0x00000000
        // R12       : 0x00000000
        // R13       : 0x2001ffd0
        // R14       : 0xfffffff9
        // R15       : 0x00000182
        // MSP       : 0x2001ffd0
        // PSP       : 0x00000000
        // XPSR      : 0x2100000b
        // EXTRA     : 0x00000000
        // FPSCR     : 0x00000000

        let values: Vec<_> = [
            0x00000001, // R0
            0x2001ffcf, // R1
            0x20000044, // R2
            0x20000044, // R3
            0x00000000, // R4
            0x00000000, // R5
            0x00000000, // R6
            0x2001fff0, // R7
            0x00000000, // R8
            0x00000000, // R9
            0x00000000, // R10
            0x00000000, // R11
            0x00000000, // R12
            0x2001ffd0, // R13
            0xfffffff9, // R14
            0x00000182, // R15
            0x2001ffd0, // MSP
            0x00000000, // PSP
            0x2100000b, // XPSR
        ]
        .into_iter()
        .enumerate()
        .map(|(id, r)| DebugRegister {
            dwarf_id: Some(id as u16),
            core_register: CORTEX_M_CORE_REGISTERS.core_register(id),
            value: Some(RegisterValue::U32(r)),
        })
        .collect();

        let regs = DebugRegisters(values);

        let expected_regs = regs.clone();

        let mut mocked_mem = MockMemory::new();

        // Stack:
        // 0x2001ffd0 = 0x00000001
        // 0x2001ffd4 = 0x2001ffcf
        // 0x2001ffd8 = 0x20000044
        // 0x2001ffdc = 0x20000044
        // 0x2001ffe0 = 0x00000000
        // 0x2001ffe4 = 0x0000017f
        // 0x2001ffe8 = 0x00000180
        // 0x2001ffec = 0x21000000
        // 0x2001fff0 = 0x2001fff8
        // 0x2001fff4 = 0x00000161
        // 0x2001fff8 = 0x00000000
        // 0x2001fffc = 0x0000013d

        mocked_mem.add_word_range(
            0x2001_ffd0,
            &[
                0x00000001, 0x2001ffcf, 0x20000044, 0x20000044, 0x00000000, 0x0000017f, 0x00000180,
                0x21000000, 0x2001fff8, 0x00000161, 0x00000000, 0x0000013d,
            ],
        );

        let exception_handler = Box::new(ArmV6MExceptionHandler {});

        let frames = debug_info
            .unwind_impl(
                regs,
                &mut mocked_mem,
                exception_handler.as_ref(),
                Some(probe_rs_target::InstructionSet::Thumb2),
            )
            .unwrap();

        let first_frame = &frames[0];

        assert_eq!(first_frame.pc, RegisterValue::U32(0x00000182));

        assert_eq!(
            first_frame.function_name,
            "__cortex_m_rt_SVCall_trampoline".to_string()
        );

        assert_eq!(first_frame.registers, expected_regs);

        let next_frame = &frames[1];
        assert_eq!(next_frame.function_name, "Supervisor call.");
        assert_eq!(next_frame.pc, RegisterValue::U32(0x00000180));

        // Expected stack frame(s):
        // Frame 0: __cortex_m_rt_SVCall_trampoline @ 0x00000182
        //        /home/dominik/code/probe-rs/probe-rs-repro/nrf/exceptions/src/main.rs:22:1
        //
        // <--- A frame seems to be missing here, to indicate the exception entry
        //
        // Frame 1: __cortex_m_rt_main @ 0x00000180   (<--- This should be 0x17e). See the doc comment
        // on probe_rs::architecture::arm::core::exception_handling::armv6m_armv7m_shared::EXCEPTION_STACK_REGISTERS
        // for the explanation of why this is the case.
        //        /home/dominik/code/probe-rs/probe-rs-repro/nrf/exceptions/src/main.rs:19:5
        // Frame 2: __cortex_m_rt_main_trampoline @ 0x00000160
        //        /home/dominik/code/probe-rs/probe-rs-repro/nrf/exceptions/src/main.rs:11:1
        // Frame 3: memmove @ 0x0000013c
        // Frame 4: memmove @ 0x0000013c

        // Registers in frame 1:
        // R0        : 0x00000001
        // R1        : 0x2001ffcf
        // R2        : 0x20000044
        // R3        : 0x20000044
        // R4        : 0x00000000
        // R5        : 0x00000000
        // R6        : 0x00000000
        // R7        : 0x2001fff0
        // R8        : 0x00000000
        // R9        : 0x00000000
        // R10       : 0x00000000
        // R11       : 0x00000000
        // R12       : 0x00000000
        // R13       : 0x2001fff0
        // R14       : 0x0000017f
        // R15       : 0x0000017e
        // MSP       : 0x2001fff0
        // PSP       : 0x00000000
        // XPSR      : 0x21000000
        // EXTRA     : 0x00000000
        // XPSR      : 0x21000000
    }

    #[test]
    fn unwinding_in_exception_handler() {
        let debug_info = load_test_elf_as_debug_info("exceptions");

        // Registers:
        // R0        : 0x00000001
        // R1        : 0x2001ff9f
        // R2        : 0x20000047
        // R3        : 0x20000047
        // R4        : 0x00000000
        // R5        : 0x00000000
        // R6        : 0x00000000
        // R7        : 0x2001ffc0
        // R8        : 0x00000000
        // R9        : 0x00000000
        // R10       : 0x00000000
        // R11       : 0x00000000
        // R12       : 0x00000000
        // R13       : 0x2001ffc0
        // R14       : 0x0000042f
        // R15       : 0x000001a4
        // MSP       : 0x2001ffc0
        // PSP       : 0x00000000
        // XPSR      : 0x2100000b
        // EXTRA     : 0x00000000

        let values: Vec<_> = [
            0x00000001, // R0
            0x2001ff9f, // R1
            0x20000047, // R2
            0x20000047, // R3
            0x00000000, // R4
            0x00000000, // R5
            0x00000000, // R6
            0x2001ffc0, // R7
            0x00000000, // R8
            0x00000000, // R9
            0x00000000, // R10
            0x00000000, // R11
            0x00000000, // R12
            0x2001ffc0, // R13
            0x0000042f, // R14
            0x000001a4, // R15
            0x2001ffc0, // MSP
            0x00000000, // PSP
            0x2100000b, // XPSR
        ]
        .into_iter()
        .enumerate()
        .map(|(id, r)| DebugRegister {
            dwarf_id: Some(id as u16),
            core_register: CORTEX_M_CORE_REGISTERS.core_register(id),
            value: Some(RegisterValue::U32(r)),
        })
        .collect();

        let regs = DebugRegisters(values);

        let mut dummy_mem = MockMemory::new();

        // Stack:
        // 0x2001ffc0 = 0x2001ffc8
        // 0x2001ffc4 = 0x0000018b
        // 0x2001ffc8 = 0x2001fff0
        // 0x2001ffcc = 0xfffffff9
        // 0x2001ffd0 = 0x00000001
        // 0x2001ffd4 = 0x2001ffcf
        // 0x2001ffd8 = 0x20000044
        // 0x2001ffdc = 0x20000044
        // 0x2001ffe0 = 0x00000000
        // 0x2001ffe4 = 0x0000017f
        // 0x2001ffe8 = 0x00000180
        // 0x2001ffec = 0x21000000
        // 0x2001fff0 = 0x2001fff8
        // 0x2001fff4 = 0x00000161
        // 0x2001fff8 = 0x00000000
        // 0x2001fffc = 0x0000013d

        dummy_mem.add_word_range(
            0x2001_ffc0,
            &[
                0x2001ffc8, 0x0000018b, 0x2001fff0, 0xfffffff9, 0x00000001, 0x2001ffcf, 0x20000044,
                0x20000044, 0x00000000, 0x0000017f, 0x00000180, 0x21000000, 0x2001fff8, 0x00000161,
                0x00000000, 0x0000013d,
            ],
        );

        let exception_handler = Box::new(ArmV6MExceptionHandler {});

        let frames = debug_info
            .unwind_impl(
                regs,
                &mut dummy_mem,
                exception_handler.as_ref(),
                Some(probe_rs_target::InstructionSet::Thumb2),
            )
            .unwrap();

        assert_eq!(frames[0].pc, RegisterValue::U32(0x000001a4));

        assert_eq!(
            frames[1].function_name,
            "__cortex_m_rt_SVCall_trampoline".to_string()
        );

        assert_eq!(frames[1].pc, RegisterValue::U32(0x0000018A)); // <-- This is the instruction *after* the jump into the topmost frame.
                                                                  // The PC value in the exception data
                                                                  // depends on the exception type, and for some exceptions, it will
                                                                  // be the address of the instruction that caused the exception, while for other exceptions
                                                                  // it will be the address of the next instruction after the instruction that caused the exception.
                                                                  // See: https://developer.arm.com/documentation/ddi0403/d/System-Level-Architecture/System-Level-Programmers--Model/ARMv7-M-exception-model/Exception-entry-behavior?lang=en
        assert_eq!(
            frames[1]
                .registers
                .get_frame_pointer()
                .and_then(|r| r.value),
            Some(RegisterValue::U32(0x2001ffc8))
        );

        let printed_backtrace = frames
            .into_iter()
            .map(|f| TestFormatter(&f).to_string())
            .collect::<Vec<String>>()
            .join("");

        insta::assert_snapshot!(printed_backtrace);
    }

    #[test]
    fn unwinding_in_exception_trampoline() {
        let debug_info = load_test_elf_as_debug_info("exceptions");

        // Registers:
        // R0        : 0x00000001
        // R1        : 0x2001ffcf
        // R2        : 0x20000044
        // R3        : 0x20000044
        // R4        : 0x00000000
        // R5        : 0x00000000
        // R6        : 0x00000000
        // R7        : 0x2001ffc8
        // R8        : 0x00000000
        // R9        : 0x00000000
        // R10       : 0x00000000
        // R11       : 0x00000000
        // R12       : 0x00000000
        // R13       : 0x2001ffc8
        // R14       : 0x0000018B
        // R15       : 0x0000018A
        // MSP       : 0x2001ffc8
        // PSP       : 0x00000000
        // XPSR      : 0x2100000b
        // EXTRA     : 0x00000000

        let values: Vec<_> = [
            0x00000001, // R0
            0x2001ffcf, // R1
            0x20000044, // R2
            0x20000044, // R3
            0x00000000, // R4
            0x00000000, // R5
            0x00000000, // R6
            0x2001ffc8, // R7
            0x00000000, // R8
            0x00000000, // R9
            0x00000000, // R10
            0x00000000, // R11
            0x00000000, // R12
            0x2001ffc8, // R13
            0x0000018B, // R14
            0x0000018A, // R15
            0x2001ffc8, // MSP
            0x00000000, // PSP
            0x2100000b, // XPSR
        ]
        .into_iter()
        .enumerate()
        .map(|(id, r)| DebugRegister {
            dwarf_id: Some(id as u16),
            core_register: CORTEX_M_CORE_REGISTERS.core_register(id),
            value: Some(RegisterValue::U32(r)),
        })
        .collect();

        let regs = DebugRegisters(values);

        let mut dummy_mem = MockMemory::new();

        // Stack:
        // 0x2001ffc8 = 0x2001fff0
        // 0x2001ffcc = 0xfffffff9
        // 0x2001ffd0 = 0x00000001
        // 0x2001ffd4 = 0x2001ffcf
        // 0x2001ffd8 = 0x20000044
        // 0x2001ffdc = 0x20000044
        // 0x2001ffe0 = 0x00000000
        // 0x2001ffe4 = 0x0000017f
        // 0x2001ffe8 = 0x00000180
        // 0x2001ffec = 0x21000000
        // 0x2001fff0 = 0x2001fff8
        // 0x2001fff4 = 0x00000161
        // 0x2001fff8 = 0x00000000
        // 0x2001fffc = 0x0000013d

        dummy_mem.add_word_range(
            0x2001_ffc8,
            &[
                0x2001fff0, 0xfffffff9, 0x00000001, 0x2001ffcf, 0x20000044, 0x20000044, 0x00000000,
                0x0000017f, 0x00000180, 0x21000000, 0x2001fff8, 0x00000161, 0x00000000, 0x0000013d,
            ],
        );

        let exception_handler = Box::new(ArmV6MExceptionHandler {});

        let frames = debug_info
            .unwind_impl(
                regs,
                &mut dummy_mem,
                exception_handler.as_ref(),
                Some(probe_rs_target::InstructionSet::Thumb2),
            )
            .unwrap();

        let printed_backtrace = frames
            .into_iter()
            .map(|f| TestFormatter(&f).to_string())
            .collect::<Vec<String>>()
            .join("");

        insta::assert_snapshot!(printed_backtrace);
    }

    #[test]
    fn unwinding_inlined() {
        let debug_info = load_test_elf_as_debug_info("inlined-functions");

        // Registers:
        // R0        : 0xfffffecc
        // R1        : 0x00000001
        // R2        : 0x00000000
        // R3        : 0x40008140
        // R4        : 0x000f4240
        // R5        : 0xfffffec0
        // R6        : 0x00000000
        // R7        : 0x20003ff0
        // R8        : 0x00000000
        // R9        : 0x00000000
        // R10       : 0x00000000
        // R11       : 0x00000000
        // R12       : 0x5000050c
        // R13       : 0x20003ff0
        // R14       : 0x00200000
        // R15       : 0x000002e4
        // MSP       : 0x20003ff0
        // PSP       : 0x00000000
        // XPSR      : 0x61000000
        // EXTRA     : 0x00000000
        // FPSCR     : 0x00000000

        let values: Vec<_> = [
            0xfffffecc, // R0
            0x00000001, // R1
            0x00000000, // R2
            0x40008140, // R3
            0x000f4240, // R4
            0xfffffec0, // R5
            0x00000000, // R6
            0x20003ff0, // R7
            0x00000000, // R8
            0x00000000, // R9
            0x00000000, // R10
            0x00000000, // R11
            0x5000050c, // R12
            0x20003ff0, // R13
            0x00200000, // R14
            0x000002e4, // R15
            0x20003ff0, // MSP
            0x00000000, // PSP
            0x61000000, // XPSR
        ]
        .into_iter()
        .enumerate()
        .map(|(id, r)| DebugRegister {
            dwarf_id: Some(id as u16),
            core_register: CORTEX_M_CORE_REGISTERS.core_register(id),
            value: Some(RegisterValue::U32(r)),
        })
        .collect();

        let regs = DebugRegisters(values);

        let mut dummy_mem = MockMemory::new();

        // Stack:
        // 0x20003ff0 = 0x20003ff8
        // 0x20003ff4 = 0x00000161
        // 0x20003ff8 = 0x00000000
        // 0x20003ffc = 0x0000013d

        dummy_mem.add_word_range(
            0x2000_3ff0,
            &[0x20003ff8, 0x00000161, 0x00000000, 0x0000013d],
        );

        let exception_handler = Box::new(ArmV7MExceptionHandler {});

        let frames = debug_info
            .unwind_impl(
                regs,
                &mut dummy_mem,
                exception_handler.as_ref(),
                Some(probe_rs_target::InstructionSet::Thumb2),
            )
            .unwrap();

        let printed_backtrace = frames
            .into_iter()
            .map(|f| TestFormatter(&f).to_string())
            .collect::<Vec<String>>()
            .join("");

        insta::assert_snapshot!(printed_backtrace);
    }

    #[test]
    fn test_print_stacktrace() {
        let elf = Path::new("./tests/gpio-hal-blinky/elf");
        let coredump = include_bytes!("../../tests/gpio-hal-blinky/coredump");

        let mut adapter = CoreDump::load_raw(coredump).unwrap();
        let debug_info = DebugInfo::from_file(elf).unwrap();

        let initial_registers = adapter.debug_registers();
        let exception_handler = exception_handler_for_core(adapter.core_type());
        let instruction_set = adapter.instruction_set();

        let stack_frames = debug_info
            .unwind(
                &mut adapter,
                initial_registers,
                exception_handler.as_ref(),
                Some(instruction_set),
            )
            .unwrap();

        let printed_backtrace = stack_frames
            .into_iter()
            .map(|f| TestFormatter(&f).to_string())
            .collect::<Vec<String>>()
            .join("");

        insta::assert_snapshot!(printed_backtrace);
    }

    #[test_case("RP2040"; "Armv6-m using RP2040")]
    #[test_case("nRF52833_xxAA"; "Armv7-m using nRF52833_xxAA")]
    #[test_case("atsamd51p19a"; "Armv7-em from C source code")]
    //TODO:  #[test_case("esp32c3"; "RISC-V32E using esp32c3")]
    fn full_unwind(chip_name: &str) {
        // TODO: Add RISC-V tests.

        let debug_info =
            load_test_elf_as_debug_info(format!("debug-unwind-tests/{chip_name}.elf").as_str());
        let mut adapter = CoreDump::load(&get_path_for_test_files(
            format!("debug-unwind-tests/{chip_name}.coredump").as_str(),
        ))
        .unwrap();

        let initial_registers = adapter.debug_registers();
        let exception_handler = exception_handler_for_core(adapter.core_type());
        let instruction_set = adapter.instruction_set();

        let mut stack_frames = debug_info
            .unwind(
                &mut adapter,
                initial_registers,
                exception_handler.as_ref(),
                Some(instruction_set),
            )
            .unwrap();

        let snapshot_name = format!("{chip_name}__full_unwind");

        // Expand and validate the static and local variables for each stack frame.
        for frame in stack_frames.iter_mut() {
            let mut variable_caches = Vec::new();
            if let Some(local_variables) = &mut frame.local_variables {
                variable_caches.push(local_variables);
            }
            for variable_cache in variable_caches {
                // Cache the deferred top level children of the of the cache.
                variable_cache.recurse_deferred_variables(
                    &debug_info,
                    &mut adapter,
                    10,
                    StackFrameInfo {
                        registers: &frame.registers,
                        frame_base: frame.frame_base,
                        canonical_frame_address: frame.canonical_frame_address,
                    },
                );
            }
        }

        // Using YAML output because it is easier to read than the default snapshot output,
        // and also because they provide better diffs.
        insta::assert_yaml_snapshot!(snapshot_name, stack_frames);
    }

    #[test_case("RP2040"; "Armv6-m using RP2040")]
    #[test_case("nRF52833_xxAA"; "Armv7-m using nRF52833_xxAA")]
    #[test_case("atsamd51p19a"; "Armv7-em from C source code")]
    //TODO:  #[test_case("esp32c3"; "RISC-V32E using esp32c3")]
    fn static_variables(chip_name: &str) {
        // TODO: Add RISC-V tests.

        let debug_info =
            load_test_elf_as_debug_info(format!("debug-unwind-tests/{chip_name}.elf").as_str());

        let mut adapter = CoreDump::load(&get_path_for_test_files(
            format!("debug-unwind-tests/{chip_name}.coredump").as_str(),
        ))
        .unwrap();

        let initial_registers = adapter.debug_registers();

        let snapshot_name = format!("{chip_name}__static_variables");

        let mut static_variables = debug_info.create_static_scope_cache();

        static_variables.recurse_deferred_variables(
            &debug_info,
            &mut adapter,
            10,
            StackFrameInfo {
                registers: &initial_registers,
                frame_base: None,
                canonical_frame_address: None,
            },
        );
        // Using YAML output because it is easier to read than the default snapshot output,
        // and also because they provide better diffs.
        insta::assert_yaml_snapshot!(snapshot_name, static_variables);
    }
}<|MERGE_RESOLUTION|>--- conflicted
+++ resolved
@@ -963,15 +963,9 @@
 }
 
 /// Get a handle to the [`gimli::UnwindTableRow`] for this call frame, so that we can reference it to unwind register values.
-<<<<<<< HEAD
-pub fn get_unwind_info<'a>(
-    unwind_context: &'a mut UnwindContext<DwarfReader>,
-    frame_section: &'a DebugFrame<DwarfReader>,
-=======
 fn get_unwind_info<'a>(
     unwind_context: &'a mut UnwindContext<GimliReaderOffset>,
     frame_section: &DebugFrame<DwarfReader>,
->>>>>>> addb663b
     frame_program_counter: u64,
 ) -> Result<&'a gimli::UnwindTableRow<GimliReaderOffset>, DebugError> {
     let transform_error = |error| {
@@ -1003,11 +997,7 @@
 }
 
 /// Determines the CFA (canonical frame address) for the current [`gimli::UnwindTableRow`], using the current register values.
-<<<<<<< HEAD
-pub fn determine_cfa<R: gimli::Reader>(
-=======
-fn determine_cfa<R: gimli::ReaderOffset>(
->>>>>>> addb663b
+pub fn determine_cfa<R: gimli::ReaderOffset>(
     unwind_registers: &DebugRegisters,
     unwind_info: &UnwindTableRow<R>,
 ) -> Result<Option<u64>, crate::Error> {
