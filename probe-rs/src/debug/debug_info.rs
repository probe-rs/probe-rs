--- conflicted
+++ resolved
@@ -2130,7 +2130,6 @@
         let exception_handler = exception_handler_for_core(adapter.core_type());
         let instruction_set = adapter.instruction_set();
 
-<<<<<<< HEAD
         let mut stack_frames = debug_info
             .unwind(
                 &mut adapter,
@@ -2139,30 +2138,6 @@
                 Some(instruction_set),
             )
             .unwrap();
-=======
-            let snapshot_name = format!("{chip_name}__full_unwind");
-
-            // Expand and validate the static and local variables for each stack frame.
-            for frame in stack_frames.iter_mut() {
-                for variable_cache in [
-                    frame.static_variables.as_mut().unwrap(),
-                    frame.local_variables.as_mut().unwrap(),
-                ] {
-                    // Cache the deferred top level children of the of the cache.
-                    let mut parent_variable = variable_cache.root_variable();
-
-                    recurse_deferred_variables(
-                        &debug_info,
-                        variable_cache,
-                        &mut adapter,
-                        &mut parent_variable,
-                        &frame.registers,
-                        frame.frame_base,
-                        0,
-                    );
-                }
-            }
->>>>>>> 580e7cf4
 
         let snapshot_name = format!("{chip_name}__full_unwind");
 
