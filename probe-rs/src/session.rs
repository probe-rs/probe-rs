#![warn(missing_docs)]

use crate::architecture::arm::sequences::DefaultArmSequence;
use crate::architecture::arm::{ApAddress, DpAddress};
use crate::config::{ChipInfo, MemoryRegion, RegistryError, Target, TargetSelector};
use crate::core::{Architecture, CoreState, SpecificCoreState};
use crate::{
    architecture::{
        arm::{
            ap::{AccessPortError, GenericAp, MemoryAp},
            communication_interface::{ArmProbeInterface, MemoryApInformation},
            memory::Component,
            ApInformation, SwoConfig, SwoReader,
        },
        riscv::communication_interface::RiscvCommunicationInterface,
    },
<<<<<<< HEAD
    avr::communication_interface::AvrCommunicationInterface,
    riscv::communication_interface::RiscvCommunicationInterface,
=======
    config::DebugSequence,
>>>>>>> 42a87f95
};
use crate::{AttachMethod, Core, CoreType, Error, Probe};
use anyhow::anyhow;
use std::{fmt, time::Duration};

/// The `Session` struct represents an active debug session.
///
/// ## Creating a session
/// The session can be created by calling the [Session::auto_attach()] function,
/// which tries to automatically select a probe, and then connect to the target.
///
/// For more control, the [Probe::attach()] and [Probe::attach_under_reset()]
/// methods can be used to open a `Session` from a specific [Probe].
///
/// # Usage
/// The Session is the common handle that gives a user exclusive access to an active probe.
/// You can create and share a session between threads to enable multiple stakeholders (e.g. GDB and RTT) to access the target taking turns, by using  `Arc<Mutex<Session>>.`
///
/// If you do so, make sure that both threads sleep in between tasks such that other stakeholders may take their turn.
///
/// To get access to a single [Core] from the `Session`, the [Session::core()] method can be used.
/// Please see the [Session::core()] method for more usage guidelines.
///
#[derive(Debug)]
pub struct Session {
    target: Target,
    interface: ArchitectureInterface,
    cores: Vec<(SpecificCoreState, CoreState)>,
}

enum ArchitectureInterface {
    Arm(Box<dyn ArmProbeInterface + 'static>),
    Riscv(Box<RiscvCommunicationInterface>),
    Avr(Box<AvrCommunicationInterface>),
}

impl fmt::Debug for ArchitectureInterface {
    fn fmt(&self, f: &mut fmt::Formatter) -> fmt::Result {
        match self {
            ArchitectureInterface::Arm(..) => f.write_str("ArchitectureInterface::Arm(..)"),
            ArchitectureInterface::Riscv(iface) => f
                .debug_tuple("ArchitectureInterface::Riscv")
                .field(iface)
                .finish(),
        }
    }
}

impl From<ArchitectureInterface> for Architecture {
    fn from(value: ArchitectureInterface) -> Self {
        match value {
            ArchitectureInterface::Arm(_) => Architecture::Arm,
            ArchitectureInterface::Avr(_) => Architecture::Avr,
            ArchitectureInterface::Riscv(_) => Architecture::Riscv,
        }
    }
}

impl ArchitectureInterface {
    fn attach<'probe, 'target: 'probe>(
        &'probe mut self,
        core: &'probe mut SpecificCoreState,
        core_state: &'probe mut CoreState,
        target: &'target Target,
    ) -> Result<Core<'probe>, Error> {
        match self {
            ArchitectureInterface::Arm(state) => {
                let config = target
                    .cores
                    .get(core_state.id())
                    .ok_or_else(|| Error::CoreNotFound(core_state.id()))?;
                let arm_core_access_options = match &config.core_access_options {
                    probe_rs_target::CoreAccessOptions::Arm(opt) => Ok(opt),
                    probe_rs_target::CoreAccessOptions::Riscv(_) => {
                        Err(AccessPortError::InvalidCoreAccessOption(config.clone()))
                    }
                }?;

<<<<<<< HEAD
                core.attach_arm(core_state, memory)
            }
            ArchitectureInterface::Avr(state) => core.attach_avr(core_state, state),
            ArchitectureInterface::Riscv(state) => core.attach_riscv(core_state, state),
        }
    }

    /// Deassert the target reset line
    ///
    /// When connecting under reset,
    /// initial configuration is done with the reset line
    /// asserted. After initial configuration is done, the
    /// reset line can be deasserted using this method.
    ///
    /// See also [`Probe::target_reset_deassert`].
    fn target_reset_deassert(&mut self) -> Result<(), Error> {
        match self {
            ArchitectureInterface::Arm(arm_interface) => arm_interface.target_reset_deassert()?,
            ArchitectureInterface::Avr(avr_interface) => avr_interface.target_reset_deassert()?,
=======
                let dp = match arm_core_access_options.psel {
                    0 => DpAddress::Default,
                    x => DpAddress::Multidrop(x),
                };

                let ap = ApAddress {
                    dp,
                    ap: arm_core_access_options.ap,
                };
                let memory = state.memory_interface(MemoryAp::new(ap))?;
>>>>>>> 42a87f95

                core.attach_arm(core_state, memory, target)
            }
            ArchitectureInterface::Riscv(state) => core.attach_riscv(core_state, state),
        }
    }
}

impl Session {
    /// Open a new session with a given debug target.
    pub(crate) fn new(
        probe: Probe,
        target: TargetSelector,
        attach_method: AttachMethod,
    ) -> Result<Self, Error> {
        let (mut probe, target) = get_target_from_selector(target, attach_method, probe)?;

        let cores = target
            .cores
            .iter()
            .enumerate()
            .map(|(id, core)| {
                (
                    SpecificCoreState::from_core_type(core.core_type),
                    Core::create_state(id),
                )
            })
            .collect();

        let mut session = match target.architecture() {
            Architecture::Arm => {
                let config = target.cores[0].clone();
                let arm_core_access_options = match config.core_access_options {
                    probe_rs_target::CoreAccessOptions::Arm(opt) => Ok(opt),
                    probe_rs_target::CoreAccessOptions::Riscv(_) => {
                        Err(AccessPortError::InvalidCoreAccessOption(config))
                    }
                }?;

                let default_memory_ap = MemoryAp::new(ApAddress {
                    dp: match arm_core_access_options.psel {
                        0 => DpAddress::Default,
                        x => DpAddress::Multidrop(x),
                    },
                    ap: arm_core_access_options.ap,
                });

                let sequence_handle = match &target.debug_sequence {
                    DebugSequence::Arm(sequence) => sequence.clone(),
                    DebugSequence::Riscv(_) => {
                        panic!("Mismatch between architecture and sequence type!")
                    }
                };

                if AttachMethod::UnderReset == attach_method {
                    if let Some(dap_probe) = probe.try_as_dap_probe() {
                        sequence_handle.reset_hardware_assert(dap_probe)?;
                    } else {
                        log::info!(
                            "Custom reset sequences are not supported on {}.",
                            probe.get_name()
                        );
                        log::info!("Falling back to standard probe reset.");
                        probe.target_reset_assert()?;
                    }
                }

                probe.inner_attach()?;

                let interface = probe.try_into_arm_interface().map_err(|(_, err)| err)?;

                let mut interface = interface.initialize(sequence_handle.clone())?;

                {
                    let mut memory_interface = interface.memory_interface(default_memory_ap)?;

                    // Enable debug mode
                    sequence_handle.debug_device_unlock(&mut memory_interface)?;

                    // Enable debug mode
                    sequence_handle.debug_core_start(&mut memory_interface)?;
                }

                let session = if attach_method == AttachMethod::UnderReset {
                    {
                        let mut memory_interface = interface.memory_interface(default_memory_ap)?;
                        // we need to halt the chip here
                        sequence_handle.reset_catch_set(&mut memory_interface)?;
                        sequence_handle.reset_hardware_deassert(&mut memory_interface)?;
                    }

                    let cores = target
                        .cores
                        .iter()
                        .enumerate()
                        .map(|(id, core)| {
                            (
                                SpecificCoreState::from_core_type(core.core_type),
                                Core::create_state(id),
                            )
                        })
                        .collect();

                    let mut session = Session {
                        target,
                        interface: ArchitectureInterface::Arm(interface),
                        cores,
                    };

                    {
                        // Wait for the core to be halted
                        let mut core = session.core(0)?;
                        core.wait_for_core_halted(Duration::from_millis(100))?;
                    }

                    {
                        let interface = session.get_arm_interface()?;
                        let mut memory_interface = interface.memory_interface(default_memory_ap)?;
                        // we need to halt the chip here
                        sequence_handle.reset_catch_clear(&mut memory_interface)?;
                    }

                    {
                        let mut core = session.core(0)?;
                        core.wait_for_core_halted(Duration::from_millis(100))?;
                    }

                    session
                } else {
                    Session {
                        target,
                        interface: ArchitectureInterface::Arm(interface),
                        cores,
                    }
                };

                session
            }
            Architecture::Avr => {
                let core = (
                    SpecificCoreState::from_core_type(target.core_type),
                    Core::create_state(0),
                );

                let interface = probe
                    .try_into_avr_interface()
                    .map_err(|(_probe, err)| err)?;

                let mut session = Session {
                    target,
                    interface: ArchitectureInterface::Avr(Box::new(interface)),
                    cores: vec![core],
                };

                session
            }
            Architecture::Riscv => {
                // TODO: Handle attach under reset

                let sequence_handle = match &target.debug_sequence {
                    DebugSequence::Riscv(sequence) => sequence.clone(),
                    DebugSequence::Arm(_) => {
                        panic!("Mismatch between architecture and sequence type!")
                    }
                };

                probe.inner_attach()?;

                let interface = probe
                    .try_into_riscv_interface()
                    .map_err(|(_probe, err)| err)?;

                let mut session = Session {
                    target,
                    interface: ArchitectureInterface::Riscv(Box::new(interface)),
                    cores,
                };

                {
                    // Todo: Add multicore support. How to deal with any cores that are not active and won't respond?
                    let mut core = session.core(0)?;

                    core.halt(Duration::from_millis(100))?;
                }

                sequence_handle.on_connect(session.get_riscv_interface()?)?;

                session
            }
        };

        session.clear_all_hw_breakpoints()?;

        Ok(session)
    }

    /// Automatically creates a session with the first connected probe found.
    pub fn auto_attach(target: impl Into<TargetSelector>) -> Result<Session, Error> {
        // Get a list of all available debug probes.
        let probes = Probe::list_all();

        // Use the first probe found.
        let probe = probes
            .get(0)
            .ok_or(Error::UnableToOpenProbe("No probe was found"))?
            .open()?;

        // Attach to a chip.
        probe.attach(target)
    }

    /// Lists the available cores with their number and their type.
    pub fn list_cores(&self) -> Vec<(usize, CoreType)> {
        self.cores
            .iter()
            .map(|(t, _)| t.core_type())
            .enumerate()
            .collect()
    }

    /// Attaches to the core with the given number.
    ///
    /// ## Usage
    /// Everytime you want to perform an operation on the chip, you need to get the Core handle with the [Session::core() method. This [Core] handle is merely a view into the core. And provides a convenient API surface.
    ///
    /// All the state is stored in the [Session] handle.
    ///
    /// The first time you call [Session::core()] for a specific core, it will run the attach/init sequences and return a handle to the [Core].
    ///
    /// Every subsequent call is a no-op. It simply returns the handle for the user to use in further operations without calling any int sequences again.
    ///
    /// It is strongly advised to never store the [Core] handle for any significant duration! Free it as fast as possible such that other stakeholders can have access to the [Core] too.
    ///
    /// The idea behind this is: You need the smallest common denominator which you can share between threads. Since you sometimes need the [Core], sometimes the [Probe] or sometimes the [Target], the [Session] is the only common ground and the only handle you should actively store in your code.
    ///
    pub fn core(&mut self, n: usize) -> Result<Core<'_>, Error> {
        let (core, core_state) = self.cores.get_mut(n).ok_or(Error::CoreNotFound(n))?;
        self.interface.attach(core, core_state, &self.target)
    }

    /// Read available data from the SWO interface without waiting.
    ///
    /// This method is only supported for ARM-based targets, and will
    /// return [Error::ArchitectureRequired] otherwise.
    pub fn read_swo(&mut self) -> Result<Vec<u8>, Error> {
        let interface = self.get_arm_interface()?;
        interface.read_swo()
    }

    /// Returns an implementation of [std::io::Read] that wraps [ArmProbeInterface::read_swo].
    ///
    /// The implementation buffers all available bytes from
    /// [ArmProbeInterface::read_swo] on each [std::io::Read::read],
    /// minimizing the chance of a target-side overflow event on which
    /// trace packets are lost.
    pub fn swo_reader(&mut self) -> Result<SwoReader, Error> {
        let interface = self.get_arm_interface()?;
        Ok(SwoReader::new(interface))
    }

    fn get_arm_interface(&mut self) -> Result<&mut Box<dyn ArmProbeInterface>, Error> {
        let interface = match &mut self.interface {
            ArchitectureInterface::Arm(state) => state,
            _ => return Err(Error::ArchitectureRequired(&["ARMv7", "ARMv8"])),
        };

        Ok(interface)
    }

    fn get_riscv_interface(&mut self) -> Result<&mut Box<RiscvCommunicationInterface>, Error> {
        let interface = match &mut self.interface {
            ArchitectureInterface::Riscv(interface) => interface,
            _ => return Err(Error::ArchitectureRequired(&["Riscv"])),
        };

        Ok(interface)
    }

    /// Reads all the available ARM CoresightComponents of the currently attached target.
    ///
    /// This will recursively parse the Romtable of the attached target
    /// and create a list of all the contained components.
    pub fn get_arm_components(&mut self) -> Result<Vec<Component>, Error> {
        let interface = self.get_arm_interface()?;

        let mut components = Vec::new();

        // TODO
        let dp = DpAddress::Default;

        for ap_index in 0..(interface.num_access_ports(dp)? as u8) {
            let ap_information = interface
                .ap_information(GenericAp::new(ApAddress { dp, ap: ap_index }))?
                .clone();

            let component = match ap_information {
                ApInformation::MemoryAp(MemoryApInformation {
                    debug_base_address: 0,
                    ..
                }) => Err(Error::Other(anyhow!("AP has a base address of 0"))),
                ApInformation::MemoryAp(MemoryApInformation {
                    address,
                    only_32bit_data_size: _,
                    debug_base_address,
                    supports_hnonsec: _,
                }) => {
                    let mut memory = interface.memory_interface(MemoryAp::new(address))?;
                    Component::try_parse(&mut memory, debug_base_address)
                        .map_err(Error::architecture_specific)
                }
                ApInformation::Other { address } => {
                    // Return an error, only possible to get Component from MemoryAP
                    Err(Error::Other(anyhow!(
                        "AP {:#x?} is not a MemoryAP, unable to get ARM component.",
                        address
                    )))
                }
            };

            match component {
                Ok(component) => {
                    components.push(component);
                }
                Err(e) => {
                    log::info!("Not counting AP {} because of: {}", ap_index, e);
                }
            }
        }

        Ok(components)
    }

    /// Get the target description of the connected target.
    pub fn target(&self) -> &Target {
        &self.target
    }

    /// Configure the target and probe for serial wire view (SWV) tracing.
    pub fn setup_swv(&mut self, core_index: usize, config: &SwoConfig) -> Result<(), Error> {
        // Configure SWO on the probe
        {
            let interface = self.get_arm_interface()?;
            interface.enable_swo(config)?;
        }

        // Enable tracing on the target
        {
            let mut core = self.core(core_index)?;
            crate::architecture::arm::component::enable_tracing(&mut core)?;
        }

        // Configure SWV on the target
        let components = self.get_arm_components()?;
        let mut core = self.core(core_index)?;
        crate::architecture::arm::component::setup_swv(&mut core, &components, config)
    }

    /// Configure the target to stop emitting SWV trace data.
    pub fn disable_swv(&mut self, core_index: usize) -> Result<(), Error> {
        crate::architecture::arm::component::disable_swv(&mut self.core(core_index)?)
    }

    /// Begin tracing a memory address over SWV.
    pub fn add_swv_data_trace(
        &mut self,
        core_index: usize,
        unit: usize,
        address: u32,
    ) -> Result<(), Error> {
        let components = self.get_arm_components()?;
        let mut core = self.core(core_index)?;
        crate::architecture::arm::component::add_swv_data_trace(
            &mut core,
            &components,
            unit,
            address,
        )
    }

    /// Stop tracing from a given SWV unit
    pub fn remove_swv_data_trace(&mut self, core_index: usize, unit: usize) -> Result<(), Error> {
        let components = self.get_arm_components()?;
        let mut core = self.core(core_index)?;
        crate::architecture::arm::component::remove_swv_data_trace(&mut core, &components, unit)
    }

    /// Returns the memory map of the target.
    #[deprecated = "Use the Session::target function instead"]
    pub fn memory_map(&self) -> &[MemoryRegion] {
        &self.target.memory_map
    }

    /// Return the `Architecture` of the currently connected chip.
    pub fn architecture(&self) -> Architecture {
        match self.interface {
            ArchitectureInterface::Arm(_) => Architecture::Arm,
            ArchitectureInterface::Avr(_) => Architecture::Avr,
            ArchitectureInterface::Riscv(_) => Architecture::Riscv,
        }
    }

    /// Clears all hardware breakpoints on all cores
    pub fn clear_all_hw_breakpoints(&mut self) -> Result<(), Error> {
        { 0..self.cores.len() }.try_for_each(|n| {
            self.core(n)
                .and_then(|mut core| core.clear_all_hw_breakpoints())
        })
    }
}

// This test ensures that [Session] is fully [Send] + [Sync].
static_assertions::assert_impl_all!(Session: Send);

// TODO tiwalun: Enable again, after rework of Session::new is done.
impl Drop for Session {
    fn drop(&mut self) {
        let result = { 0..self.cores.len() }.try_for_each(|i| {
            self.core(i)
                .and_then(|mut core| core.clear_all_hw_breakpoints())
        });

        if let Err(err) = result {
            log::warn!("Could not clear all hardware breakpoints: {:?}", err);
        }
    }
}

/// Determine the [Target] from a [TargetSelector].
///
/// If the selector is [TargetSelector::Unspecified], the target will be looked up in the registry.
/// If it its [TargetSelector::Auto], probe-rs will try to determine the target automatically, based on
/// information read from the chip.
fn get_target_from_selector(
    target: TargetSelector,
    attach_method: AttachMethod,
    probe: Probe,
) -> Result<(Probe, Target), Error> {
    let mut probe = probe;

    let target = match target {
        TargetSelector::Unspecified(name) => crate::config::get_target_by_name(name)?,
        TargetSelector::Specified(target) => target,
        TargetSelector::Auto => {
            let mut found_chip = None;

            // At this point we do not know what the target is, so we cannot use the chip specific reset sequence.
            // Thus, we try just using a normal reset for target detection if we want to do so under reset.
            // This can of course fail, but target detection is a best effort, not a guarantee!
            if AttachMethod::UnderReset == attach_method {
                probe.target_reset_assert()?;
            }
            probe.inner_attach()?;

            if probe.has_arm_interface() {
                match probe.try_into_arm_interface() {
                    Ok(interface) => {
                        let mut interface = interface.initialize(DefaultArmSequence::create())?;

                        // TODO:
                        let dp = DpAddress::Default;

                        let found_arm_chip =
                            interface.read_from_rom_table(dp).unwrap_or_else(|e| {
                                log::info!("Error during auto-detection of ARM chips: {}", e);
                                None
                            });

                        found_chip = found_arm_chip.map(ChipInfo::from);

                        probe = interface.close();
                    }
                    Err((returned_probe, err)) => {
                        probe = returned_probe;
                        log::debug!("Error using ARM interface: {}", err);
                    }
                }
            } else {
                log::debug!("No ARM interface was present. Skipping Riscv autodetect.");
            }

            if found_chip.is_none() && probe.has_avr_interface() {
                match probe.try_into_avr_interface() {
                    Ok(mut interface) => {
                        //let idcode = interface.read_idcode();

                        //log::debug!("ID Code read over JTAG: {:x?}", idcode);

                        probe = interface.close();
                    }
                    Err((returned_probe, err)) => {
                        log::debug!("Error during autodetection of AVR chips: {}", err);
                        probe = returned_probe;
                    }
                }
            } else {
                log::debug!("No AVR interface was present. Skipping Avr autodetect.");
            }

            if found_chip.is_none() && probe.has_riscv_interface() {
                match probe.try_into_riscv_interface() {
                    Ok(mut interface) => {
                        let idcode = interface.read_idcode();

                        log::debug!("ID Code read over JTAG: {:x?}", idcode);

                        probe = interface.close();
                    }
                    Err((returned_probe, err)) => {
                        log::debug!("Error during autodetection of RISCV chips: {}", err);
                        probe = returned_probe;
                    }
                }
            } else {
                log::debug!("No RISCV interface was present. Skipping Riscv autodetect.");
            }

            // Now we can deassert reset in case we asserted it before. This is always okay.
            probe.target_reset_deassert()?;

            if let Some(chip) = found_chip {
                crate::config::get_target_by_chip_info(chip)?
            } else {
                return Err(Error::ChipNotFound(RegistryError::ChipAutodetectFailed));
            }
        }
    };

    Ok((probe, target))
}<|MERGE_RESOLUTION|>--- conflicted
+++ resolved
@@ -12,14 +12,10 @@
             memory::Component,
             ApInformation, SwoConfig, SwoReader,
         },
+        avr::communication_interface::AvrCommunicationInterface,
         riscv::communication_interface::RiscvCommunicationInterface,
     },
-<<<<<<< HEAD
-    avr::communication_interface::AvrCommunicationInterface,
-    riscv::communication_interface::RiscvCommunicationInterface,
-=======
     config::DebugSequence,
->>>>>>> 42a87f95
 };
 use crate::{AttachMethod, Core, CoreType, Error, Probe};
 use anyhow::anyhow;
@@ -60,6 +56,7 @@
     fn fmt(&self, f: &mut fmt::Formatter) -> fmt::Result {
         match self {
             ArchitectureInterface::Arm(..) => f.write_str("ArchitectureInterface::Arm(..)"),
+            ArchitectureInterface::Avr(..) => f.write_str("ArchitectureInterface::Avr(..)"),
             ArchitectureInterface::Riscv(iface) => f
                 .debug_tuple("ArchitectureInterface::Riscv")
                 .field(iface)
@@ -98,27 +95,6 @@
                     }
                 }?;
 
-<<<<<<< HEAD
-                core.attach_arm(core_state, memory)
-            }
-            ArchitectureInterface::Avr(state) => core.attach_avr(core_state, state),
-            ArchitectureInterface::Riscv(state) => core.attach_riscv(core_state, state),
-        }
-    }
-
-    /// Deassert the target reset line
-    ///
-    /// When connecting under reset,
-    /// initial configuration is done with the reset line
-    /// asserted. After initial configuration is done, the
-    /// reset line can be deasserted using this method.
-    ///
-    /// See also [`Probe::target_reset_deassert`].
-    fn target_reset_deassert(&mut self) -> Result<(), Error> {
-        match self {
-            ArchitectureInterface::Arm(arm_interface) => arm_interface.target_reset_deassert()?,
-            ArchitectureInterface::Avr(avr_interface) => avr_interface.target_reset_deassert()?,
-=======
                 let dp = match arm_core_access_options.psel {
                     0 => DpAddress::Default,
                     x => DpAddress::Multidrop(x),
@@ -129,10 +105,10 @@
                     ap: arm_core_access_options.ap,
                 };
                 let memory = state.memory_interface(MemoryAp::new(ap))?;
->>>>>>> 42a87f95
 
                 core.attach_arm(core_state, memory, target)
             }
+            ArchitectureInterface::Avr(state) => core.attach_avr(core_state, state),
             ArchitectureInterface::Riscv(state) => core.attach_riscv(core_state, state),
         }
     }
@@ -269,20 +245,19 @@
                 session
             }
             Architecture::Avr => {
-                let core = (
-                    SpecificCoreState::from_core_type(target.core_type),
-                    Core::create_state(0),
-                );
+
+                probe.inner_attach()?;
 
                 let interface = probe
                     .try_into_avr_interface()
                     .map_err(|(_probe, err)| err)?;
 
-                let mut session = Session {
+                let session = Session {
                     target,
                     interface: ArchitectureInterface::Avr(Box::new(interface)),
-                    cores: vec![core],
+                    cores,
                 };
+
 
                 session
             }
