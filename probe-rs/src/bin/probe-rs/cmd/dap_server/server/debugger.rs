--- conflicted
+++ resolved
@@ -928,17 +928,12 @@
     use std::collections::{BTreeMap, HashMap, VecDeque};
     use std::path::PathBuf;
 
-    use probe_rs::architecture::arm::ApAddress;
-<<<<<<< HEAD
-    use probe_rs::{CoreDump, DebugProbeInfo, FakeProbe, MockCore, MockCoreState};
-    use probe_rs::{Lister, ProbeOperation};
-=======
-    use probe_rs::DebugProbeInfo;
+    use probe_rs::integration::{MockCore, MockCoreState};
     use probe_rs::{
+        architecture::arm::ApAddress,
         integration::{FakeProbe, Operation},
-        Lister,
+        CoreDump, DebugProbeInfo, Lister,
     };
->>>>>>> 0120e2ee
     use serde_json::json;
     use time::UtcOffset;
 
@@ -1748,7 +1743,7 @@
         let fake_probe = FakeProbe::with_mocked_core(MockCore::new(MockCoreState::Running));
 
         // Indicate that the core is unlocked
-        fake_probe.expect_operation(ProbeOperation::ReadRawApRegister {
+        fake_probe.expect_operation(Operation::ReadRawApRegister {
             ap: ApAddress::with_default_dp(1),
             address: 0xC,
             result: 1,
