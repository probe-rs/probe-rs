use anyhow::{anyhow, Result};
use defmt_decoder::log::format::{Formatter, FormatterConfig, FormatterFormat};
use defmt_decoder::DecodeError;
pub use probe_rs::rtt::ChannelMode;
use probe_rs::rtt::{DownChannel, Error, Rtt, ScanRegion, UpChannel};
use probe_rs::Core;
use probe_rs_target::MemoryRegion;
use serde::{Deserialize, Serialize};
use std::collections::HashMap;
use std::fs::File;
use std::{
    fmt,
    fmt::Write,
    fs,
    io::{Read, Seek},
    path::Path,
};
use time::{macros::format_description, OffsetDateTime, UtcOffset};

/// Try to find the RTT control block in the ELF file and attach to it.
///
/// This function can return `Ok(None)` to indicate that RTT is not available on the target.
pub fn attach_to_rtt(
    core: &mut Core,
    memory_map: &[MemoryRegion],
    rtt_region: &ScanRegion,
    elf_file: &Path,
) -> Result<Option<Rtt>> {
    // Try to find the RTT control block symbol in the ELF file.

    // If we find it, we can use the exact address to attach to the RTT control block. Otherwise, we
    // fall back to the caller-provided scan regions.
    let exact_rtt_region;
    let mut rtt_region = rtt_region;

<<<<<<< HEAD
    if let Ok(mut file) = File::open(elf_file) {
        if let Some(address) = RttActiveTarget::get_rtt_symbol(&mut file) {
            exact_rtt_region = ScanRegion::Exact(address);
            rtt_region = &exact_rtt_region;
        }
=======
    let mut file = File::open(elf_file)?;
    if let Some(address) = RttActiveTarget::get_rtt_symbol(&mut file) {
        exact_rtt_region = ScanRegion::Exact(address as u32);
        rtt_region = &exact_rtt_region;
>>>>>>> 8dc467f3
    }

    tracing::info!("Initializing RTT");

    if let ScanRegion::Ranges(rngs) = &rtt_region {
        if rngs.is_empty() {
            // We have no regions to scan so we cannot initialize RTT.
            tracing::debug!("ELF file has no RTT block symbol, and this target does not support automatic scanning");
            return Ok(None);
        }
    }

    match Rtt::attach_region(core, memory_map, rtt_region) {
        Ok(rtt) => {
            tracing::info!("RTT initialized.");
            Ok(Some(rtt))
        }
        Err(err) => Err(anyhow!("Error attempting to attach to RTT: {}", err)),
    }
}

/// Used by serde to provide defaults for `RttChannelConfig::show_location`
fn default_include_location() -> bool {
    // Setting this to true to allow compatibility with behaviour prior to when this option was introduced.
    true
}

#[derive(Debug, Copy, Clone, PartialEq, Eq, Serialize, Deserialize, Default, docsplay::Display)]
pub enum DataFormat {
    #[default]
    /// string
    String,
    /// binary
    BinaryLE,
    /// defmt
    Defmt,
}

/// The initial configuration for RTT (Real Time Transfer). This configuration is complimented with the additional information specified for each of the channels in `RttChannel`.
#[derive(Debug, Clone, Serialize, Deserialize, Default)]
pub struct RttConfig {
    #[serde(default, rename = "rttEnabled")]
    pub enabled: bool,

    /// The default format string to use for decoding defmt logs.
    #[serde(default, rename = "defmtLogFormat")]
    pub log_format: Option<String>,

    /// Configure data_format and show_timestamps for select channels
    #[serde(default = "Vec::new", rename = "rttChannelFormats")]
    pub channels: Vec<RttChannelConfig>,
}

impl RttConfig {
    /// Returns the configuration for the specified channel number, if it exists.
    pub fn channel_config(&self, channel_number: usize) -> Option<&RttChannelConfig> {
        self.channels
            .iter()
            .find(|ch| ch.channel_number == Some(channel_number))
    }
}

/// The User specified configuration for each active RTT Channel.
#[derive(Debug, Clone, Serialize, Deserialize, Default)]
#[serde(rename_all = "camelCase")]
pub struct RttChannelConfig {
    pub channel_number: Option<usize>,
    pub channel_name: Option<String>,
    #[serde(default)]
    pub data_format: DataFormat,

    #[serde(default)]
    /// Control the inclusion of timestamps for DataFormat::String.
    pub show_timestamps: bool,

    #[serde(default = "default_include_location")]
    /// Control the inclusion of source location information for DataFormat::Defmt.
    // TODO: third option: if available
    pub show_location: bool,

    #[serde(default)]
    /// Control the output format for DataFormat::Defmt.
    pub defmt_log_format: Option<String>,
}

/// The User specified configuration for each active RTT Channel. The configuration is passed via a
/// DAP Client configuration (`launch.json`). If no configuration is specified, the defaults will be
/// `DataFormat::String` and `show_timestamps=false`.
#[derive(Debug, Clone, Serialize, Deserialize, Default)]
#[serde(rename_all = "camelCase")]
pub struct RttDownChannelConfig {
    pub channel_number: Option<usize>,
    pub operating_mode: Option<String>,
}

pub enum ChannelDataConfig {
    String {
        /// UTC offset used for creating timestamps, if enabled.
        ///
        /// Getting the offset can fail in multi-threaded programs,
        /// so it needs to be stored.
        timestamp_offset: Option<UtcOffset>,
        last_line_done: bool,
    },
    BinaryLE,
    Defmt {
        formatter: Formatter,
    },
}

impl From<&ChannelDataConfig> for DataFormat {
    fn from(config: &ChannelDataConfig) -> Self {
        match config {
            ChannelDataConfig::String { .. } => DataFormat::String,
            ChannelDataConfig::BinaryLE => DataFormat::BinaryLE,
            ChannelDataConfig::Defmt { .. } => DataFormat::Defmt,
        }
    }
}

impl std::fmt::Debug for ChannelDataConfig {
    fn fmt(&self, f: &mut std::fmt::Formatter<'_>) -> std::fmt::Result {
        match self {
            ChannelDataConfig::String {
                timestamp_offset,
                last_line_done,
            } => f
                .debug_struct("String")
                .field("timestamp_offset", timestamp_offset)
                .field("last_line_done", last_line_done)
                .finish(),
            ChannelDataConfig::BinaryLE => f.debug_struct("BinaryLE").finish(),
            ChannelDataConfig::Defmt { .. } => f.debug_struct("Defmt").finish_non_exhaustive(),
        }
    }
}

pub trait ChannelDataCallbacks {
    fn on_binary_data(&mut self, channel: usize, data: &[u8]) -> Result<()> {
        let mut formatted_data = String::with_capacity(data.len() * 4);
        for element in data {
            // Width of 4 allows 0xFF to be printed.
            write!(&mut formatted_data, "{element:#04x}").expect("Writing to String cannot fail");
        }
        self.on_string_data(channel, formatted_data)
    }

    fn on_string_data(&mut self, channel: usize, data: String) -> Result<()>;
}

#[derive(Debug)]
pub struct RttActiveUpChannel {
    pub up_channel: UpChannel,
    pub channel_name: String,
    pub data_format: ChannelDataConfig,
    rtt_buffer: RttBuffer,
}

impl RttActiveUpChannel {
    pub fn new(
        up_channel: UpChannel,
        rtt_config: &RttConfig,
        channel_config: &RttChannelConfig,
        timestamp_offset: UtcOffset,
        defmt_state: Option<&DefmtState>,
    ) -> Self {
        let is_defmt_channel = up_channel.name() == Some("defmt");

        let data_format = match channel_config.data_format {
            DataFormat::String if !is_defmt_channel => ChannelDataConfig::String {
                timestamp_offset: channel_config.show_timestamps.then_some(timestamp_offset),
                last_line_done: true,
            },

            DataFormat::BinaryLE if !is_defmt_channel => ChannelDataConfig::BinaryLE,

            // either DataFormat::Defmt is configured, or defmt_enabled is true
            _ => {
                let has_timestamp = if let Some(defmt) = defmt_state {
                    defmt.table.has_timestamp()
                } else {
                    tracing::warn!("No `Table` definition in DWARF info; compile your program with `debug = 2` to enable location info.");
                    false
                };

                // Format options:
                // 1. Custom format for the channel
                // 2. Custom default format
                // 3. Default with optional timestamp and location
                let format = if let Some(format) = channel_config
                    .defmt_log_format
                    .as_deref()
                    .or(rtt_config.log_format.as_deref())
                {
                    FormatterFormat::Custom(format)
                } else {
                    FormatterFormat::Default {
                        with_location: channel_config.show_location,
                    }
                };

                ChannelDataConfig::Defmt {
                    formatter: Formatter::new(FormatterConfig {
                        format,
                        is_timestamp_available: has_timestamp,
                    }),
                }
            }
        };

        let channel_name = up_channel
            .name()
            .or(channel_config.channel_name.as_deref())
            .map(ToString::to_string)
            .unwrap_or_else(|| {
                format!(
                    "Unnamed {} RTT up channel - {}",
                    channel_config.data_format,
                    up_channel.number()
                )
            });

        Self {
            rtt_buffer: RttBuffer::new(up_channel.buffer_size()),
            up_channel,
            channel_name,
            data_format,
        }
    }

    pub fn number(&self) -> usize {
        self.up_channel.number()
    }

    /// Polls the RTT target for new data on the channel represented by `self`.
    /// Processes all the new data into the channel internal buffer and returns the number of bytes that was read.
    pub fn poll_rtt(&mut self, core: &mut Core) -> Option<usize> {
        // Retry loop, in case the probe is temporarily unavailable, e.g. user pressed the `reset` button.
        for _loop_count in 0..10 {
            match self.up_channel.read(core, self.rtt_buffer.0.as_mut()) {
                Ok(0) => return None,
                Ok(count) => return Some(count),
                Err(probe_rs::rtt::Error::Probe(_)) => {
                    std::thread::sleep(std::time::Duration::from_millis(50));
                }
                Err(err) => {
                    tracing::error!("\nError reading from RTT: {}", err);
                    return None;
                }
            }
        }

        None
    }

    /// Retrieves available data from the channel and if available, returns `Some(channel_number:String, formatted_data:String)`.
    /// If no data is available, or we encounter a recoverable error, it returns `None` value for `formatted_data`.
    /// Non-recoverable errors are propagated to the caller.
    pub fn poll_process_rtt_data(
        &mut self,
        core: &mut Core,
        defmt_state: Option<&DefmtState>,
        collector: &mut impl ChannelDataCallbacks,
    ) -> Result<()> {
        let Some(bytes_read) = self.poll_rtt(core) else {
            return Ok(());
        };

        let buffer = &self.rtt_buffer.0[..bytes_read];

        match self.data_format {
            ChannelDataConfig::BinaryLE => collector.on_binary_data(self.number(), buffer),
            ChannelDataConfig::String {
                timestamp_offset,
                ref mut last_line_done,
            } => {
                let string = Self::process_string(buffer, timestamp_offset, last_line_done)?;
                collector.on_string_data(self.number(), string)
            }
            ChannelDataConfig::Defmt { ref formatter } => {
                let string = self.process_defmt(buffer, defmt_state, formatter)?;
                collector.on_string_data(self.number(), string)
            }
        }
    }

    fn process_string(
        buffer: &[u8],
        offset: Option<UtcOffset>,
        last_line_done: &mut bool,
    ) -> Result<String> {
        let incoming = String::from_utf8_lossy(buffer);

        let Some(offset) = offset else {
            return Ok(incoming.to_string());
        };

        let timestamp = OffsetDateTime::now_utc()
            .to_offset(offset)
            .format(format_description!(
                "[hour repr:24]:[minute]:[second].[subsecond digits:3]"
            ))?;

        let mut formatted_data = String::new();
        for line in incoming.split_inclusive('\n') {
            if *last_line_done {
                write!(formatted_data, "{timestamp}: ").expect("Writing to String cannot fail");
            }
            write!(formatted_data, "{line}").expect("Writing to String cannot fail");
            *last_line_done = line.ends_with('\n');
        }
        Ok(formatted_data)
    }

    fn process_defmt(
        &self,
        buffer: &[u8],
        defmt_state: Option<&DefmtState>,
        formatter: &Formatter,
    ) -> Result<String> {
        let Some(DefmtState { table, locs }) = defmt_state else {
            return Ok(String::from(
                "Trying to process defmt data but table or locations could not be loaded.\n",
            ));
        };

        let mut stream_decoder = table.new_stream_decoder();
        stream_decoder.received(buffer);
        let current_dir = std::env::current_dir().unwrap();

        let mut formatted_data = String::new();
        loop {
            match stream_decoder.decode() {
                Ok(frame) => {
                    let loc = locs.as_ref().and_then(|locs| locs.get(&frame.index()));
                    let (file, line, module) = if let Some(loc) = loc {
                        let relpath = loc.file.strip_prefix(&current_dir).unwrap_or(&loc.file);
                        (
                            relpath.display().to_string(),
                            Some(loc.line.try_into().unwrap()),
                            Some(loc.module.as_str()),
                        )
                    } else {
                        (
                            format!(
                                "└─ <invalid location: defmt frame-index: {}>",
                                frame.index()
                            ),
                            None,
                            None,
                        )
                    };
                    let s = formatter.format_frame(frame, Some(&file), line, module);
                    writeln!(formatted_data, "{s}").expect("Writing to String cannot fail");
                }
                Err(DecodeError::UnexpectedEof) => break,
                Err(DecodeError::Malformed) if table.encoding().can_recover() => {
                    // If recovery is possible, skip the current frame and continue with new data.
                }
                Err(DecodeError::Malformed) => {
                    return Err(anyhow!(
                        "Unrecoverable error while decoding Defmt \
                        data and some data may have been lost: {:?}",
                        DecodeError::Malformed
                    ));
                }
            }
        }

        Ok(formatted_data)
    }

    pub(crate) fn set_mode(
        &self,
        core: &mut Core<'_>,
        block_if_full: ChannelMode,
    ) -> Result<(), Error> {
        self.up_channel.set_mode(core, block_if_full)
    }
}

#[derive(Debug)]
pub struct RttActiveDownChannel {
    pub down_channel: DownChannel,
    pub channel_name: String,
}

impl RttActiveDownChannel {
    pub fn new(down_channel: DownChannel, channel_config: &RttChannelConfig) -> Self {
        let channel_name = down_channel
            .name()
            .or(channel_config.channel_name.as_deref())
            .map(ToString::to_string)
            .unwrap_or_else(|| format!("Unnamed RTT down channel - {}", down_channel.number()));

        Self {
            down_channel,
            channel_name,
        }
    }

    pub fn number(&self) -> usize {
        self.down_channel.number()
    }

    pub fn push_rtt(&mut self, core: &mut Core<'_>, data: &str) -> Result<(), Error> {
        self.down_channel.write(core, data.as_bytes()).map(|_| ())
    }
}

/// Once an active connection with the Target RTT control block has been established, we configure
/// each of the active channels, and hold essential state information for successful communication.
#[derive(Debug)]
pub struct RttActiveTarget {
    pub active_up_channels: HashMap<usize, RttActiveUpChannel>,
    pub active_down_channels: HashMap<usize, RttActiveDownChannel>,
    pub defmt_state: Option<DefmtState>,
}

/// defmt information common to all defmt channels.
pub struct DefmtState {
    pub table: defmt_decoder::Table,
    pub locs: Option<defmt_decoder::Locations>,
}
impl DefmtState {
    pub fn try_from_elf(elf: &Path) -> Result<Option<Self>> {
        let elf = fs::read(elf).map_err(|err| {
            anyhow!(
                "Error reading program binary while initalizing RTT: {}",
                err
            )
        })?;

        if let Some(table) = defmt_decoder::Table::parse(&elf)? {
            let locs = {
                let locs = table.get_locations(&elf)?;

                if !table.is_empty() && locs.is_empty() {
                    tracing::warn!("Insufficient DWARF info; compile your program with `debug = 2` to enable location info.");
                    None
                } else if table.indices().all(|idx| locs.contains_key(&(idx as u64))) {
                    Some(locs)
                } else {
                    tracing::warn!(
                        "Location info is incomplete; it will be omitted from the output."
                    );
                    None
                }
            };
            Ok(Some(DefmtState { table, locs }))
        } else {
            Ok(None)
        }
    }
}

impl fmt::Debug for DefmtState {
    fn fmt(&self, f: &mut fmt::Formatter<'_>) -> fmt::Result {
        f.debug_struct("DefmtState").finish_non_exhaustive()
    }
}

impl RttActiveTarget {
    /// RttActiveTarget collects references to all the `RttActiveChannel`s, for latter polling/pushing of data.
    pub fn new(
        rtt: probe_rs::rtt::Rtt,
        elf_file: &Path,
        rtt_config: &RttConfig,
        timestamp_offset: UtcOffset,
    ) -> Result<Self> {
        let defmt_state = DefmtState::try_from_elf(elf_file)?;

        let mut active_up_channels = HashMap::new();
        let mut active_down_channels = HashMap::new();

        // For each channel configured in the RTT Control Block (`Rtt`), check if there are additional user configuration in a `RttChannelConfig`. If not, apply defaults.
        for channel in rtt.up_channels.into_iter() {
            let channel_config = rtt_config
                .channel_config(channel.number())
                .cloned()
                .unwrap_or_default();
            active_up_channels.insert(
                channel.number(),
                RttActiveUpChannel::new(
                    channel,
                    rtt_config,
                    &channel_config,
                    timestamp_offset,
                    defmt_state.as_ref(),
                ),
            );
        }

        for channel in rtt.down_channels.into_iter() {
            let channel_config = rtt_config
                .channel_config(channel.number())
                .cloned()
                .unwrap_or_default();
            active_down_channels.insert(
                channel.number(),
                RttActiveDownChannel::new(channel, &channel_config),
            );
        }

        // It doesn't make sense to pretend RTT is active, if there are no active up channels
        if active_up_channels.is_empty() {
            return Err(anyhow!(
                "RTT Initialized correctly, but there were no active channels configured"
            ));
        }

        Ok(Self {
            active_up_channels,
            active_down_channels,
            defmt_state,
        })
    }

    pub fn get_rtt_symbol<T: Read + Seek>(file: &mut T) -> Option<u64> {
        let mut buffer = Vec::new();
        if file.read_to_end(&mut buffer).is_ok() {
            if let Ok(binary) = goblin::elf::Elf::parse(buffer.as_slice()) {
                for sym in &binary.syms {
                    if binary.strtab.get_at(sym.st_name) == Some("_SEGGER_RTT") {
                        return Some(sym.st_value);
                    }
                }
            }
        }

        tracing::warn!(
            "No RTT header info was present in the ELF file. Does your firmware run RTT?"
        );
        None
    }

    /// Polls the RTT target on all channels and returns available data.
    /// An error on any channel will return an error instead of incomplete data.
    pub fn poll_rtt_fallible(
        &mut self,
        core: &mut Core,
        collector: &mut impl ChannelDataCallbacks,
    ) -> Result<()> {
        let defmt_state = self.defmt_state.as_ref();
        for channel in self.active_up_channels.values_mut() {
            channel.poll_process_rtt_data(core, defmt_state, collector)?;
        }
        Ok(())
    }
}

pub(crate) struct RttBuffer(pub Vec<u8>);
impl RttBuffer {
    /// Initialize the buffer and ensure it has enough capacity to match the size of the RTT channel
    /// on the target at the time of instantiation. Doing this now prevents later performance impact
    /// if the buffer capacity has to be grown dynamically.
    pub fn new(buffer_size: usize) -> RttBuffer {
        RttBuffer(vec![0u8; buffer_size.max(1)])
    }
}
impl fmt::Debug for RttBuffer {
    fn fmt(&self, f: &mut fmt::Formatter) -> fmt::Result {
        self.0.fmt(f)
    }
}<|MERGE_RESOLUTION|>--- conflicted
+++ resolved
@@ -33,18 +33,10 @@
     let exact_rtt_region;
     let mut rtt_region = rtt_region;
 
-<<<<<<< HEAD
-    if let Ok(mut file) = File::open(elf_file) {
-        if let Some(address) = RttActiveTarget::get_rtt_symbol(&mut file) {
-            exact_rtt_region = ScanRegion::Exact(address);
-            rtt_region = &exact_rtt_region;
-        }
-=======
     let mut file = File::open(elf_file)?;
     if let Some(address) = RttActiveTarget::get_rtt_symbol(&mut file) {
-        exact_rtt_region = ScanRegion::Exact(address as u32);
+        exact_rtt_region = ScanRegion::Exact(address);
         rtt_region = &exact_rtt_region;
->>>>>>> 8dc467f3
     }
 
     tracing::info!("Initializing RTT");
