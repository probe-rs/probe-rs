--- conflicted
+++ resolved
@@ -91,23 +91,6 @@
 
 pub use crate::config::{CoreType, InstructionSet, Target};
 pub use crate::core::{
-<<<<<<< HEAD
-    Architecture, BreakpointCause, Core, CoreInformation, CoreState, CoreStatus, HaltReason,
-    MemoryMappedRegister, RegisterDescription, RegisterFile, RegisterId, RegisterValue,
-    SpecificCoreState,
-};
-pub use crate::error::Error;
-pub use crate::memory::MemoryInterface;
-pub use crate::probe::{
-    AttachMethod, DebugProbe, DebugProbeError, DebugProbeInfo, DebugProbeSelector, DebugProbeType,
-    Probe, ProbeCreationError, WireProtocol,
-};
-pub use crate::session::permissions::Permissions;
-pub use crate::session::{Config, CoreSelection, CoreSelector, Session};
-
-// TODO: Hide behind feature
-pub use crate::probe::fake_probe::FakeProbe;
-=======
     exception_handler_for_core, Architecture, BreakpointCause, Core, CoreDump, CoreDumpError,
     CoreInformation, CoreInterface, CoreRegister, CoreRegisters, CoreState, CoreStatus, HaltReason,
     MemoryMappedRegister, RegisterId, RegisterRole, RegisterValue, SemihostingCommand,
@@ -115,5 +98,12 @@
 };
 pub use crate::error::Error;
 pub use crate::memory::MemoryInterface;
-pub use crate::session::{Permissions, Session};
->>>>>>> 2c10e34a
+pub use crate::probe::{
+    AttachMethod, DebugProbe, DebugProbeError, DebugProbeInfo, DebugProbeSelector, Probe,
+    ProbeCreationError, WireProtocol,
+};
+pub use crate::session::Permissions;
+pub use crate::session::{Config, CoreSelection, CoreSelector, Session};
+
+// TODO: Hide behind feature
+pub use crate::probe::fake_probe::FakeProbe;