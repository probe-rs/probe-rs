--- conflicted
+++ resolved
@@ -13,16 +13,10 @@
         communication_interface::{
             ArmProbeInterface, Initialized, SwdSequence, UninitializedArmProbe,
         },
-<<<<<<< HEAD
         memory::ArmMemoryInterface,
         sequences::ArmDebugSequence,
-        valid_32bit_arm_address, ArmError, DapAccess, DpAddress, FullyQualifiedApAddress, Pins,
-=======
         dp::{DpAddress, DpRegisterAddress},
-        memory::{ArmMemoryInterface, Component},
-        sequences::ArmDebugSequence,
-        valid_32bit_arm_address, ArmChipInfo, ArmError, DapAccess, FullyQualifiedApAddress, Pins,
->>>>>>> 37660106
+        valid_32bit_arm_address, ArmError, DapAccess, FullyQualifiedApAddress, Pins,
         SwoAccess, SwoConfig, SwoMode,
     },
     probe::{
@@ -1464,7 +1458,7 @@
         Ok(self.access_ports.clone())
     }
 
-    fn components(&mut self, dp: DpAddress) -> Result<BTreeSet<FullyQualifiedApAddress>, ArmError> {
+    fn components(&mut self, _dp: DpAddress) -> Result<BTreeSet<FullyQualifiedApAddress>, ArmError> {
         todo!()
     }
 
