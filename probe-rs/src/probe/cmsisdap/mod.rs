//! CMSIS-DAP probe implementation.
mod commands;
mod tools;

use crate::{
    architecture::arm::{
        communication_interface::{DapProbe, UninitializedArmProbe},
        dp::{Abort, Ctrl, DpRegister},
        swo::poll_interval_from_buf_size,
        ArmCommunicationInterface, ArmError, DapError, Pins, PortAddress, RawDapAccess, SwoAccess,
        SwoConfig, SwoMode,
    },
    probe::{
        cmsisdap::commands::{
            general::info::{CapabilitiesCommand, PacketCountCommand, SWOTraceBufferSizeCommand},
            CmsisDapError, RequestError,
        },
        BatchCommand, DebugProbe, DebugProbeError, DebugProbeInfo, DebugProbeSelector,
        JtagChainItem, ProbeFactory, WireProtocol,
    },
    CoreStatus,
};

use commands::{
    general::{
        connect::{ConnectRequest, ConnectResponse},
        disconnect::{DisconnectRequest, DisconnectResponse},
        host_status::{HostStatusRequest, HostStatusResponse},
        info::Capabilities,
        reset::{ResetRequest, ResetResponse},
    },
    jtag::{
        configure::ConfigureRequest as JtagConfigureRequest,
        sequence::{
            Sequence as JtagSequence, SequenceRequest as JtagSequenceRequest,
            SequenceResponse as JtagSequenceResponse,
        },
    },
    swd,
    swj::{
        clock::SWJClockRequest,
        pins::{SWJPinsRequest, SWJPinsRequestBuilder, SWJPinsResponse},
        sequence::{SequenceRequest, SequenceResponse},
    },
    swo,
    transfer::{
        configure::ConfigureRequest, Ack, TransferBlockRequest, TransferBlockResponse,
        TransferRequest,
    },
    CmsisDapDevice, Status,
};
use probe_rs_target::ScanChainElement;

use std::{fmt::Write, time::Duration};

use bitvec::prelude::*;

use super::common::{extract_idcodes, extract_ir_lengths, ScanChainError};

/// A factory for creating [`CmsisDap`] probes.
#[derive(Debug)]
pub struct CmsisDapFactory;

impl std::fmt::Display for CmsisDapFactory {
    fn fmt(&self, f: &mut std::fmt::Formatter<'_>) -> std::fmt::Result {
        f.write_str("CMSIS-DAP")
    }
}

impl ProbeFactory for CmsisDapFactory {
    fn open(&self, selector: &DebugProbeSelector) -> Result<Box<dyn DebugProbe>, DebugProbeError> {
        Ok(Box::new(CmsisDap::new_from_device(
            tools::open_device_from_selector(selector)?,
        )?))
    }

    fn list_probes(&self) -> Vec<DebugProbeInfo> {
        tools::list_cmsisdap_devices()
    }
}

/// A CMSIS-DAP probe.
pub struct CmsisDap {
    device: CmsisDapDevice,
    _hw_version: u8,
    _jtag_version: u8,
    protocol: Option<WireProtocol>,

    packet_size: u16,
    packet_count: u8,
    capabilities: Capabilities,
    swo_buffer_size: Option<usize>,
    swo_active: bool,
    swo_streaming: bool,
    connected: bool,

    /// Speed in kHz
    speed_khz: u32,
    scan_chain: Option<Vec<ScanChainElement>>,

    batch: Vec<BatchCommand>,
}

impl std::fmt::Debug for CmsisDap {
    fn fmt(&self, fmt: &mut std::fmt::Formatter<'_>) -> std::fmt::Result {
        fmt.debug_struct("CmsisDap")
            .field("protocol", &self.protocol)
            .field("packet_size", &self.packet_size)
            .field("packet_count", &self.packet_count)
            .field("capabilities", &self.capabilities)
            .field("swo_buffer_size", &self.swo_buffer_size)
            .field("swo_active", &self.swo_active)
            .field("swo_streaming", &self.swo_streaming)
            .field("speed_khz", &self.speed_khz)
            .finish()
    }
}

impl CmsisDap {
    fn new_from_device(mut device: CmsisDapDevice) -> Result<Self, DebugProbeError> {
        // Discard anything left in buffer, as otherwise
        // we'll get out of sync between requests and responses.
        device.drain();

        // Determine and set the packet size. We do this as soon as possible after
        // opening the probe to ensure all future communication uses the correct size.
        let packet_size = device.find_packet_size()? as u16;

        // Read remaining probe information.
        let packet_count = commands::send_command(&mut device, &PacketCountCommand {})?;
        let caps: Capabilities = commands::send_command(&mut device, &CapabilitiesCommand {})?;
        tracing::debug!("Detected probe capabilities: {:?}", caps);
        let mut swo_buffer_size = None;
        if caps.swo_uart_implemented || caps.swo_manchester_implemented {
            let swo_size = commands::send_command(&mut device, &SWOTraceBufferSizeCommand {})?;
            swo_buffer_size = Some(swo_size as usize);
            tracing::debug!("Probe SWO buffer size: {}", swo_size);
        }

        Ok(Self {
            device,
            _hw_version: 0,
            _jtag_version: 0,
            protocol: None,
            packet_count,
            packet_size,
            capabilities: caps,
            swo_buffer_size,
            swo_active: false,
            swo_streaming: false,
            connected: false,
            speed_khz: 1_000,
            scan_chain: None,
            batch: Vec::new(),
        })
    }

    /// Set maximum JTAG/SWD clock frequency to use, in Hz.
    ///
    /// The actual clock frequency used by the device might be lower.
    fn set_swj_clock(&mut self, clock_speed_hz: u32) -> Result<(), CmsisDapError> {
        let request = SWJClockRequest { clock_speed_hz };
        commands::send_command(&mut self.device, &request)
            .map_err(CmsisDapError::from)
            .and_then(|v| match v.status {
                Status::DapOk => Ok(()),
                Status::DapError => Err(CmsisDapError::ErrorResponse(RequestError::SWJClock {
                    request,
                })),
            })
    }

    fn transfer_configure(&mut self, request: ConfigureRequest) -> Result<(), CmsisDapError> {
        commands::send_command(&mut self.device, &request)
            .map_err(CmsisDapError::from)
            .and_then(|v| match v.status {
                Status::DapOk => Ok(()),
                Status::DapError => Err(CmsisDapError::ErrorResponse(
                    RequestError::TransferConfigure { request },
                )),
            })
    }

    fn configure_swd(
        &mut self,
        request: swd::configure::ConfigureRequest,
    ) -> Result<(), CmsisDapError> {
        commands::send_command(&mut self.device, &request)
            .map_err(CmsisDapError::from)
            .and_then(|v| match v.status {
                Status::DapOk => Ok(()),
                Status::DapError => Err(CmsisDapError::ErrorResponse(RequestError::SwdConfigure {
                    request,
                })),
            })
    }

    /// Reset JTAG state machine to Test-Logic-Reset.
    fn jtag_ensure_test_logic_reset(&mut self) -> Result<(), CmsisDapError> {
        let sequence = JtagSequence::no_capture(true, &bitvec![u8, Lsb0; 0; 6])?;
        let sequences = vec![sequence];

        self.send_jtag_sequences(JtagSequenceRequest::new(sequences)?)?;

        Ok(())
    }

    /// Reset JTAG state machine to Run-Test/Idle, as requisite precondition for DAP_Transfer commands.
    fn jtag_ensure_run_test_idle(&mut self) -> Result<(), CmsisDapError> {
        // These could be coalesced into one sequence request, but for now we'll keep things simple.

        // First reach Test-Logic-Reset
        self.jtag_ensure_test_logic_reset()?;

        // Then transition to Run-Test-Idle
        let sequence = JtagSequence::no_capture(false, &bitvec![u8, Lsb0; 0; 1])?;
        let sequences = vec![sequence];
        self.send_jtag_sequences(JtagSequenceRequest::new(sequences)?)?;

        Ok(())
    }

    /// Scan JTAG chain, detecting TAPs and their IDCODEs and IR lengths.
    ///
    /// If IR lengths for each TAP are known, provide them in `ir_lengths`.
    ///
    /// Returns a new JTAG chain.
    fn jtag_scan(
        &mut self,
        ir_lengths: Option<&[usize]>,
    ) -> Result<Vec<JtagChainItem>, CmsisDapError> {
        let (ir, dr) = self.jtag_reset_scan()?;
        let idcodes = extract_idcodes(&dr)?;
        let ir_lens = extract_ir_lengths(&ir, idcodes.len(), ir_lengths)?;

        Ok(idcodes
            .into_iter()
            .zip(ir_lens)
            .map(|(idcode, irlen)| JtagChainItem { irlen, idcode })
            .collect())
    }

    /// Capture the power-up scan chain values, including all IDCODEs.
    ///
    /// Returns the IR and DR results as (IR, DR).
    fn jtag_reset_scan(&mut self) -> Result<(BitVec<u8>, BitVec<u8>), CmsisDapError> {
        let dr = self.jtag_scan_dr()?;
        let ir = self.jtag_scan_ir()?;

        // Return to Run-Test/Idle, so the probe is ready for DAP_Transfer commands again.
        self.jtag_ensure_run_test_idle()?;

        Ok((ir, dr))
    }

    /// Detect the IR chain length and return its current contents.
    ///
    /// Replaces the current contents with all 1s (BYPASS) and enters
    /// the Run-Test/Idle state.
    fn jtag_scan_ir(&mut self) -> Result<BitVec<u8>, CmsisDapError> {
        self.jtag_ensure_shift_ir()?;
        let data = self.jtag_scan_inner("IR")?;
        Ok(data)
    }

    /// Detect the DR chain length and return its contents.
    ///
    /// Replaces the current contents with all 1s and enters
    /// the Run-Test/Idle state.
    fn jtag_scan_dr(&mut self) -> Result<BitVec<u8>, CmsisDapError> {
        self.jtag_ensure_shift_dr()?;
        let data = self.jtag_scan_inner("DR")?;
        Ok(data)
    }

    /// Detect current chain length and return its contents.
    /// Must already be in either Shift-IR or Shift-DR state.
    fn jtag_scan_inner(&mut self, name: &'static str) -> Result<BitVec<u8>, CmsisDapError> {
        // Max scan chain length (in bits) to attempt to detect.
        const MAX_LENGTH: usize = 128;
        // How many bytes to write out / read in per request.
        const BYTES_PER_REQUEST: usize = 16;
        // How many requests are needed to read/write at least MAX_LENGTH bits.
        const REQUESTS: usize = MAX_LENGTH.div_ceil(BYTES_PER_REQUEST * 8);

        // Completely fill xR with 0s, capture result.
        let mut tdo_bytes: Vec<u8> = Vec::with_capacity(REQUESTS * BYTES_PER_REQUEST);
        for _ in 0..REQUESTS {
            let sequences = vec![
                JtagSequence::capture(false, &bitvec![u8, Lsb0; 0; 64])?,
                JtagSequence::capture(false, &bitvec![u8, Lsb0; 0; 64])?,
            ];

            tdo_bytes.extend(
                self.send_jtag_sequences(JtagSequenceRequest::new(sequences)?)?
                    .iter(),
            );
        }
        let d0 = tdo_bytes.view_bits::<Lsb0>();

        // Completely fill xR with 1s, capture result.
        let mut tdo_bytes: Vec<u8> = Vec::with_capacity(REQUESTS * BYTES_PER_REQUEST);
        for _ in 0..REQUESTS {
            let sequences = vec![
                JtagSequence::capture(false, &bitvec![u8, Lsb0; 1; 64])?,
                JtagSequence::capture(false, &bitvec![u8, Lsb0; 1; 64])?,
            ];

            tdo_bytes.extend(
                self.send_jtag_sequences(JtagSequenceRequest::new(sequences)?)?
                    .iter(),
            );
        }
        let d1 = tdo_bytes.view_bits::<Lsb0>();

        // Find first 1 in d1, which indicates length of register.
        let n = match d1.first_one() {
            Some(n) => {
                tracing::info!("JTAG {name} scan chain detected as {n} bits long");
                n
            }
            None => {
                let expected_bit = 1;
                tracing::error!(
                    "JTAG {name} scan chain either broken or too long: did not detect {expected_bit}"
                );
                return Err(CmsisDapError::ErrorResponse(
                    RequestError::BrokenScanChain { name, expected_bit },
                ));
            }
        };

        // Check at least one register is detected in the scan chain.
        if n == 0 {
            tracing::error!("JTAG {name} scan chain is empty");
            return Err(CmsisDapError::ErrorResponse(RequestError::EmptyScanChain {
                name,
            }));
        }

        // Check d0[n..] are all 0.
        if d0[n..].any() {
            let expected_bit = 0;
            tracing::error!(
                "JTAG {name} scan chain either broken or too long: did not detect {expected_bit}"
            );
            return Err(CmsisDapError::ErrorResponse(
                RequestError::BrokenScanChain { name, expected_bit },
            ));
        }

        // Extract d0[..n] as the initial scan chain contents.
        let data = d0[..n].to_bitvec();

        Ok(data)
    }

    fn jtag_ensure_shift_dr(&mut self) -> Result<(), CmsisDapError> {
        // Transition to Test-Logic-Reset.
        self.jtag_ensure_test_logic_reset()?;

        // Transition to Shift-DR
        let sequences = vec![
            JtagSequence::no_capture(false, &bitvec![u8, Lsb0; 0; 1])?,
            JtagSequence::no_capture(true, &bitvec![u8, Lsb0; 0; 1])?,
            JtagSequence::no_capture(false, &bitvec![u8, Lsb0; 0; 2])?,
        ];
        self.send_jtag_sequences(JtagSequenceRequest::new(sequences)?)?;

        Ok(())
    }

    fn jtag_ensure_shift_ir(&mut self) -> Result<(), CmsisDapError> {
        // Transition to Test-Logic-Reset.
        self.jtag_ensure_test_logic_reset()?;

        // Transition to Shift-IR
        let sequences = vec![
            JtagSequence::no_capture(false, &bitvec![u8, Lsb0; 0; 1])?,
            JtagSequence::no_capture(true, &bitvec![u8, Lsb0; 0; 2])?,
            JtagSequence::no_capture(false, &bitvec![u8, Lsb0; 0; 2])?,
        ];
        self.send_jtag_sequences(JtagSequenceRequest::new(sequences)?)?;

        Ok(())
    }

    fn send_jtag_configure(&mut self, request: JtagConfigureRequest) -> Result<(), CmsisDapError> {
        commands::send_command(&mut self.device, &request)
            .map_err(CmsisDapError::from)
            .and_then(|v| match v.status {
                Status::DapOk => Ok(()),
                Status::DapError => {
                    Err(CmsisDapError::ErrorResponse(RequestError::JtagConfigure {
                        request,
                    }))
                }
            })
    }

    fn send_jtag_sequences(
        &mut self,
        request: JtagSequenceRequest,
    ) -> Result<Vec<u8>, CmsisDapError> {
        commands::send_command(&mut self.device, &request)
            .map_err(CmsisDapError::from)
            .and_then(|v| match v {
                JtagSequenceResponse(Status::DapOk, tdo) => Ok(tdo),
                JtagSequenceResponse(Status::DapError, _) => {
                    Err(CmsisDapError::ErrorResponse(RequestError::JtagSequence {
                        request,
                    }))
                }
            })
    }

    fn send_swj_sequences(&mut self, request: SequenceRequest) -> Result<(), CmsisDapError> {
        // Ensure all pending commands are processed.
        //self.process_batch()?;

        commands::send_command(&mut self.device, &request)
            .map_err(CmsisDapError::from)
            .and_then(|v| match v {
                SequenceResponse(Status::DapOk) => Ok(()),
                SequenceResponse(Status::DapError) => {
                    Err(CmsisDapError::ErrorResponse(RequestError::SwjSequence {
                        request,
                    }))
                }
            })
    }

    /// Read the CTRL register from the currently selected debug port.
    ///
    /// According to the ARM specification, this *should* never fail.
    /// In practice, it can unfortunately happen.
    ///
    /// To avoid an endless recursion in this cases, this function is provided
    /// as an alternative to [`Self::process_batch()`]. This function will return any errors,
    /// and not retry any transfers.
    fn read_ctrl_register(&mut self) -> Result<Ctrl, ArmError> {
<<<<<<< HEAD
        let response = commands::send_command(
            &mut self.device,
            &TransferRequest::read(PortType::DebugPort, Ctrl::ADDRESS),
        )
        .map_err(CmsisDapError::from)
        .map_err(DebugProbeError::from)?;
=======
        let response =
            commands::send_command(&mut self.device, TransferRequest::read(Ctrl::ADDRESS))
                .map_err(CmsisDapError::from)
                .map_err(DebugProbeError::from)?;
>>>>>>> 37660106

        // We can assume that the single transfer is always executed,
        // no need to check here.

        if response.last_transfer_response.protocol_error {
            // TODO: What does this protocol error mean exactly?
            //       Should be verified in CMSIS-DAP spec
            Err(DapError::SwdProtocol.into())
        } else {
            if response.last_transfer_response.ack != Ack::Ok {
                tracing::debug!(
                    "Error reading debug port CTRL register: {:?}. This should never fail!",
                    response.last_transfer_response.ack
                );
            }

            match response.last_transfer_response.ack {
                Ack::Ok => {
                    Ok(Ctrl(response.transfers[0].data.expect(
                        "CMSIS-DAP probe should always return data for a read.",
                    )))
                }
                Ack::Wait => Err(DapError::WaitResponse.into()),
                Ack::Fault => Err(DapError::FaultResponse.into()),
                Ack::NoAck => Err(DapError::NoAcknowledge.into()),
            }
        }
    }

    fn write_abort(&mut self, abort: Abort) -> Result<(), ArmError> {
        let response = commands::send_command(
            &mut self.device,
<<<<<<< HEAD
            &TransferRequest::write(PortType::DebugPort, Abort::ADDRESS, abort.into()),
=======
            TransferRequest::write(Abort::ADDRESS, abort.into()),
>>>>>>> 37660106
        )
        .map_err(CmsisDapError::from)
        .map_err(DebugProbeError::from)?;

        // We can assume that the single transfer is always executed,
        // no need to check here.

        if response.last_transfer_response.protocol_error {
            // TODO: What does this protocol error mean exactly?
            //       Should be verified in CMSIS-DAP spec
            Err(DapError::SwdProtocol.into())
        } else {
            match response.last_transfer_response.ack {
                Ack::Ok => Ok(()),
                Ack::Wait => Err(DapError::WaitResponse.into()),
                Ack::Fault => Err(DapError::FaultResponse.into()),
                Ack::NoAck => Err(DapError::NoAcknowledge.into()),
            }
        }
    }

    /// Immediately send whatever is in our batch if it is not empty.
    ///
    /// If the last transfer was a read, result is Some with the read value.
    /// Otherwise, the result is None.
    ///
    /// This will ensure any pending writes are processed and errors from them
    /// raised if necessary.
    #[tracing::instrument(skip(self))]
    fn process_batch(&mut self) -> Result<Option<u32>, ArmError> {
        let mut batch = std::mem::take(&mut self.batch);
        if batch.is_empty() {
            return Ok(None);
        }

        tracing::debug!("{} items in batch", batch.len());

        for retry in (0..5).rev() {
            tracing::debug!("Attempting batch of {} items", batch.len());
            if batch.is_empty() {
                break;
            }

            let mut transfers = TransferRequest::empty();
            for command in batch.iter().cloned() {
                match command {
                    BatchCommand::Read(port) => {
                        transfers.add_read(port);
                    }
                    BatchCommand::Write(port, value) => {
                        transfers.add_write(port, value);
                    }
                }
            }

            let response = commands::send_command(&mut self.device, &transfers)
                .map_err(CmsisDapError::from)
                .map_err(DebugProbeError::from)?;

            let count = response.transfers.len();

            tracing::debug!("{} of batch of {} items executed", count, batch.len());

            if response.last_transfer_response.protocol_error {
                if count > 0 {
                    tracing::debug!("Protocol error in response to command {}", batch[count - 1]);
                }

                return Err(DapError::SwdProtocol.into());
            }

            match response.last_transfer_response.ack {
                Ack::Ok => {
                    tracing::trace!("Transfer status: ACK");
                    return Ok(response.transfers[count - 1].data);
                }
                Ack::NoAck => {
                    tracing::debug!(
                        "Transfer status for batch item {}/{}: NACK",
                        count,
                        batch.len()
                    );
                    // TODO: Try a reset?
                    return Err(DapError::NoAcknowledge.into());
                }
                Ack::Fault => {
                    tracing::debug!(
                        "Transfer status for batch item {}/{}: FAULT",
                        count,
                        batch.len()
                    );

                    // To avoid a potential endless recursion,
                    // call a separate function to read the ctrl register,
                    // which doesn't use the batch API.
                    let ctrl = self.read_ctrl_register()?;

                    tracing::trace!("Ctrl/Stat register value is: {:?}", ctrl);

                    if ctrl.sticky_err() {
                        // Clear sticky error flags.
                        self.write_abort({
                            let mut abort = Abort(0);
                            abort.set_stkerrclr(ctrl.sticky_err());
                            abort
                        })?;
                    }

                    let successful = count.saturating_sub(1);
                    tracing::trace!("draining {:?} and retries left {:?}", successful, retry);
                    batch.drain(0..successful);
                }
                Ack::Wait => {
                    tracing::debug!(
                        "Transfer status for batch item {}/{}: WAIT",
                        count,
                        batch.len()
                    );

                    self.write_abort({
                        let mut abort = Abort(0);
                        abort.set_dapabort(true);
                        abort
                    })?;

                    return Err(DapError::WaitResponse.into());
                }
            }
        }

        Err(DapError::FaultResponse.into())
    }

    /// Add a BatchCommand to our current batch.
    ///
    /// If the BatchCommand is a Read, this will immediately process the batch
    /// and return the read value. If the BatchCommand is a write, the write is
    /// executed immediately if the batch is full, otherwise it is queued for
    /// later execution.
    fn batch_add(&mut self, command: BatchCommand) -> Result<Option<u32>, ArmError> {
        tracing::debug!("Adding command to batch: {}", command);

        let command_is_read = matches!(command, BatchCommand::Read(_));
        self.batch.push(command);

        // We always immediately process any reads, which means there will never
        // be more than one read in a batch. We also process whenever the batch
        // is as long as can fit in one packet.
        let max_writes = (self.packet_size as usize - 3) / (1 + 4);
        match command_is_read {
            true => self.process_batch(),
            _ if self.batch.len() == max_writes => self.process_batch(),
            _ => Ok(None),
        }
    }

    /// Set SWO port to use requested transport.
    ///
    /// Check the probe capabilities to determine which transports are available.
    fn set_swo_transport(
        &mut self,
        transport: swo::TransportRequest,
    ) -> Result<(), DebugProbeError> {
        let response = commands::send_command(&mut self.device, &transport)?;
        match response.status {
            Status::DapOk => Ok(()),
            Status::DapError => {
                Err(CmsisDapError::ErrorResponse(RequestError::SwoTransport { transport }).into())
            }
        }
    }

    /// Set SWO port to specified mode.
    ///
    /// Check the probe capabilities to determine which modes are available.
    fn set_swo_mode(&mut self, mode: swo::ModeRequest) -> Result<(), DebugProbeError> {
        let response = commands::send_command(&mut self.device, &mode)?;
        match response.status {
            Status::DapOk => Ok(()),
            Status::DapError => {
                Err(CmsisDapError::ErrorResponse(RequestError::SwoMode { mode }).into())
            }
        }
    }

    /// Set SWO port to specified baud rate.
    ///
    /// Returns `SwoBaudrateNotConfigured` if the probe returns 0,
    /// indicating the requested baud rate was not configured,
    /// and returns the configured baud rate on success (which
    /// may differ from the requested baud rate).
    fn set_swo_baudrate(&mut self, request: swo::BaudrateRequest) -> Result<u32, DebugProbeError> {
        let response = commands::send_command(&mut self.device, &request)?;
        tracing::debug!("Requested baud {}, got {}", request.baudrate, response);
        if response == 0 {
            Err(CmsisDapError::SwoBaudrateNotConfigured.into())
        } else {
            Ok(response)
        }
    }

    /// Start SWO trace data capture.
    fn start_swo_capture(&mut self) -> Result<(), DebugProbeError> {
        let command = swo::ControlRequest::Start;
        let response = commands::send_command(&mut self.device, &command)?;
        match response.status {
            Status::DapOk => Ok(()),
            Status::DapError => {
                Err(CmsisDapError::ErrorResponse(RequestError::SwoControl { command }).into())
            }
        }
    }

    /// Stop SWO trace data capture.
    fn stop_swo_capture(&mut self) -> Result<(), DebugProbeError> {
        let command = swo::ControlRequest::Stop;
        let response = commands::send_command(&mut self.device, &command)?;
        match response.status {
            Status::DapOk => Ok(()),
            Status::DapError => {
                Err(CmsisDapError::ErrorResponse(RequestError::SwoControl { command }).into())
            }
        }
    }

    /// Fetch current SWO trace status.
    #[allow(dead_code)]
    fn get_swo_status(&mut self) -> Result<swo::StatusResponse, DebugProbeError> {
        Ok(commands::send_command(
            &mut self.device,
            &swo::StatusRequest,
        )?)
    }

    /// Fetch extended SWO trace status.
    ///
    /// request.request_status: request trace status
    /// request.request_count: request remaining bytes in trace buffer
    /// request.request_index: request sequence number and timestamp of next trace sequence
    #[allow(dead_code)]
    fn get_swo_extended_status(
        &mut self,
        request: swo::ExtendedStatusRequest,
    ) -> Result<swo::ExtendedStatusResponse, DebugProbeError> {
        Ok(commands::send_command(&mut self.device, &request)?)
    }

    /// Fetch latest SWO trace data by sending a DAP_SWO_Data request.
    fn get_swo_data(&mut self) -> Result<Vec<u8>, DebugProbeError> {
        match self.swo_buffer_size {
            Some(swo_buffer_size) => {
                // We'll request the smaller of the probe's SWO buffer and
                // its maximum packet size. If the probe has less data to
                // send it will respond with as much as it can.
                let n = usize::min(swo_buffer_size, self.packet_size as usize) as u16;

                let response: swo::DataResponse =
                    commands::send_command(&mut self.device, &swo::DataRequest { max_count: n })?;
                if response.status.error {
                    Err(CmsisDapError::SwoTraceStreamError.into())
                } else {
                    Ok(response.data)
                }
            }
            None => Ok(Vec::new()),
        }
    }

    fn connect_if_needed(&mut self) -> Result<(), DebugProbeError> {
        if self.connected {
            return Ok(());
        }

        let protocol: ConnectRequest = if let Some(protocol) = self.protocol {
            match protocol {
                WireProtocol::Swd => ConnectRequest::Swd,
                WireProtocol::Jtag => ConnectRequest::Jtag,
            }
        } else {
            ConnectRequest::DefaultPort
        };

        let used_protocol = commands::send_command(&mut self.device, &protocol)
            .map_err(CmsisDapError::from)
            .and_then(|v| match v {
                ConnectResponse::SuccessfulInitForSWD => Ok(WireProtocol::Swd),
                ConnectResponse::SuccessfulInitForJTAG => Ok(WireProtocol::Jtag),
                ConnectResponse::InitFailed => {
                    Err(CmsisDapError::ErrorResponse(RequestError::InitFailed {
                        protocol: self.protocol,
                    }))
                }
            })?;

        // Store the actually used protocol, to handle cases where the default protocol is used.
        tracing::info!("Using protocol {}", used_protocol);
        self.protocol = Some(used_protocol);
        self.connected = true;

        Ok(())
    }
}

impl DebugProbe for CmsisDap {
    fn get_name(&self) -> &str {
        "CMSIS-DAP"
    }

    /// Get the currently set maximum speed.
    ///
    /// CMSIS-DAP offers no possibility to get the actual speed used.
    fn speed_khz(&self) -> u32 {
        self.speed_khz
    }

    /// For CMSIS-DAP, we can set the maximum speed. The actual speed
    /// used by the probe cannot be determined, but it will not be
    /// higher than this value.
    fn set_speed(&mut self, speed_khz: u32) -> Result<u32, DebugProbeError> {
        self.set_swj_clock(speed_khz * 1_000)?;
        self.speed_khz = speed_khz;

        Ok(speed_khz)
    }

    fn set_scan_chain(&mut self, scan_chain: Vec<ScanChainElement>) -> Result<(), DebugProbeError> {
        tracing::info!("Setting scan chain to {:?}", scan_chain);
        self.scan_chain = Some(scan_chain);
        Ok(())
    }

    /// Returns the JTAG scan chain
    fn scan_chain(&self) -> Result<&[ScanChainElement], DebugProbeError> {
        match self.active_protocol() {
            Some(WireProtocol::Jtag) => {
                if let Some(ref chain) = self.scan_chain {
                    Ok(chain.as_slice())
                } else {
                    Ok(&[])
                }
            }
            _ => Err(DebugProbeError::InterfaceNotAvailable {
                interface_name: "JTAG",
            }),
        }
    }

    /// Enters debug mode.
    #[tracing::instrument(skip(self))]
    fn attach(&mut self) -> Result<(), DebugProbeError> {
        tracing::debug!("Attaching to target system (clock = {}kHz)", self.speed_khz);

        // Run connect sequence (may already be done earlier via swj operations)
        self.connect_if_needed()?;

        // Set speed after connecting as it can be reset during protocol selection
        self.set_speed(self.speed_khz)?;

        self.transfer_configure(ConfigureRequest {
            idle_cycles: 0,
            wait_retry: 0xffff,
            match_retry: 0,
        })?;

        if self.active_protocol() == Some(WireProtocol::Jtag) {
            // no-op: we configure JTAG in debug_port_setup,
            // because that is where we execute the SWJ-DP Switch Sequence
            // to ensure the debug port is ready for JTAG signals,
            // at which point we can interrogate the scan chain
            // and configure the probe with the given IR lengths.
        } else {
            self.configure_swd(swd::configure::ConfigureRequest {})?;
        }

        // Tell the probe we are connected so it can turn on an LED.
        let _: Result<HostStatusResponse, _> =
            commands::send_command(&mut self.device, &HostStatusRequest::connected(true));

        Ok(())
    }

    /// Leave debug mode.
    fn detach(&mut self) -> Result<(), crate::Error> {
        self.process_batch()?;

        if self.swo_active {
            self.disable_swo()?;
        }

        let response = commands::send_command(&mut self.device, &DisconnectRequest {})
            .map_err(DebugProbeError::from)?;

        // Tell probe we are disconnected so it can turn off its LED.
        let request = HostStatusRequest::connected(false);
        let _: Result<HostStatusResponse, _> = commands::send_command(&mut self.device, &request);

        self.connected = false;

        match response {
            DisconnectResponse(Status::DapOk) => Ok(()),
            DisconnectResponse(Status::DapError) => Err(crate::Error::Probe(
                CmsisDapError::ErrorResponse(RequestError::HostStatus { request }).into(),
            )),
        }
    }

    fn select_protocol(&mut self, protocol: WireProtocol) -> Result<(), DebugProbeError> {
        match protocol {
            WireProtocol::Jtag if self.capabilities._jtag_implemented => {
                self.protocol = Some(WireProtocol::Jtag);
                Ok(())
            }
            WireProtocol::Swd if self.capabilities._swd_implemented => {
                self.protocol = Some(WireProtocol::Swd);
                Ok(())
            }
            _ => Err(DebugProbeError::UnsupportedProtocol(protocol)),
        }
    }

    fn active_protocol(&self) -> Option<WireProtocol> {
        self.protocol
    }

    /// Asserts the nRESET pin.
    fn target_reset(&mut self) -> Result<(), DebugProbeError> {
        commands::send_command(&mut self.device, &ResetRequest).map(|v: ResetResponse| {
            tracing::info!("Target reset response: {:?}", v);
        })?;
        Ok(())
    }

    fn target_reset_assert(&mut self) -> Result<(), DebugProbeError> {
        let request = SWJPinsRequestBuilder::new().nreset(false).build();

        commands::send_command(&mut self.device, &request).map(|v: SWJPinsResponse| {
            tracing::info!("Pin response: {:?}", v);
        })?;
        Ok(())
    }

    fn target_reset_deassert(&mut self) -> Result<(), DebugProbeError> {
        let request = SWJPinsRequestBuilder::new().nreset(true).build();

        commands::send_command(&mut self.device, &request).map(|v: SWJPinsResponse| {
            tracing::info!("Pin response: {:?}", v);
        })?;
        Ok(())
    }

    fn get_swo_interface(&self) -> Option<&dyn SwoAccess> {
        Some(self as _)
    }

    fn get_swo_interface_mut(&mut self) -> Option<&mut dyn SwoAccess> {
        Some(self as _)
    }

    fn try_get_arm_interface<'probe>(
        self: Box<Self>,
    ) -> Result<Box<dyn UninitializedArmProbe + 'probe>, (Box<dyn DebugProbe>, DebugProbeError)>
    {
        Ok(Box::new(ArmCommunicationInterface::new(self, false)))
    }

    fn has_arm_interface(&self) -> bool {
        true
    }

    fn into_probe(self: Box<Self>) -> Box<dyn DebugProbe> {
        self
    }

    fn try_as_dap_probe(&mut self) -> Option<&mut dyn DapProbe> {
        Some(self)
    }
}

impl RawDapAccess for CmsisDap {
    fn core_status_notification(&mut self, status: CoreStatus) -> Result<(), DebugProbeError> {
        let running = status.is_running();
        commands::send_command(&mut self.device, &HostStatusRequest::running(running))?;
        Ok(())
    }

    /// Reads the DAP register on the specified port and address.
    fn raw_read_register(&mut self, address: PortAddress) -> Result<u32, ArmError> {
        let res = self.batch_add(BatchCommand::Read(address))?;

        // NOTE(unwrap): batch_add will always return Some if the last command is a read
        // and running the batch was successful.
        Ok(res.unwrap())
    }

    /// Writes a value to the DAP register on the specified port and address.
    fn raw_write_register(&mut self, address: PortAddress, value: u32) -> Result<(), ArmError> {
        self.batch_add(BatchCommand::Write(address, value))
            .map(|_| ())
    }

    fn raw_write_block(&mut self, address: PortAddress, values: &[u32]) -> Result<(), ArmError> {
        self.process_batch()?;

        // the overhead for a single packet is 6 bytes
        //
        // [0]: HID overhead
        // [1]: Category
        // [2]: DAP Index
        // [3]: Len 1
        // [4]: Len 2
        // [5]: Request type
        //

        let max_packet_size_words = (self.packet_size - 6) / 4;

        let data_chunk_len = max_packet_size_words as usize;

        for (i, chunk) in values.chunks(data_chunk_len).enumerate() {
            let request = TransferBlockRequest::write_request(address.clone(), Vec::from(chunk));

            tracing::debug!("Transfer block: chunk={}, len={} bytes", i, chunk.len() * 4);

            let resp: TransferBlockResponse = commands::send_command(&mut self.device, &request)
                .map_err(DebugProbeError::from)?;

            if resp.transfer_response != 1 {
                return Err(DebugProbeError::from(CmsisDapError::ErrorResponse(
                    RequestError::BlockTransfer {
                        dap_index: request.dap_index,
                        transfer_count: request.transfer_count,
                        transfer_request: request.transfer_request,
                    },
                ))
                .into());
            }
        }

        Ok(())
    }

    fn raw_read_block(&mut self, address: PortAddress, values: &mut [u32]) -> Result<(), ArmError> {
        self.process_batch()?;

        // the overhead for a single packet is 6 bytes
        //
        // [0]: HID overhead
        // [1]: Category
        // [2]: DAP Index
        // [3]: Len 1
        // [4]: Len 2
        // [5]: Request type
        //

        let max_packet_size_words = (self.packet_size - 6) / 4;

        let data_chunk_len = max_packet_size_words as usize;

        for (i, chunk) in values.chunks_mut(data_chunk_len).enumerate() {
            let request = TransferBlockRequest::read_request(address.clone(), chunk.len() as u16);

            tracing::debug!("Transfer block: chunk={}, len={} bytes", i, chunk.len() * 4);

            let resp: TransferBlockResponse = commands::send_command(&mut self.device, &request)
                .map_err(DebugProbeError::from)?;

            if resp.transfer_response != 1 {
                return Err(DebugProbeError::from(CmsisDapError::ErrorResponse(
                    RequestError::BlockTransfer {
                        dap_index: request.dap_index,
                        transfer_count: request.transfer_count,
                        transfer_request: request.transfer_request,
                    },
                ))
                .into());
            }

            chunk.clone_from_slice(&resp.transfer_data[..]);
        }

        Ok(())
    }

    fn raw_flush(&mut self) -> Result<(), ArmError> {
        self.process_batch()?;
        Ok(())
    }

    fn into_probe(self: Box<Self>) -> Box<dyn DebugProbe> {
        self
    }

    fn configure_jtag(&mut self, skip_scan: bool) -> Result<(), DebugProbeError> {
        let ir_lengths = if skip_scan {
            self.scan_chain
                .as_ref()
                .map(|chain| chain.iter().filter_map(|s| s.ir_len).collect::<Vec<u8>>())
                .unwrap_or_default()
        } else {
            let chain = self.jtag_scan(
                self.scan_chain
                    .as_ref()
                    .map(|chain| {
                        chain
                            .iter()
                            .filter_map(|s| s.ir_len)
                            .map(|s| s as usize)
                            .collect::<Vec<usize>>()
                    })
                    .as_deref(),
            )?;
            chain.iter().map(|item| item.irlen as u8).collect()
        };
        tracing::info!("Configuring JTAG with ir lengths: {:?}", ir_lengths);
        self.send_jtag_configure(JtagConfigureRequest::new(ir_lengths)?)?;

        Ok(())
    }

    fn jtag_sequence(&mut self, cycles: u8, tms: bool, tdi: u64) -> Result<(), DebugProbeError> {
        self.connect_if_needed()?;

        let tdi_bytes = tdi.to_le_bytes();
        let sequence = JtagSequence::new(cycles, false, tms, tdi_bytes)?;
        let sequences = vec![sequence];

        self.send_jtag_sequences(JtagSequenceRequest::new(sequences)?)?;

        Ok(())
    }

    fn swj_sequence(&mut self, bit_len: u8, bits: u64) -> Result<(), DebugProbeError> {
        self.connect_if_needed()?;

        let data = bits.to_le_bytes();

        if tracing::enabled!(tracing::Level::TRACE) {
            let mut seq = String::new();

            let _ = write!(&mut seq, "swj sequence:");

            for i in 0..bit_len {
                let bit = (bits >> i) & 1;

                if bit == 1 {
                    let _ = write!(&mut seq, "1");
                } else {
                    let _ = write!(&mut seq, "0");
                }
            }
            tracing::trace!("{}", seq);
        }

        self.send_swj_sequences(SequenceRequest::new(&data, bit_len)?)?;

        Ok(())
    }

    fn swj_pins(
        &mut self,
        pin_out: u32,
        pin_select: u32,
        pin_wait: u32,
    ) -> Result<u32, DebugProbeError> {
        self.connect_if_needed()?;

        let request = SWJPinsRequest::from_raw_values(pin_out as u8, pin_select as u8, pin_wait);

        let Pins(response) = commands::send_command(&mut self.device, &request)?;

        Ok(response as u32)
    }
}

impl DapProbe for CmsisDap {}

impl SwoAccess for CmsisDap {
    fn enable_swo(&mut self, config: &SwoConfig) -> Result<(), ArmError> {
        let caps = self.capabilities;

        // Check requested mode is available in probe capabilities
        match config.mode() {
            SwoMode::Uart if !caps.swo_uart_implemented => {
                return Err(ArmError::Probe(CmsisDapError::SwoModeNotAvailable.into()));
            }
            SwoMode::Manchester if !caps.swo_manchester_implemented => {
                return Err(ArmError::Probe(CmsisDapError::SwoModeNotAvailable.into()));
            }
            _ => (),
        }

        // Stop any ongoing trace
        self.stop_swo_capture()?;

        // Set transport. If the dedicated endpoint is available and we have opened
        // the probe in V2 mode and it has an SWO endpoint, request that, otherwise
        // request the DAP_SWO_Data polling mode.
        if caps.swo_streaming_trace_implemented && self.device.swo_streaming_supported() {
            tracing::debug!("Starting SWO capture with streaming transport");
            self.set_swo_transport(swo::TransportRequest::WinUsbEndpoint)?;
            self.swo_streaming = true;
        } else {
            tracing::debug!("Starting SWO capture with polled transport");
            self.set_swo_transport(swo::TransportRequest::DataCommand)?;
            self.swo_streaming = false;
        }

        // Set mode. We've already checked that the requested mode is listed as supported.
        match config.mode() {
            SwoMode::Uart => self.set_swo_mode(swo::ModeRequest::Uart)?,
            SwoMode::Manchester => self.set_swo_mode(swo::ModeRequest::Manchester)?,
        }

        // Set baud rate.
        let baud = self.set_swo_baudrate(swo::BaudrateRequest {
            baudrate: config.baud(),
        })?;
        if baud != config.baud() {
            tracing::warn!(
                "Target SWO baud rate not met: requested {}, got {}",
                config.baud(),
                baud
            );
        }

        self.start_swo_capture()?;

        self.swo_active = true;
        Ok(())
    }

    fn disable_swo(&mut self) -> Result<(), ArmError> {
        tracing::debug!("Stopping SWO capture");
        self.stop_swo_capture()?;
        self.swo_active = false;
        Ok(())
    }

    fn read_swo_timeout(&mut self, timeout: Duration) -> Result<Vec<u8>, ArmError> {
        if self.swo_active {
            if self.swo_streaming {
                let buffer = self
                    .device
                    .read_swo_stream(timeout)
                    .map_err(DebugProbeError::from)?;
                tracing::trace!("SWO streaming buffer: {:?}", buffer);
                Ok(buffer)
            } else {
                let data = self.get_swo_data()?;
                tracing::trace!("SWO polled data: {:?}", data);
                Ok(data)
            }
        } else {
            Ok(Vec::new())
        }
    }

    fn swo_poll_interval_hint(&mut self, config: &SwoConfig) -> Option<Duration> {
        let caps = self.capabilities;
        if caps.swo_streaming_trace_implemented && self.device.swo_streaming_supported() {
            // Streaming reads block waiting for new data so any polling interval is fine
            Some(Duration::from_secs(0))
        } else {
            match self.swo_buffer_size {
                // Given the buffer size and SWO baud rate we can estimate a poll rate.
                Some(buf_size) => poll_interval_from_buf_size(config, buf_size),

                // If we don't know the buffer size, we can't give a meaningful hint.
                None => None,
            }
        }
    }

    fn swo_buffer_size(&mut self) -> Option<usize> {
        self.swo_buffer_size
    }
}

impl Drop for CmsisDap {
    fn drop(&mut self) {
        tracing::debug!("Detaching from CMSIS-DAP probe");
        // We ignore the error cases as we can't do much about it anyways.
        let _ = self.process_batch();

        // If SWO is active, disable it before calling detach,
        // which ensures detach won't error on disabling SWO.
        if self.swo_active {
            let _ = self.disable_swo();
        }

        let _ = self.detach();
    }
}

impl From<ScanChainError> for CmsisDapError {
    fn from(error: ScanChainError) -> Self {
        match error {
            ScanChainError::InvalidIdCode => CmsisDapError::InvalidIdCode,
            ScanChainError::InvalidIR => CmsisDapError::InvalidIR,
        }
    }
}<|MERGE_RESOLUTION|>--- conflicted
+++ resolved
@@ -439,19 +439,10 @@
     /// as an alternative to [`Self::process_batch()`]. This function will return any errors,
     /// and not retry any transfers.
     fn read_ctrl_register(&mut self) -> Result<Ctrl, ArmError> {
-<<<<<<< HEAD
-        let response = commands::send_command(
-            &mut self.device,
-            &TransferRequest::read(PortType::DebugPort, Ctrl::ADDRESS),
-        )
-        .map_err(CmsisDapError::from)
-        .map_err(DebugProbeError::from)?;
-=======
         let response =
-            commands::send_command(&mut self.device, TransferRequest::read(Ctrl::ADDRESS))
+            commands::send_command(&mut self.device, &TransferRequest::read(Ctrl::ADDRESS))
                 .map_err(CmsisDapError::from)
                 .map_err(DebugProbeError::from)?;
->>>>>>> 37660106
 
         // We can assume that the single transfer is always executed,
         // no need to check here.
@@ -484,11 +475,7 @@
     fn write_abort(&mut self, abort: Abort) -> Result<(), ArmError> {
         let response = commands::send_command(
             &mut self.device,
-<<<<<<< HEAD
-            &TransferRequest::write(PortType::DebugPort, Abort::ADDRESS, abort.into()),
-=======
-            TransferRequest::write(Abort::ADDRESS, abort.into()),
->>>>>>> 37660106
+            &TransferRequest::write(Abort::ADDRESS, abort.into()),
         )
         .map_err(CmsisDapError::from)
         .map_err(DebugProbeError::from)?;
