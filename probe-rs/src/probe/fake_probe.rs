#![allow(missing_docs)] // Don't require docs for test code
use std::{cell::RefCell, collections::VecDeque, fmt::Debug, sync::Arc};

use probe_rs_target::ScanChainElement;

use crate::{
    architecture::arm::{
        ap::{memory_ap::mock::MockMemoryAp, AccessPort, MemoryAp},
        armv8m::Dhcsr,
        communication_interface::{
            ArmDebugState, Initialized, SwdSequence, Uninitialized, UninitializedArmProbe,
        },
        memory::adi_v5_memory_interface::{ADIMemoryInterface, ArmProbe},
        sequences::ArmDebugSequence,
        ApAddress, ArmError, ArmProbeInterface, DapAccess, DpAddress, MemoryApInformation,
        PortType, RawDapAccess, SwoAccess,
    },
    probe::{DebugProbe, DebugProbeError, Probe, WireProtocol},
    Error, MemoryMappedRegister,
};

/// This is a mock probe which can be used for mocking things in tests or for dry runs.
#[allow(clippy::type_complexity)]
pub struct FakeProbe {
    protocol: WireProtocol,
    speed: u32,
    scan_chain: Option<Vec<ScanChainElement>>,

    dap_register_read_handler: Option<Box<dyn Fn(PortType, u8) -> Result<u32, ArmError> + Send>>,

    dap_register_write_handler:
        Option<Box<dyn Fn(PortType, u8, u32) -> Result<(), ArmError> + Send>>,

    operations: RefCell<VecDeque<Operation>>,

    memory_ap: MockedAp,
}

enum MockedAp {
    /// Mock a memory AP
    MemoryAp(MockMemoryAp),
    /// Mock an ARM core behind a memory AP
    Core(MockCore),
}

struct MockCore {
    dhcsr: Dhcsr,

    /// Is the core halted?
    is_halted: bool,
}

impl MockCore {
    pub fn new() -> Self {
        Self {
            dhcsr: Dhcsr(0),
            is_halted: false,
        }
    }
}

impl SwdSequence for &mut MockCore {
    fn swj_sequence(&mut self, _bit_len: u8, _bits: u64) -> Result<(), DebugProbeError> {
        todo!()
    }

    fn swj_pins(
        &mut self,
        _pin_out: u32,
        _pin_select: u32,
        _pin_wait: u32,
    ) -> Result<u32, DebugProbeError> {
        todo!()
    }
}

impl ArmProbe for &mut MockCore {
    fn read_8(&mut self, _address: u64, _data: &mut [u8]) -> Result<(), ArmError> {
        todo!()
    }

    fn read_16(&mut self, _address: u64, _data: &mut [u16]) -> Result<(), ArmError> {
        todo!()
    }

    fn read_32(&mut self, address: u64, data: &mut [u32]) -> Result<(), ArmError> {
        for (i, val) in data.iter_mut().enumerate() {
            let address = address + (i as u64 * 4);

            match address {
                // DHCSR
                Dhcsr::ADDRESS_OFFSET => {
                    let mut dhcsr: u32 = self.dhcsr.into();

                    if self.is_halted {
                        dhcsr |= 1 << 17;
                    }

                    // Always set S_REGRDY, and say that a register value can
                    // be read.
                    dhcsr |= 1 << 16;

                    *val = dhcsr;
                    println!("Read  DHCSR: {:#x} = {:#x}", address, val);
                }

                _ => {
                    *val = 0;
                    println!("Read {:#010x} = 0", address);
                }
            }
        }

        Ok(())
    }

    fn read_64(&mut self, _address: u64, _data: &mut [u64]) -> Result<(), ArmError> {
        todo!()
    }

    fn write_8(&mut self, _address: u64, _data: &[u8]) -> Result<(), ArmError> {
        todo!()
    }

    fn write_16(&mut self, _address: u64, _data: &[u16]) -> Result<(), ArmError> {
        todo!()
    }

    fn write_32(&mut self, address: u64, data: &[u32]) -> Result<(), ArmError> {
        for (i, word) in data.iter().enumerate() {
            let address = address + (i as u64 * 4);

            match address {
                // DHCSR
                Dhcsr::ADDRESS_OFFSET => {
                    let dbg_key = (*word >> 16) & 0xffff;

                    if dbg_key == 0xa05f {
                        // Mask out dbg key
                        self.dhcsr = Dhcsr::from(*word & 0xffff);
                        println!("Write DHCSR = {:#010x}", word);

                        let request_halt = self.dhcsr.c_halt();

                        self.is_halted = request_halt;

                        if !self.dhcsr.c_halt() && self.dhcsr.c_debugen() && self.dhcsr.c_step() {
                            tracing::debug!("MockCore: Single step requested, setting s_halt");
                            self.is_halted = true;
                        }
                    }
                }
                _ => println!("Write {:#010x} = {:#010x}", address, word),
            }
        }

        Ok(())
    }

    fn write_64(&mut self, _address: u64, _data: &[u64]) -> Result<(), ArmError> {
        todo!()
    }

    fn flush(&mut self) -> Result<(), ArmError> {
        Ok(())
    }

    fn supports_native_64bit_access(&mut self) -> bool {
        true
    }

    fn supports_8bit_transfers(&self) -> Result<bool, ArmError> {
        todo!()
    }

    fn ap(&mut self) -> MemoryAp {
        todo!()
    }

    fn get_arm_communication_interface(
        &mut self,
    ) -> Result<
        &mut crate::architecture::arm::ArmCommunicationInterface<Initialized>,
        DebugProbeError,
    > {
        todo!()
    }

    fn update_core_status(&mut self, _state: crate::CoreStatus) {}
}

#[derive(Debug, Clone, PartialEq)]
pub enum Operation {
    ReadRawApRegister {
        ap: ApAddress,
        address: u8,
        result: u32,
    },
}

impl Debug for FakeProbe {
    fn fmt(&self, f: &mut std::fmt::Formatter<'_>) -> std::fmt::Result {
        f.debug_struct("FakeProbe")
            .field("protocol", &self.protocol)
            .field("speed", &self.speed)
            .finish_non_exhaustive()
    }
}

impl FakeProbe {
    /// Creates a new [`FakeProbe`] for mocking.
    pub fn new() -> Self {
        FakeProbe {
            protocol: WireProtocol::Swd,
            speed: 1000,
            scan_chain: None,

            dap_register_read_handler: None,
            dap_register_write_handler: None,

            operations: RefCell::new(VecDeque::new()),

            memory_ap: MockedAp::MemoryAp(MockMemoryAp::with_pattern()),
        }
    }

    /// Fake probe with a mocked core
    pub fn with_mocked_core() -> Self {
        FakeProbe {
            protocol: WireProtocol::Swd,
            speed: 1000,
            scan_chain: None,

            dap_register_read_handler: None,
            dap_register_write_handler: None,

            operations: RefCell::new(VecDeque::new()),

            memory_ap: MockedAp::Core(MockCore::new()),
        }
    }

    /// This sets the read handler for DAP register reads.
    /// Can be used to hook into the read.
    pub fn set_dap_register_read_handler(
        &mut self,
        handler: Box<dyn Fn(PortType, u8) -> Result<u32, ArmError> + Send>,
    ) {
        self.dap_register_read_handler = Some(handler);
    }

    /// This sets the write handler for DAP register writes.
    /// Can be used to hook into the write.
    pub fn set_dap_register_write_handler(
        &mut self,
        handler: Box<dyn Fn(PortType, u8, u32) -> Result<(), ArmError> + Send>,
    ) {
        self.dap_register_write_handler = Some(handler);
    }

    /// Makes a generic probe out of the [`FakeProbe`]
    pub fn into_probe(self) -> Probe {
        Probe::from_specific_probe(Box::new(self))
    }

    fn next_operation(&self) -> Option<Operation> {
        self.operations.borrow_mut().pop_front()
    }

    fn read_raw_ap_register(
        &mut self,
        expected_ap: ApAddress,
        expected_address: u8,
    ) -> Result<u32, ArmError> {
        let operation = self.next_operation();

        match operation {
            Some(Operation::ReadRawApRegister {
                ap,
                address,
                result,
            }) => {
                assert_eq!(ap, expected_ap);
                assert_eq!(address, expected_address);

                Ok(result)
            }
            None => panic!("No more operations expected, but got read_raw_ap_register ap={expected_ap:?}, address:{expected_address}"),
            //other => panic!("Unexpected operation: {:?}", other),
        }
    }

    pub fn expect_operation(&self, operation: Operation) {
        self.operations.borrow_mut().push_back(operation);
    }
}

impl Default for FakeProbe {
    fn default() -> Self {
        FakeProbe::new()
    }
}

impl DebugProbe for FakeProbe {
    /// Get human readable name for the probe
    fn get_name(&self) -> &str {
        "Mock probe for testing"
    }

    fn speed_khz(&self) -> u32 {
        self.speed
    }

    fn set_scan_chain(&mut self, scan_chain: Vec<ScanChainElement>) -> Result<(), DebugProbeError> {
        self.scan_chain = Some(scan_chain);
        Ok(())
    }

    fn set_speed(&mut self, speed_khz: u32) -> Result<u32, DebugProbeError> {
        self.speed = speed_khz;

        Ok(speed_khz)
    }

    fn attach(&mut self) -> Result<(), DebugProbeError> {
        Ok(())
    }

    fn select_protocol(&mut self, protocol: WireProtocol) -> Result<(), DebugProbeError> {
        self.protocol = protocol;

        Ok(())
    }

    fn active_protocol(&self) -> Option<WireProtocol> {
        Some(self.protocol)
    }

    /// Leave debug mode
    fn detach(&mut self) -> Result<(), crate::Error> {
        Ok(())
    }

    /// Resets the target device.
    fn target_reset(&mut self) -> Result<(), DebugProbeError> {
        Err(DebugProbeError::CommandNotSupportedByProbe {
            command_name: "target_reset",
        })
    }

    fn target_reset_assert(&mut self) -> Result<(), DebugProbeError> {
        unimplemented!()
    }

    fn target_reset_deassert(&mut self) -> Result<(), DebugProbeError> {
        Ok(())
    }

    fn into_probe(self: Box<Self>) -> Box<dyn DebugProbe> {
        self
    }

    fn try_get_arm_interface<'probe>(
        self: Box<Self>,
    ) -> Result<Box<dyn UninitializedArmProbe + 'probe>, (Box<dyn DebugProbe>, DebugProbeError)>
    {
        Ok(Box::new(FakeArmInterface::new(self)))
    }

    fn has_arm_interface(&self) -> bool {
        true
    }
}

impl RawDapAccess for FakeProbe {
    /// Reads the DAP register on the specified port and address
    fn raw_read_register(&mut self, port: PortType, addr: u8) -> Result<u32, ArmError> {
        let handler = self.dap_register_read_handler.as_ref().unwrap();

        handler(port, addr)
    }

    /// Writes a value to the DAP register on the specified port and address
    fn raw_write_register(&mut self, port: PortType, addr: u8, value: u32) -> Result<(), ArmError> {
        let handler = self.dap_register_write_handler.as_ref().unwrap();

        handler(port, addr, value)
    }

    fn jtag_sequence(&mut self, _cycles: u8, _tms: bool, _tdi: u64) -> Result<(), DebugProbeError> {
        todo!()
    }

    fn swj_sequence(&mut self, _bit_len: u8, _bits: u64) -> Result<(), DebugProbeError> {
        todo!()
    }

    fn swj_pins(
        &mut self,
        _pin_out: u32,
        _pin_select: u32,
        _pin_wait: u32,
    ) -> Result<u32, DebugProbeError> {
        todo!()
    }

    fn into_probe(self: Box<Self>) -> Box<dyn DebugProbe> {
        self
    }

    fn core_status_notification(&mut self, _: crate::CoreStatus) -> Result<(), DebugProbeError> {
        Ok(())
    }
}

#[derive(Debug)]
struct FakeArmInterface<S: ArmDebugState> {
    probe: Box<FakeProbe>,

    state: S,
}

impl FakeArmInterface<Uninitialized> {
    pub(crate) fn new(probe: Box<FakeProbe>) -> Self {
        let state = Uninitialized {
            use_overrun_detect: false,
        };

        Self { probe, state }
    }
}

impl<S: ArmDebugState> SwdSequence for FakeArmInterface<S> {
    fn swj_sequence(&mut self, bit_len: u8, bits: u64) -> Result<(), DebugProbeError> {
        self.probe.swj_sequence(bit_len, bits)?;

        Ok(())
    }

    fn swj_pins(
        &mut self,
        pin_out: u32,
        pin_select: u32,
        pin_wait: u32,
    ) -> Result<u32, DebugProbeError> {
        let value = self.probe.swj_pins(pin_out, pin_select, pin_wait)?;

        Ok(value)
    }
}

impl UninitializedArmProbe for FakeArmInterface<Uninitialized> {
    fn initialize(
        self: Box<Self>,
        sequence: Arc<dyn ArmDebugSequence>,
        dp: DpAddress,
    ) -> Result<Box<dyn ArmProbeInterface>, (Box<dyn UninitializedArmProbe>, Error)> {
        // TODO: Do we need this?
        // sequence.debug_port_setup(&mut self.probe)?;

        let interface = FakeArmInterface::<Initialized> {
            probe: self.probe,
<<<<<<< HEAD
            state: Initialized::new(sequence, false, dp),
=======
            state: Initialized::new(sequence, dp, false),
>>>>>>> a25c1ee1
        };

        Ok(Box::new(interface))
    }

    fn close(self: Box<Self>) -> Probe {
        Probe::from_attached_probe(self.probe)
    }
}

impl ArmProbeInterface for FakeArmInterface<Initialized> {
    fn memory_interface(
        &mut self,
        access_port: MemoryAp,
    ) -> Result<Box<dyn ArmProbe + '_>, ArmError> {
        let ap_information = MemoryApInformation {
            address: access_port.ap_address(),
            supports_only_32bit_data_size: false,
            debug_base_address: 0xf000_0000,
            supports_hnonsec: false,
            has_large_data_extension: false,
            has_large_address_extension: false,
            device_enabled: true,
        };

        match self.probe.memory_ap {
            MockedAp::MemoryAp(ref mut memory_ap) => {
                let memory = ADIMemoryInterface::new(memory_ap, ap_information)
                    .map_err(|e| ArmError::from_access_port(e, access_port))?;

                Ok(Box::new(memory) as _)
            }
            MockedAp::Core(ref mut core) => Ok(Box::new(core) as _),
        }
    }

    fn ap_information(
        &mut self,
        _access_port: crate::architecture::arm::ap::GenericAp,
    ) -> Result<&crate::architecture::arm::ApInformation, ArmError> {
        todo!()
    }

    fn num_access_ports(&mut self, _dp: DpAddress) -> Result<usize, ArmError> {
        Ok(1)
    }

    fn read_chip_info_from_rom_table(
        &mut self,
        _dp: DpAddress,
    ) -> Result<Option<crate::architecture::arm::ArmChipInfo>, ArmError> {
        Ok(None)
    }

    fn close(self: Box<Self>) -> Probe {
        Probe::from_attached_probe(self.probe)
    }

    fn current_debug_port(&self) -> DpAddress {
        self.state.current_dp
    }
}

impl SwoAccess for FakeArmInterface<Initialized> {
    fn enable_swo(
        &mut self,
        _config: &crate::architecture::arm::SwoConfig,
    ) -> Result<(), ArmError> {
        unimplemented!()
    }

    fn disable_swo(&mut self) -> Result<(), ArmError> {
        unimplemented!()
    }

    fn read_swo_timeout(&mut self, _timeout: std::time::Duration) -> Result<Vec<u8>, ArmError> {
        unimplemented!()
    }
}

impl DapAccess for FakeArmInterface<Initialized> {
    fn read_raw_dp_register(&mut self, _dp: DpAddress, _address: u8) -> Result<u32, ArmError> {
        todo!()
    }

    fn write_raw_dp_register(
        &mut self,
        _dp: DpAddress,
        _address: u8,
        _value: u32,
    ) -> Result<(), ArmError> {
        todo!()
    }

    fn read_raw_ap_register(&mut self, _ap: ApAddress, _address: u8) -> Result<u32, ArmError> {
        self.probe.read_raw_ap_register(_ap, _address)
    }

    fn read_raw_ap_register_repeated(
        &mut self,
        _ap: ApAddress,
        _address: u8,
        _values: &mut [u32],
    ) -> Result<(), ArmError> {
        todo!()
    }

    fn write_raw_ap_register(
        &mut self,
        _ap: ApAddress,
        _address: u8,
        _value: u32,
    ) -> Result<(), ArmError> {
        todo!()
    }

    fn write_raw_ap_register_repeated(
        &mut self,
        _ap: ApAddress,
        _address: u8,
        _values: &[u32],
    ) -> Result<(), ArmError> {
        todo!()
    }
}

#[cfg(test)]
mod test {
    use super::FakeProbe;
    use crate::Permissions;

    #[test]
    fn create_session_with_fake_probe() {
        let fake_probe = FakeProbe::with_mocked_core();

        let probe = fake_probe.into_probe();

        probe
            .attach("nrf51822_xxAC", Permissions::default())
            .unwrap();
    }
}<|MERGE_RESOLUTION|>--- conflicted
+++ resolved
@@ -460,11 +460,7 @@
 
         let interface = FakeArmInterface::<Initialized> {
             probe: self.probe,
-<<<<<<< HEAD
-            state: Initialized::new(sequence, false, dp),
-=======
             state: Initialized::new(sequence, dp, false),
->>>>>>> a25c1ee1
         };
 
         Ok(Box::new(interface))
