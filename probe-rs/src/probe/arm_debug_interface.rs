//! Implementation of the ARM Debug Interface
//!
//! This module implements functions to work with chips implementing the ARM Debug version v5.
//!
//! See <https://developer.arm.com/documentation/ihi0031/f/?lang=en> for the ADIv5 specification.

use crate::{
    architecture::arm::{
        ap_v1::AccessPortError,
        dp::{Abort, Ctrl, DebugPortError, DpRegister, RdBuff, DPIDR},
        ArmError, DapError, FullyQualifiedApAddress, PortAddress, RawDapAccess,
    },
    probe::{
        common::bits_to_byte, CommandResult, DebugProbe, DebugProbeError, JTAGAccess,
        JtagCommandQueue, JtagWriteCommand, WireProtocol,
    },
    Error,
};

const CTRL_PORT: PortAddress = PortAddress::DpRegister(Ctrl::ADDRESS);

#[derive(Debug)]
pub struct SwdSettings {
    /// Initial number of idle cycles between consecutive writes.
    ///
    /// When a WAIT response is received, the number of idle cycles
    /// will be increased automatically, so this number can be quite
    /// low.
    pub num_idle_cycles_between_writes: usize,

    /// How often a SWD transfer is retried when a WAIT response
    /// is received.
    pub num_retries_after_wait: usize,

    /// When a SWD transfer is retried due to a WAIT response, the idle
    /// cycle amount is doubled every time as a backoff. This sets a maximum
    /// cap to the cycle amount.
    pub max_retry_idle_cycles_after_wait: usize,

    /// Number of idle cycles inserted before the result
    /// of a write is checked.
    ///
    /// When performing a write operation, the write can
    /// be buffered, meaning that completing the transfer
    /// does not mean that the write was performed successfully.
    ///
    /// To check that all writes have been executed, the
    /// `RDBUFF` register can be read from the DP.
    ///
    /// If any writes are still pending, this read will result in a WAIT response.
    /// By adding idle cycles before performing this read, the chance of a
    /// WAIT response is smaller.
    pub idle_cycles_before_write_verify: usize,

    /// Number of idle cycles to insert after a transfer
    ///
    /// It is recommended that at least 8 idle cycles are
    /// inserted.
    pub idle_cycles_after_transfer: usize,
}

impl Default for SwdSettings {
    fn default() -> Self {
        Self {
            num_idle_cycles_between_writes: 2,
            num_retries_after_wait: 1000,
            max_retry_idle_cycles_after_wait: 128,
            idle_cycles_before_write_verify: 8,
            idle_cycles_after_transfer: 8,
        }
    }
}

#[derive(Default, Debug)]
pub struct ProbeStatistics {
    /// Number of protocol transfers performed.
    ///
    /// This includes repeated transfers, and transfers
    /// which are automatically added to fulfill
    /// protocol requirements, e.g. a read from a
    /// DP register will result in two transfers,
    /// because the read value is returned in the
    /// second transfer
    num_transfers: usize,

    /// Number of extra transfers added to fullfil protocol
    /// requirements. Ideally as low as possible.
    num_extra_transfers: usize,

    /// Number of calls to the probe IO function.
    ///
    /// A single call can perform multiple SWD transfers,
    /// so this number is ideally a lot lower than then
    /// number of SWD transfers.
    num_io_calls: usize,

    /// Number of SWD wait responses encountered.
    num_wait_resp: usize,

    /// Number of SWD FAULT responses encountered.
    num_faults: usize,
}

impl ProbeStatistics {
    pub fn record_extra_transfer(&mut self) {
        self.num_extra_transfers += 1;
    }

    pub fn record_transfers(&mut self, num_transfers: usize) {
        self.num_transfers += num_transfers;
    }

    pub fn report_io(&mut self) {
        self.num_io_calls += 1;
    }

    pub fn report_swd_response<T>(&mut self, response: &Result<T, DapError>) {
        match response {
            Err(DapError::FaultResponse) => self.num_faults += 1,
            Err(DapError::WaitResponse) => self.num_wait_resp += 1,
            // Other errors are not counted right now.
            _ => (),
        }
    }
}

// Constant to be written to ABORT
const JTAG_ABORT_VALUE: u64 = 0x8;

// IR values for JTAG registers
const JTAG_ABORT_IR_VALUE: u32 = 0x8; // A DAP abort, compatible with DPv0
const JTAG_DEBUG_PORT_IR_VALUE: u32 = 0xA;
const JTAG_ACCESS_PORT_IR_VALUE: u32 = 0xB;

const JTAG_STATUS_WAIT: u32 = 0x1;
/// OK/FAULT response
const JTAG_STATUS_OK: u32 = 0x2;

// ARM DR accesses are always 35 bits wide
const JTAG_DR_BIT_LENGTH: u32 = 35;

// Build a JTAG payload
fn build_jtag_payload_and_address(transfer: &DapTransfer) -> (u64, u32) {
    if transfer.is_abort() {
        (JTAG_ABORT_VALUE, JTAG_ABORT_IR_VALUE)
    } else {
        let address = match transfer.address.is_ap() {
            false => JTAG_DEBUG_PORT_IR_VALUE,
            true => JTAG_ACCESS_PORT_IR_VALUE,
        };

        let port_address = transfer.address.a2_and_3();
        let mut payload = 0u64;

        // 32-bit value, bits 35:3
        payload |= (transfer.value as u64) << 3;
        // A[3:2], bits 2:1
        payload |= (port_address as u64 & 0b1000) >> 1;
        payload |= (port_address as u64 & 0b0100) >> 1;
        // RnW, bit 0
        payload |= u64::from(transfer.direction == TransferDirection::Read);

        (payload, address)
    }
}

fn parse_jtag_response(data: &[u8]) -> u64 {
    let mut received = 0u64;
    for v in data.iter() {
        received >>= 8;
        received |= (*v as u64) << 32;
    }

    received
}

/// Perform a single JTAG transfer and parse the results
///
/// Return is (value, status)
fn perform_jtag_transfer<P: JTAGAccess + RawProtocolIo>(
    probe: &mut P,
    transfer: &DapTransfer,
) -> Result<(u32, TransferStatus), DebugProbeError> {
    // Determine what JTAG IR address and value to send
    let (payload, address) = build_jtag_payload_and_address(transfer);
    let data = payload.to_le_bytes();

    let idle_cycles = probe.idle_cycles();
    probe.set_idle_cycles(transfer.idle_cycles_after.min(255) as u8);

    // This is a bit confusing, but a read from any port is still
    // a JTAG write as we have to transmit the address
    let result = probe.write_register(address, &data[..], JTAG_DR_BIT_LENGTH);

    probe.set_idle_cycles(idle_cycles);

    let result = result?;

    let received = parse_jtag_response(&result);

    if transfer.is_abort() {
        // No responses returned from this
        return Ok((0, TransferStatus::Ok));
    }

    // Received value is bits [35:3]
    let received_value = (received >> 3) as u32;
    // Status is bits [2:0]
    let status = (received & 0b111) as u32;

    let transfer_status = match status {
        s if s == JTAG_STATUS_WAIT => TransferStatus::Failed(DapError::WaitResponse),
        s if s == JTAG_STATUS_OK => TransferStatus::Ok,
        _ => {
            tracing::debug!("Unexpected DAP response: {}", status);

            TransferStatus::Failed(DapError::NoAcknowledge)
        }
    };

    Ok((received_value, transfer_status))
}

/// Perform a batch of JTAG transfers.
///
/// Each transfer is sent one at a time using the JTAGAccess trait
fn perform_jtag_transfers<P: JTAGAccess + RawProtocolIo>(
    probe: &mut P,
    transfers: &mut [DapTransfer],
) -> Result<(), DebugProbeError> {
    // Set up the command queue.
    let mut queue = JtagCommandQueue::new();

    let mut results = vec![];

    for transfer in transfers.iter() {
        results.push(queue.schedule(transfer.jtag_write()));
    }

    let last_is_abort = transfers[transfers.len() - 1].is_abort();
    let last_is_rdbuff = transfers[transfers.len() - 1].is_rdbuff();
    if !last_is_abort && !last_is_rdbuff {
        // Need to issue a fake read to get final ack
        results.push(queue.schedule(DapTransfer::read(RdBuff::ADDRESS).jtag_write()));
    }

    if !last_is_abort {
        // Check CTRL/STATUS to make sure OK/FAULT meant OK
        results.push(queue.schedule(DapTransfer::read(Ctrl::ADDRESS).jtag_write()));
        results.push(queue.schedule(DapTransfer::read(RdBuff::ADDRESS).jtag_write()));
    }

    let mut status_responses = vec![TransferStatus::Pending; results.len()];

    // Simplification: use the maximum idle cycles of all transfers, because the batched API
    // doesn't allow for individual values.
    let max_idle_cycles = transfers
        .iter()
        .map(|t| t.idle_cycles_after)
        .max()
        .unwrap_or(0);
    let idle_cycles = probe.idle_cycles();
    probe.set_idle_cycles(max_idle_cycles.min(255) as u8);

    // Execute as much of the queue as we can. We'll handle the rest in a following iteration
    // if we can.
    let mut jtag_results;
    match probe.write_register_batch(&queue) {
        Ok(r) => {
            status_responses.fill(TransferStatus::Ok);
            jtag_results = r;
        }
        Err(e) => {
            let current_idx = e.results.len();
            status_responses[..current_idx].fill(TransferStatus::Ok);
            jtag_results = e.results;

            match e.error {
                Error::Arm(ArmError::AccessPort {
                    address: _,
                    source: AccessPortError::DebugPort(DebugPortError::Dap(failure)),
                }) => {
                    // Mark all subsequent transactions with the same failure.
                    status_responses[current_idx..].fill(TransferStatus::Failed(failure));
                    jtag_results.push(&results[current_idx], CommandResult::None);
                }
                Error::Probe(error) => return Err(error),
                _other => unreachable!(),
            }
        }
    }

    probe.set_idle_cycles(idle_cycles);

    // Process the results. At this point we should only have OK/FAULT responses.
    for (i, transfer) in transfers.iter_mut().enumerate() {
        transfer.status = *status_responses.get(i + 1).unwrap_or(&TransferStatus::Ok);
    }

    // Pluck off the extra 2 results that do error checking
    let ctrl_value = if !last_is_abort {
        _ = results
            .pop()
            .expect("Failed to pop value that was pushed here.");
        let rdbuff_result = results
            .pop()
            .expect("Failed to pop value that was pushed here.");

        Some(rdbuff_result)
    } else {
        None
    };

    // Shift the results.
    // Each response is read in the next transaction, so skip 1
    for (i, result) in results.into_iter().skip(1).enumerate() {
        let transfer = &mut transfers[i];
        if transfer.is_abort() || transfer.is_rdbuff() {
            transfer.status = TransferStatus::Ok;
            continue;
        }

        if transfer.status == TransferStatus::Ok && transfer.direction == TransferDirection::Read {
            let response = jtag_results.take(result).unwrap();
            transfer.value = response.into_u32();
        }
    }

    if let Some(ctrl_value) = ctrl_value {
        // Check CTRL/STATUS to make sure OK/FAULT meant OK
        if let Ok(CommandResult::U32(received_value)) = jtag_results.take(ctrl_value) {
            if Ctrl(received_value).sticky_err() {
                tracing::debug!("JTAG transaction set failed: {:#X?}", transfers);

                // Clear the sticky bit so future transactions succeed
                let (_, _) = perform_jtag_transfer(
                    probe,
                    &DapTransfer::write(Ctrl::ADDRESS, received_value),
                )?;

                // Mark OK/FAULT transactions as failed. Since the error is sticky, we can assume that
                // if we received a WAIT, the previous transactions were successful.
                // The caller will reset the sticky flag and retry if needed
                for transfer in transfers.iter_mut() {
                    if transfer.status == TransferStatus::Ok {
                        transfer.status = TransferStatus::Failed(DapError::FaultResponse);
                    }
                }
            }
        }
    }

    Ok(())
}

/// Perform a batch of SWD transfers.
///
/// For each transfer, the corresponding bit sequence is
/// created and the resulting sequences are concatenated
/// to a single sequence, so that it can be sent to
/// to the probe.
fn perform_swd_transfers<P: RawProtocolIo>(
    probe: &mut P,
    transfers: &mut [DapTransfer],
) -> Result<(), DebugProbeError> {
    let mut io_sequence = IoSequence::new();

    for transfer in transfers.iter() {
        io_sequence.extend(&transfer.io_sequence());
    }

    let result = probe.swd_io(io_sequence.direction_bits(), io_sequence.io_bits())?;

    let mut result_bits = &result[..];

    for (i, transfer) in transfers.iter_mut().enumerate() {
        // There are eight request bits, the response comes directly after.
        let response_offset = 8;
        let response = parse_swd_response(&result_bits[response_offset..], transfer.direction);

        probe.probe_statistics().report_swd_response(&response);

        transfer.status = match response {
            Ok(response) => {
                transfer.value = response;
                TransferStatus::Ok
            }

            Err(e) => TransferStatus::Failed(e),
        };

        tracing::trace!(
            "Transfer result {}: {:?} {:x?}",
            i,
            transfer.status,
            transfer.value
        );

        result_bits = &result_bits[transfer.swd_response_length()..];
    }

    Ok(())
}

/// Perform a batch of transfers.
///
/// Certain transfers require additional transfers to
/// get the result. This is handled by this function.
///
/// Retries on WAIT responses are automatically handled.
///
/// Other errors are not handled, so the debug interface might be in an error state
/// after this function returns.
fn perform_transfers<P: DebugProbe + RawProtocolIo + JTAGAccess>(
    probe: &mut P,
    transfers: &mut [DapTransfer],
) -> Result<(), ArmError> {
    assert!(!transfers.is_empty());

    // Read from DebugPort  -> Nothing special needed
    // Read from AccessPort -> Response is returned in next read
    //                         -> The next transfer must be a AP Read, otherwise we need to insert a read from the RDBUFF register
    // Write to any port    -> Status is reported in next transfer
    // Write to any port    -> Writes can be buffered, so certain transfers have to be avoided until a instruction which can be stalled is performed

    let mut final_transfers: Vec<DapTransfer> = Vec::with_capacity(transfers.len());

    struct OriginalTransfer {
        index: usize,
        response_in_next: bool,
    }
    let mut result_indices = Vec::with_capacity(transfers.len());

    let wire_protocol = probe.active_protocol().unwrap();

    for (i, transfer) in transfers.iter().enumerate() {
        // The response for an AP read is returned in the next response
        let need_ap_read = transfer.is_ap_read();

        // Writes to the AP can be buffered
        //
        // TODO: Can DP writes be buffered as well?
        let buffered_write = transfer.is_ap_write();

        // For all writes, except writes to the DP ABORT register, we need to perform another register to ensure that
        // we know if the write succeeded.
        let write_response_pending = transfer.is_write() && !transfer.is_abort();

        // Track whether the response is returned in the next transfer.
        // SWD only, with JTAG we always get responses in a predictable fashion so it's
        // handled by perform_jtag_transfers
        result_indices.push(OriginalTransfer {
            index: final_transfers.len(),
            response_in_next: wire_protocol == WireProtocol::Swd
                && (need_ap_read || write_response_pending),
        });
        let transfer = if transfer.is_write() {
            let mut transfer = transfer.clone();
            transfer.idle_cycles_after = probe.swd_settings().num_idle_cycles_between_writes;
            transfer
        } else {
            transfer.clone()
        };
        final_transfers.push(transfer);

        if wire_protocol == WireProtocol::Jtag {
            continue;
        }

        // Now process the extra transfers needed
        let mut extra_idle_cycles = probe.swd_settings().idle_cycles_before_write_verify;
        let mut need_extra = false;
        if let Some(next) = transfers.get(i + 1) {
            // Check if we need to insert an additional read from the RDBUFF register
            if need_ap_read && !next.is_ap_read() {
                need_extra = true;
                extra_idle_cycles = 0;
            } else if buffered_write && next.must_not_stall() {
                // We need an additional instruction to avoid losing buffered writes.
                need_extra = true;
            } else {
                // No extra transfer needed
            }
        } else {
            // Last transfer
            if !write_response_pending {
                extra_idle_cycles = 0;
            }

            // We need an additional instruction to avoid losing writes or returned values.
            if need_ap_read || write_response_pending {
                need_extra = true;
            }
        };

        if need_extra {
            final_transfers.last_mut().unwrap().idle_cycles_after += extra_idle_cycles;

            // Add a read from RDBUFF, this access will be stalled by the DebugPort if the write
            // buffer is not empty.
            // This is an extra transfer, which doesn't have a reponse on it's own.
            final_transfers.push(DapTransfer::read(RdBuff::ADDRESS));
            probe.probe_statistics().record_extra_transfer();
        }
    }

    // Add idle cycles at the end, to ensure transfer is performed
    final_transfers.last_mut().unwrap().idle_cycles_after +=
        probe.swd_settings().idle_cycles_after_transfer;

    let num_transfers = final_transfers.len();
    tracing::debug!(
        "Performing {} transfers ({} additional transfers)",
        num_transfers,
        num_transfers - transfers.len()
    );

    probe.probe_statistics().record_transfers(num_transfers);

    perform_raw_transfers_retry(probe, &mut final_transfers)?;

    // Retrieve the results
    for (transfer, orig) in transfers.iter_mut().zip(result_indices) {
        // if the original transfer caused two transfers, return the first non-OK status.
        // This is important if the first fails with WAIT and the second with FAULT. We need to
        // return WAIT so that higher layers know they have to retry.
        transfer.status = final_transfers[orig.index].status;

        let response_idx = orig.index + orig.response_in_next as usize;
        if orig.response_in_next && transfer.status == TransferStatus::Ok {
            transfer.status = final_transfers[response_idx].status;
        }

        if transfer.direction == TransferDirection::Read {
            transfer.value = final_transfers[response_idx].value;
        }
    }

    Ok(())
}

/// Perform a batch of raw transfers, retrying on WAIT responses.
///
/// Other than that, the transfers are sent as-is. You might want to use `perform_transfers` instead, which
/// does correction for delayed FAULT responses and other helpful stuff.
fn perform_raw_transfers_retry<P: DebugProbe + RawProtocolIo + JTAGAccess>(
    probe: &mut P,
    transfers: &mut [DapTransfer],
) -> Result<(), ArmError> {
    let mut successful_transfers = 0;
    let mut idle_cycles = std::cmp::max(1, probe.swd_settings().num_idle_cycles_between_writes);

    let num_retries = probe.swd_settings().num_retries_after_wait;

    'transfer: for _ in 0..num_retries {
        let chunk = &mut transfers[successful_transfers..];
        assert!(!chunk.is_empty());

        perform_raw_transfers(probe, chunk)?;

        for transfer in chunk.iter() {
            match transfer.status {
                TransferStatus::Ok => successful_transfers += 1,
                TransferStatus::Failed(DapError::WaitResponse) => {
                    tracing::debug!("got WAIT on transfer {}, retrying...", successful_transfers);

                    clear_overrun_and_sticky_err(probe)?;

                    // Increase idle cycles of the failed write transfer and the rest of the chunk
                    for transfer in &mut chunk[..] {
                        if transfer.is_write() {
                            transfer.idle_cycles_after += idle_cycles;
                        }
                    }
                    idle_cycles = std::cmp::min(
                        probe.swd_settings().max_retry_idle_cycles_after_wait,
                        2 * idle_cycles,
                    );

                    continue 'transfer;
                }
                status => {
                    tracing::debug!(
                        "Transfer {}/{} failed: {:?}",
                        successful_transfers + 1,
                        transfers.len(),
                        status
                    );

                    return Ok(());
                }
            }
        }

        if successful_transfers == transfers.len() {
            return Ok(());
        }
    }

    // Timeout, abort transactions
    tracing::debug!(
        "Timeout in SWD transaction, aborting AP transactions after {num_retries} retries."
    );
    write_dp_register(probe, {
        let mut abort = Abort(0);
        abort.set_dapabort(true);
        abort
    })?;

    // Need to return Ok here, the caller will handle errors in transfer status.
    Ok(())
}

fn clear_overrun_and_sticky_err<P: DebugProbe + RawProtocolIo + JTAGAccess>(
    probe: &mut P,
) -> Result<(), ArmError> {
    tracing::debug!("Clearing overrun and sticky error");
    // Build ABORT transfer.
    write_dp_register(probe, {
        let mut abort = Abort(0);
        abort.set_orunerrclr(true);
        abort.set_stkerrclr(true);
        abort
    })
}

fn write_dp_register<P: DebugProbe + RawProtocolIo + JTAGAccess, R: DpRegister>(
    probe: &mut P,
    register: R,
) -> Result<(), ArmError> {
    let mut transfer = DapTransfer::write(R::ADDRESS, register.into());

    transfer.idle_cycles_after = probe.swd_settings().idle_cycles_before_write_verify
        + probe.swd_settings().num_idle_cycles_between_writes;

    // Do it
    perform_raw_transfers(probe, std::slice::from_mut(&mut transfer))?;

    if let TransferStatus::Failed(e) = transfer.status {
        Err(e)?
    }

    Ok(())
}

/// Perform a batch of raw transfers.
///
/// This function will just send the transfers as-is, without handling WAIT or FAULT response.
/// See [`perform_raw_transfers_retry`] for a version that handles WAIT responses
fn perform_raw_transfers<P: DebugProbe + RawProtocolIo + JTAGAccess>(
    probe: &mut P,
    transfers: &mut [DapTransfer],
) -> Result<(), DebugProbeError> {
    match probe.active_protocol().unwrap() {
        WireProtocol::Swd => perform_swd_transfers(probe, transfers),
        WireProtocol::Jtag => perform_jtag_transfers(probe, transfers),
    }
}

#[derive(Debug, Clone)]
struct DapTransfer {
    address: PortAddress,
    direction: TransferDirection,
    value: u32,
    status: TransferStatus,
    idle_cycles_after: usize,
}

impl DapTransfer {
    fn read<P: Into<PortAddress>>(address: P) -> DapTransfer {
        Self {
            address: address.into(),
            direction: TransferDirection::Read,
            value: 0,
            status: TransferStatus::Pending,
            idle_cycles_after: 0,
        }
    }

    fn write<P: Into<PortAddress>>(address: P, value: u32) -> DapTransfer {
        Self {
            address: address.into(),
            value,
            direction: TransferDirection::Write,
            status: TransferStatus::Pending,
            idle_cycles_after: 0,
        }
    }

    fn transfer_type(&self) -> TransferType {
        match self.direction {
            TransferDirection::Read => TransferType::Read,
            TransferDirection::Write => TransferType::Write(self.value),
        }
    }

    fn io_sequence(&self) -> IoSequence {
        let mut seq = build_swd_transfer(&self.address, self.transfer_type());

        seq.reserve(self.idle_cycles_after);
        for _ in 0..self.idle_cycles_after {
            seq.add_output(false);
        }

        seq
    }

    fn jtag_write(&self) -> JtagWriteCommand {
        let (payload, address) = if self.is_abort() {
            (JTAG_ABORT_VALUE, JTAG_ABORT_IR_VALUE)
        } else {
            let jtag_address = match self.address.is_ap() {
                false => JTAG_DEBUG_PORT_IR_VALUE,
                true => JTAG_ACCESS_PORT_IR_VALUE,
            };
            let port_address = self.address.a2_and_3();

            let mut payload = 0u64;

            // 32-bit value, bits 35:3
            payload |= (self.value as u64) << 3;
            // A[3:2], bits 2:1
            payload |= (port_address as u64 & 0b1000) >> 1;
            payload |= (port_address as u64 & 0b0100) >> 1;
            // RnW, bit 0
            payload |= u64::from(self.direction == TransferDirection::Read);

            (payload, jtag_address)
        };

        JtagWriteCommand {
            address,
            data: payload.to_le_bytes().to_vec(),
            len: JTAG_DR_BIT_LENGTH,
            transform: |command, response| {
                // No responses returned for aborts.
                if command.address == JTAG_ABORT_IR_VALUE {
                    return Ok(CommandResult::None);
                }

                let received = parse_jtag_response(&response);

                // Received value is bits [35:3]
                let received_value = (received >> 3) as u32;
                // Status is bits [2:0]
                let status = (received & 0b111) as u32;

                let error = match status {
                    s if s == JTAG_STATUS_OK => return Ok(CommandResult::U32(received_value)),
                    s if s == JTAG_STATUS_WAIT => DapError::WaitResponse,
                    _ => {
                        tracing::debug!("Unexpected DAP response: {}", status);

                        DapError::NoAcknowledge
                    }
                };

                Err(Error::Arm(ArmError::AccessPort {
                    address: FullyQualifiedApAddress::v1_with_default_dp(0), // Dummy value, unused
                    source: AccessPortError::DebugPort(DebugPortError::Dap(error)),
                }))
            },
        }
    }

    // Helper functions for combining transfers

    fn is_ap_read(&self) -> bool {
        self.address.is_ap() && self.direction == TransferDirection::Read
    }

    fn is_ap_write(&self) -> bool {
        self.address.is_ap() && self.direction == TransferDirection::Write
    }

    fn is_write(&self) -> bool {
        self.direction == TransferDirection::Write
    }

    fn is_abort(&self) -> bool {
        matches!(self.address, PortAddress::DpRegister(Abort::ADDRESS))
            && self.direction == TransferDirection::Write
    }

    fn is_rdbuff(&self) -> bool {
        matches!(self.address, PortAddress::DpRegister(RdBuff::ADDRESS))
            && self.direction == TransferDirection::Read
    }

    fn swd_response_length(&self) -> usize {
        self.direction.swd_response_length() + self.idle_cycles_after
    }

    fn must_not_stall(&self) -> bool {
        // These requests must not issue a WRITE response. This means we need to
        // add an additional read from the RDBUFF register to stall the request until
        // the write buffer is empty.
        let abort_write = self.is_abort();

        let dpidr_read = matches!(self.address, PortAddress::DpRegister(DPIDR::ADDRESS))
            && self.direction == TransferDirection::Read;

        let ctrl_stat_read = matches!(self.address, PortAddress::DpRegister(Ctrl::ADDRESS))
            && self.direction == TransferDirection::Read;

        abort_write || dpidr_read || ctrl_stat_read
    }
}

#[derive(Debug, PartialEq, Copy, Clone)]
enum TransferDirection {
    Read,
    Write,
}

impl TransferDirection {
    const fn swd_response_length(self) -> usize {
        match self {
            TransferDirection::Read => 8 + 3 + 32 + 1 + 2,
            TransferDirection::Write => 8 + 3 + 2 + 32 + 1,
        }
    }
}

#[derive(Debug, Clone, Copy, PartialEq)]
enum TransferStatus {
    Pending,
    /// OK/FAULT response
    Ok,
    Failed(DapError),
}

struct IoSequence {
    io: Vec<bool>,
    direction: Vec<bool>,
}

impl IoSequence {
    const INPUT: bool = false;
    const OUTPUT: bool = true;

    fn new() -> Self {
        IoSequence {
            io: vec![],
            direction: vec![],
        }
    }

    fn with_capacity(capacity: usize) -> Self {
        IoSequence {
            io: Vec::with_capacity(capacity),
            direction: Vec::with_capacity(capacity),
        }
    }

    fn reserve(&mut self, idle_cycles_after: usize) {
        self.io.reserve(idle_cycles_after);
        self.direction.reserve(idle_cycles_after);
    }

    fn from_bytes(data: &[u8], mut bits: usize) -> Self {
        let mut this = Self::new();

        'outer: for byte in data {
            for i in 0..8 {
                this.add_output(byte & (1 << i) != 0);
                bits -= 1;
                if bits == 0 {
                    break 'outer;
                }
            }
        }

        this
    }

    fn add_output(&mut self, bit: bool) {
        self.io.push(bit);
        self.direction.push(Self::OUTPUT);
    }

    fn add_input(&mut self) {
        self.io.push(false);
        self.direction.push(Self::INPUT);
    }

    fn add_input_sequence(&mut self, length: usize) {
        for _ in 0..length {
            self.add_input();
        }
    }

    fn io_bits(&self) -> impl Iterator<Item = bool> + '_ {
        self.io.iter().copied()
    }

    fn direction_bits(&self) -> impl Iterator<Item = bool> + '_ {
        self.direction.iter().copied()
    }

    fn extend(&mut self, other: &IoSequence) {
        self.io.extend_from_slice(&other.io);
        self.direction.extend_from_slice(&other.direction);
    }
}

#[derive(Debug, PartialEq, Clone, Copy)]
enum TransferType {
    Read,
    Write(u32),
}

fn build_swd_transfer(address: &PortAddress, direction: TransferType) -> IoSequence {
    // JLink operates on raw SWD bit sequences.
    // So we need to manually assemble the read and write bitsequences.
    // The following code with the comments hopefully explains well enough how it works.
    // `true` means `1` and `false` means `0` for the SWDIO sequence.
    // `true` means `drive line` and `false` means `open drain` for the direction sequence.

    // First we determine the APnDP bit.
    let ap_n_dp = address.is_ap();

    // Set direction bit to 1 for reads.
    let direction_bit = direction == TransferType::Read;

    // Then we determine the address bits.
    // Only bits 2 and 3 are relevant as we use byte addressing but can only read 32bits
    // which means we can skip bits 0 and 1. The ADI specification is defined like this.
    let a2 = address.a2();
    let a3 = address.a3();

    let mut sequence = IoSequence::with_capacity(46);

    // Then we assemble the actual request.

    // Start bit (always 1).
    sequence.add_output(true);

    // APnDP (0 for DP, 1 for AP).
    sequence.add_output(ap_n_dp);

    // RnW (0 for Write, 1 for Read).
    sequence.add_output(direction_bit);

    // Address bits
    sequence.add_output(a2);
    sequence.add_output(a3);

    // Odd parity bit over APnDP, RnW a2 and a3
    sequence.add_output(ap_n_dp ^ direction_bit ^ a2 ^ a3);

    // Stop bit (always 0).
    sequence.add_output(false);

    // Park bit (always 1).
    sequence.add_output(true);

    // Turnaround bit.
    sequence.add_input();

    // ACK bits.
    sequence.add_input_sequence(3);

    if let TransferType::Write(value) = direction {
        // For writes, we need to a turnaround bit.
        sequence.add_input();

        // Now we add all the data bits to the sequence.
        for i in 0..32 {
            sequence.add_output(value & (1 << i) != 0);
        }

        // Add the parity of the data bits.
        sequence.add_output(value.count_ones() % 2 == 1);
    } else {
        // Handle Read
        // Add the data bits to the SWDIO sequence.
        sequence.add_input_sequence(32);

        // Add the parity bit to the sequence.
        sequence.add_input();

        // Finally add the turnaround bit to the sequence.
        sequence.add_input();
    }

    sequence
}

/// Parses acknowledgement and extracts the data from the response if the transfer is a Read.
fn parse_swd_response(resp: &[bool], direction: TransferDirection) -> Result<u32, DapError> {
    // We need to discard the output bits that correspond to the part of the request
    // in which the probe is driving SWDIO. Additionally, there is a phase shift that
    // happens when ownership of the SWDIO line is transfered to the device.
    // The device changes the value of SWDIO with the rising edge of the clock.
    //
    // It appears that the JLink probe samples this line with the falling edge of
    // the clock. Therefore, the whole sequence seems to be leading by one bit,
    // which is why we don't discard the turnaround bit. It actually contains the
    // first ack bit.

    let (ack, response) = resp.split_at(3);

    // When all bits are high, this means we didn't get any response from the
    // target, which indicates a protocol error.
    match (ack[0], ack[1], ack[2]) {
        (true, true, true) => Err(DapError::NoAcknowledge),
        (false, true, false) => Err(DapError::WaitResponse),
        (false, false, true) => Err(DapError::FaultResponse),
        // Successful transfer
        (true, false, false) if direction == TransferDirection::Read => {
            // Take the data bits and convert them into a 32bit int.
            let value = bits_to_byte(response.iter().copied());

            // Make sure the parity is correct.
            if value.count_ones() % 2 == response[32] as u32 {
                tracing::trace!("DAP read {}.", value);
                Ok(value)
            } else {
                Err(DapError::IncorrectParity)
            }
        }
        (true, false, false) => Ok(0), // Write; there are no data bits in the mandatory data phase.
        _ => {
            // Invalid response
            tracing::debug!(
                "Unexpected response from target, does not conform to SWD specfication (ack={:?})",
                resp
            );
            Err(DapError::SwdProtocol)
        }
    }
}

pub trait RawProtocolIo {
    fn jtag_shift_tms<M>(&mut self, tms: M, tdi: bool) -> Result<(), DebugProbeError>
    where
        M: IntoIterator<Item = bool>;

    fn jtag_shift_tdi<I>(&mut self, tms: bool, tdi: I) -> Result<(), DebugProbeError>
    where
        I: IntoIterator<Item = bool>;

    fn swd_io<D, S>(&mut self, dir: D, swdio: S) -> Result<Vec<bool>, DebugProbeError>
    where
        D: IntoIterator<Item = bool>,
        S: IntoIterator<Item = bool>;

    fn swj_pins(
        &mut self,
        pin_out: u32,
        pin_select: u32,
        pin_wait: u32,
    ) -> Result<u32, DebugProbeError>;

    fn swd_settings(&self) -> &SwdSettings;

    fn probe_statistics(&mut self) -> &mut ProbeStatistics;
}

impl<Probe: DebugProbe + RawProtocolIo + JTAGAccess + 'static> RawDapAccess for Probe {
    fn raw_read_register(&mut self, address: PortAddress) -> Result<u32, ArmError> {
        let is_ctrl_access = CTRL_PORT == address;

        let mut transfer = DapTransfer::read(address);
        perform_transfers(self, std::slice::from_mut(&mut transfer))?;

        match transfer.status {
            TransferStatus::Ok => Ok(transfer.value),
            TransferStatus::Failed(DapError::FaultResponse) => {
                tracing::debug!("DAP FAULT");

                // A fault happened during operation.

                // To get a clue about the actual fault we want to read the ctrl register,
                // which will have the fault status flags set. But we only do this
                // if we are *not* currently reading the ctrl register, otherwise
                // this could end up being an endless recursion.

<<<<<<< HEAD
                if address == Ctrl::ADDRESS && port == PortType::DebugPort {
                    //  This is not necessarily the CTRL/STAT register, because the dpbanksel field in the SELECT register
                    //  might be set so that the read wasn't actually from the CTRL/STAT register.
                    tracing::debug!("Read might have been from CTRL/STAT register, not reading it again to dermine fault reason");

                    // We still clear the sticky error, otherwise all future accesses will fail.
                    //
                    // We also assume that we use overrun detection, so we clear the overrun error as well.
                    clear_overrun_and_sticky_err(self)?;
                } else {
                    // Reading the CTRL/AP register depends on the dpbanksel register, but we don't know
                    // here what the value of it is. So this will fail if dpbanksel is not set to 0,
                    // but there is no way of figuring that out here, because reading the SELECT register
                    // would also fail.
                    //
                    // What might happen is that the read fails, but that would then trigger another fault handling,
                    // so it all ends up working.
                    tracing::debug!("Reading CTRL/AP register to determine reason for FAULT");
                    let response =
                        RawDapAccess::raw_read_register(self, PortType::DebugPort, Ctrl::ADDRESS)?;
=======
                if is_ctrl_access {
                    tracing::warn!("Error reading CTRL/STAT register. This should not happen...");
                } else {
                    let response = RawDapAccess::raw_read_register(self, CTRL_PORT)?;
>>>>>>> 37660106
                    let ctrl = Ctrl::try_from(response)?;
                    tracing::debug!(
                        "Reading DAP register failed. Ctrl/Stat register value is: {:#?}",
                        ctrl
                    );

                    // Check the reason for the fault
                    // Other fault reasons than overrun or write error are not handled yet.
                    if ctrl.sticky_orun() || ctrl.sticky_err() {
                        // Clear the error state
                        clear_overrun_and_sticky_err(self)?;
                    }
                }

                Err(DapError::FaultResponse.into())
            }
            // The other errors mean that something went wrong with the protocol itself.
            // There's no guaranteed correct way to recover, so don't.
            TransferStatus::Failed(e) => Err(e.into()),
            other => panic!(
                "Unexpected transfer state after reading register: {other:?}. This is a bug!"
            ),
        }
    }

    fn raw_read_block(&mut self, address: PortAddress, values: &mut [u32]) -> Result<(), ArmError> {
        let mut transfers = vec![DapTransfer::read(address); values.len()];

        perform_transfers(self, &mut transfers)?;

        for (i, result) in transfers.iter().enumerate() {
            match result.status {
                TransferStatus::Ok => values[i] = result.value,
                TransferStatus::Failed(err) => {
                    tracing::info!(
                        "Error in access {}/{} of block access: {:?}",
                        i + 1,
                        values.len(),
                        err
                    );

                    // TODO: The error reason could be investigated by reading the CTRL/STAT register here,

                    if err == DapError::FaultResponse {
                        clear_overrun_and_sticky_err(self)?;
                    }

                    return Err(err.into());
                }
                other => panic!(
                    "Unexpected transfer state after reading registers: {other:?}. This is a bug!"
                ),
            }
        }

        Ok(())
    }

    fn raw_write_register(&mut self, address: PortAddress, value: u32) -> Result<(), ArmError> {
        let mut transfer = DapTransfer::write(address, value);

        perform_transfers(self, std::slice::from_mut(&mut transfer))?;

        match transfer.status {
            TransferStatus::Ok => Ok(()),
            TransferStatus::Failed(DapError::FaultResponse) => {
                tracing::warn!("DAP FAULT");
                // A fault happened during operation.

                // To get a clue about the actual fault we read the ctrl register,
                // which will have the fault status flags set.

<<<<<<< HEAD
                // This read might fail because the dpbanksel register is not set to 0.
                let response =
                    RawDapAccess::raw_read_register(self, PortType::DebugPort, Ctrl::ADDRESS)?;
=======
                let response = RawDapAccess::raw_read_register(self, CTRL_PORT)?;
>>>>>>> 37660106

                let ctrl = Ctrl::try_from(response)?;
                tracing::warn!(
                    "Writing DAP register failed. Ctrl/Stat register value is: {:#?}",
                    ctrl
                );

                // Check the reason for the fault
                // Other fault reasons than overrun or write error are not handled yet.
                if ctrl.sticky_orun() || ctrl.sticky_err() {
                    // We did not handle a WAIT state properly

                    // Because we use overrun detection, we now have to clear the overrun error
                    clear_overrun_and_sticky_err(self)?;
                }

                Err(DapError::FaultResponse.into())
            }
            // The other errors mean that something went wrong with the protocol itself.
            // There's no guaranteed correct way to recover, so don't.
            TransferStatus::Failed(e) => Err(e.into()),
            other => panic!(
                "Unexpected transfer state after writing register: {other:?}. This is a bug!"
            ),
        }
    }

    fn raw_write_block(&mut self, address: PortAddress, values: &[u32]) -> Result<(), ArmError> {
        let mut transfers = values
            .iter()
            .map(|v| DapTransfer::write(address.clone(), *v))
            .collect::<Vec<_>>();

        perform_transfers(self, &mut transfers)?;

        for (i, result) in transfers.iter().enumerate() {
            match result.status {
                TransferStatus::Ok => {}
                TransferStatus::Failed(err) => {
                    tracing::debug!(
                        "Error in access {}/{} of block access: {}",
                        i + 1,
                        values.len(),
                        err
                    );

                    // TODO: The error reason could be investigated by reading the CTRL/STAT register here,
                    if err == DapError::FaultResponse {
                        clear_overrun_and_sticky_err(self)?;
                    }

                    return Err(err.into());
                }
                other => panic!(
                    "Unexpected transfer state after writing registers: {other:?}. This is a bug!"
                ),
            }
        }

        Ok(())
    }

    fn swj_pins(
        &mut self,
        pin_out: u32,
        pin_select: u32,
        pin_wait: u32,
    ) -> Result<u32, DebugProbeError> {
        RawProtocolIo::swj_pins(self, pin_out, pin_select, pin_wait)
    }

    fn into_probe(self: Box<Self>) -> Box<dyn DebugProbe> {
        self
    }

    fn jtag_sequence(&mut self, bit_len: u8, tms: bool, bits: u64) -> Result<(), DebugProbeError> {
        let bits = (0..bit_len).map(|i| (bits >> i) & 1 == 1);

        self.jtag_shift_tdi(tms, bits)?;

        Ok(())
    }

    fn swj_sequence(&mut self, bit_len: u8, bits: u64) -> Result<(), DebugProbeError> {
        let protocol = self.active_protocol().unwrap();

        let io_sequence = IoSequence::from_bytes(&bits.to_le_bytes(), bit_len as usize);
        send_sequence(self, protocol, &io_sequence)
    }

    fn core_status_notification(&mut self, _: crate::CoreStatus) -> Result<(), DebugProbeError> {
        Ok(())
    }
}

fn send_sequence<P: RawProtocolIo + JTAGAccess>(
    probe: &mut P,
    protocol: WireProtocol,
    sequence: &IoSequence,
) -> Result<(), DebugProbeError> {
    match protocol {
        WireProtocol::Jtag => {
            // Swj sequences should be shifted out to tms, since that is the pin
            // shared between swd and jtag modes.
            probe.jtag_shift_tms(sequence.io_bits(), false)?;
        }
        WireProtocol::Swd => {
            probe.swd_io(sequence.direction_bits(), sequence.io_bits())?;
        }
    }

    Ok(())
}

#[cfg(test)]
mod test {

    use std::iter;

    use crate::{
        architecture::arm::{
            dp::{Ctrl, DpRegister, RdBuff},
            ApAddress, PortAddress, RawDapAccess,
        },
        error::Error,
        probe::{DebugProbe, DebugProbeError, JTAGAccess, ScanChainElement, WireProtocol},
    };

    use super::{
        parse_jtag_response, ProbeStatistics, RawProtocolIo, SwdSettings, JTAG_ABORT_IR_VALUE,
        JTAG_ACCESS_PORT_IR_VALUE, JTAG_DEBUG_PORT_IR_VALUE, JTAG_DR_BIT_LENGTH, JTAG_STATUS_OK,
        JTAG_STATUS_WAIT,
    };

    use bitvec::prelude::*;

    #[allow(dead_code)]
    enum DapAcknowledge {
        Ok,
        Wait,
        Fault,
        NoAck,
    }

    #[derive(Debug)]
    struct ExpectedJtagTransaction {
        ir_address: u32,
        address: u32,
        value: u32,
        read: bool,
        result: u64,
    }

    #[derive(Debug)]
    struct MockJaylink {
        direction_input: Option<Vec<bool>>,
        io_input: Option<Vec<bool>>,
        transfer_responses: Vec<Vec<bool>>,
        jtag_transactions: Vec<ExpectedJtagTransaction>,

        expected_transfer_count: usize,
        performed_transfer_count: usize,

        swd_settings: SwdSettings,
        probe_statistics: ProbeStatistics,

        protocol: WireProtocol,

        idle_cycles: u8,
    }

    impl MockJaylink {
        fn new() -> Self {
            Self {
                direction_input: None,
                io_input: None,
                transfer_responses: vec![vec![]],
                jtag_transactions: vec![],

                expected_transfer_count: 1,
                performed_transfer_count: 0,

                swd_settings: SwdSettings::default(),
                probe_statistics: ProbeStatistics::default(),

                protocol: WireProtocol::Swd,

                idle_cycles: 0,
            }
        }

        fn add_write_response(&mut self, acknowledge: DapAcknowledge, idle_cycles: usize) {
            let last_transfer = self.transfer_responses.last_mut().unwrap();

            // The write consists of the following parts:
            //
            // - 8 request bits
            // - 1 turnaround bit
            // - 3 acknowledge bits
            // - 2 turnaround bits
            // - x idle cycles
            let write_length = 8 + 1 + 3 + 2 + 32 + idle_cycles;

            let mut response = BitVec::<usize, Lsb0>::repeat(false, write_length);

            match acknowledge {
                DapAcknowledge::Ok => {
                    // Set acknowledege to OK
                    response.set(8, true);
                }
                DapAcknowledge::Wait => {
                    // Set acknowledege to WAIT
                    response.set(9, true);
                }
                DapAcknowledge::Fault => {
                    // Set acknowledege to FAULT
                    response.set(10, true);
                }
                DapAcknowledge::NoAck => {
                    // No acknowledge means that all acknowledge bits
                    // are set to false.
                }
            }

            last_transfer.extend(response);
        }

        fn add_jtag_abort(&mut self) {
            let expected = ExpectedJtagTransaction {
                ir_address: JTAG_ABORT_IR_VALUE,
                address: 0,
                value: 0,
                read: false,
                result: 0,
            };

            self.jtag_transactions.push(expected);
            self.expected_transfer_count += 1;
        }

        fn add_jtag_response<P: Into<PortAddress>>(
            &mut self,
            address: P,
            read: bool,
            acknowlege: DapAcknowledge,
            output_value: u32,
            input_value: u32,
        ) {
            let port = address.into();
            let address = port.lsb().into();
            let mut response = (output_value as u64) << 3;

            let status = match acknowlege {
                DapAcknowledge::Ok => JTAG_STATUS_OK,
                DapAcknowledge::Wait => JTAG_STATUS_WAIT,
                _ => 0b111,
            };

            response |= status as u64;

            let expected = ExpectedJtagTransaction {
                ir_address: if matches!(port, PortAddress::DpRegister(_)) {
                    JTAG_DEBUG_PORT_IR_VALUE
                } else {
                    JTAG_ACCESS_PORT_IR_VALUE
                },
                address,
                value: input_value,
                read,
                result: response,
            };

            self.jtag_transactions.push(expected);
            self.expected_transfer_count += 1;
        }

        fn add_read_response(&mut self, acknowledge: DapAcknowledge, value: u32) {
            let last_transfer = self.transfer_responses.last_mut().unwrap();

            // The read consists of the following parts:
            //
            // - 2 idle bits
            // - 8 request bits
            // - 1 turnaround bit
            // - 3 acknowledge bits
            // - 2 turnaround bits
            let write_length = 8 + 1 + 3 + 32 + 2;

            let mut response = BitVec::<usize, Lsb0>::repeat(false, write_length);

            match acknowledge {
                DapAcknowledge::Ok => {
                    // Set acknowledege to OK
                    response.set(8, true);
                }
                DapAcknowledge::Wait => {
                    // Set acknowledege to WAIT
                    response.set(9, true);
                }
                DapAcknowledge::Fault => {
                    // Set acknowledege to FAULT
                    response.set(10, true);
                }
                DapAcknowledge::NoAck => {
                    // No acknowledge means that all acknowledge bits
                    // are set to false.
                }
            }

            // Set the read value
            response.get_mut(11..11 + 32).unwrap().store_le(value);

            // calculate the parity bit
            let parity_bit = value.count_ones() % 2 == 1;
            response.set(11 + 32, parity_bit);

            last_transfer.extend(response);
        }

        fn add_idle_cycles(&mut self, len: usize) {
            let last_transfer = self.transfer_responses.last_mut().unwrap();

            last_transfer.extend(iter::repeat(false).take(len))
        }

        fn add_transfer(&mut self) {
            self.transfer_responses.push(Vec::new());
            self.expected_transfer_count += 1;
        }
    }

    impl JTAGAccess for MockJaylink {
        fn scan_chain(&mut self) -> Result<(), DebugProbeError> {
            todo!()
        }

        fn tap_reset(&mut self) -> Result<(), DebugProbeError> {
            todo!()
        }

        fn read_register(&mut self, _address: u32, _len: u32) -> Result<Vec<u8>, DebugProbeError> {
            todo!()
        }

        fn set_idle_cycles(&mut self, idle_cycles: u8) {
            self.idle_cycles = idle_cycles;
        }

        fn idle_cycles(&self) -> u8 {
            self.idle_cycles
        }

        fn write_register(
            &mut self,
            address: u32,
            data: &[u8],
            len: u32,
        ) -> Result<Vec<u8>, DebugProbeError> {
            let jtag_value = parse_jtag_response(&data[..5]);

            // Always 35 bit transfers
            assert_eq!(len, JTAG_DR_BIT_LENGTH);

            let jtag_transaction = self.jtag_transactions.remove(0);

            assert_eq!(
                jtag_transaction.ir_address,
                address,
                "Address mismatch with {} remaining transactions",
                self.jtag_transactions.len()
            );

            if jtag_transaction.ir_address != JTAG_ABORT_IR_VALUE {
                let value = (jtag_value >> 3) as u32;
                let rnw = jtag_value & 1 == 1;
                let dap_address = ((jtag_value & 0x6) << 1) as u32;

                assert_eq!(dap_address, jtag_transaction.address);
                assert_eq!(rnw, jtag_transaction.read);
                assert_eq!(value, jtag_transaction.value);
            }

            self.performed_transfer_count += 1;

            let ret = jtag_transaction.result;

            Ok(ret.to_le_bytes()[..5].to_vec())
        }

        fn write_dr(&mut self, _data: &[u8], _len: u32) -> Result<Vec<u8>, DebugProbeError> {
            unimplemented!()
        }
    }

    impl RawProtocolIo for MockJaylink {
        fn jtag_shift_tms<M>(&mut self, _tms: M, _tdi: bool) -> Result<(), DebugProbeError>
        where
            M: IntoIterator<Item = bool>,
        {
            Ok(())
        }

        fn jtag_shift_tdi<I>(&mut self, _tms: bool, _tdi: I) -> Result<(), DebugProbeError>
        where
            I: IntoIterator<Item = bool>,
        {
            Ok(())
        }

        fn swd_io<D, S>(&mut self, dir: D, swdio: S) -> Result<Vec<bool>, DebugProbeError>
        where
            D: IntoIterator<Item = bool>,
            S: IntoIterator<Item = bool>,
        {
            self.direction_input = Some(dir.into_iter().collect());
            self.io_input = Some(swdio.into_iter().collect());

            assert_eq!(
                self.direction_input.as_ref().unwrap().len(),
                self.io_input.as_ref().unwrap().len()
            );

            let transfer_response = self.transfer_responses.remove(0);

            let io_bits = self.io_input.as_ref().map(|v| v.len()).unwrap();
            assert_eq!(
                transfer_response.len(),
                io_bits,
                "Length mismatch for transfer {}/{}. Transferred {} bits, expected {}",
                self.performed_transfer_count + 1,
                self.expected_transfer_count,
                io_bits,
                transfer_response.len(),
            );

            self.performed_transfer_count += 1;

            Ok(transfer_response)
        }

        fn swj_pins(
            &mut self,
            _pin_out: u32,
            _pin_select: u32,
            _pin_wait: u32,
        ) -> Result<u32, DebugProbeError> {
            Err(DebugProbeError::CommandNotSupportedByProbe {
                command_name: "swj_pins",
            })
        }

        fn swd_settings(&self) -> &SwdSettings {
            &self.swd_settings
        }

        fn probe_statistics(&mut self) -> &mut ProbeStatistics {
            &mut self.probe_statistics
        }
    }

    /// This is just a blanket impl that will crash if used (only relevant in tests,
    /// so no problem as we do not use it) to fulfill the marker requirement.
    impl DebugProbe for MockJaylink {
        fn get_name(&self) -> &str {
            todo!()
        }

        fn speed_khz(&self) -> u32 {
            todo!()
        }

        fn set_speed(&mut self, _speed_khz: u32) -> Result<u32, DebugProbeError> {
            todo!()
        }

        fn set_scan_chain(
            &mut self,
            _scan_chain: Vec<ScanChainElement>,
        ) -> Result<(), DebugProbeError> {
            todo!()
        }

        fn scan_chain(&self) -> Result<&[ScanChainElement], DebugProbeError> {
            todo!()
        }

        fn attach(&mut self) -> Result<(), DebugProbeError> {
            todo!()
        }

        fn detach(&mut self) -> Result<(), Error> {
            todo!()
        }

        fn target_reset(&mut self) -> Result<(), DebugProbeError> {
            todo!()
        }

        fn target_reset_assert(&mut self) -> Result<(), DebugProbeError> {
            todo!()
        }

        fn target_reset_deassert(&mut self) -> Result<(), DebugProbeError> {
            todo!()
        }

        fn select_protocol(&mut self, protocol: WireProtocol) -> Result<(), DebugProbeError> {
            self.protocol = protocol;

            Ok(())
        }

        fn active_protocol(&self) -> Option<WireProtocol> {
            Some(self.protocol)
        }

        fn into_probe(self: Box<Self>) -> Box<dyn DebugProbe> {
            todo!()
        }
    }

    #[test]
    fn read_register() {
        let read_value = 12;

        let mut mock = MockJaylink::new();

        mock.add_read_response(DapAcknowledge::Ok, 0);
        mock.add_read_response(DapAcknowledge::Ok, read_value);
        mock.add_idle_cycles(mock.swd_settings.idle_cycles_after_transfer);

        let result = mock.raw_read_register(ApAddress::V1(4).into()).unwrap();

        assert_eq!(result, read_value);
    }

    #[test]
    fn read_register_jtag() {
        let read_value = 12;

        let mut mock = MockJaylink::new();

        let result = mock.select_protocol(WireProtocol::Jtag);
        assert!(result.is_ok());

        // Read request
        mock.add_jtag_response(ApAddress::V1(4), true, DapAcknowledge::Ok, 0, 0);
        mock.add_jtag_response(RdBuff::ADDRESS, true, DapAcknowledge::Ok, read_value, 0);
        // Check CTRL
        mock.add_jtag_response(Ctrl::ADDRESS, true, DapAcknowledge::Ok, 0, 0);
        mock.add_jtag_response(RdBuff::ADDRESS, true, DapAcknowledge::Ok, 0, 0);

        let result = mock.raw_read_register(ApAddress::V1(4).into()).unwrap();

        assert_eq!(result, read_value);
    }

    #[test]
    fn read_register_with_wait_response() {
        let read_value = 47;
        let mut mock = MockJaylink::new();

        mock.add_read_response(DapAcknowledge::Ok, 0);
        mock.add_read_response(DapAcknowledge::Wait, 0);
        mock.add_idle_cycles(mock.swd_settings.idle_cycles_after_transfer);

        //  When a wait response is received, the sticky overrun bit has to be cleared

        mock.add_transfer();
        mock.add_write_response(
            DapAcknowledge::Ok,
            mock.swd_settings.num_idle_cycles_between_writes,
        );
        mock.add_idle_cycles(mock.swd_settings.idle_cycles_after_transfer);

        mock.add_transfer();
        //mock.add_read_response(DapAcknowledge::Ok, 0);
        mock.add_read_response(DapAcknowledge::Ok, read_value);
        mock.add_idle_cycles(mock.swd_settings.idle_cycles_after_transfer);

        let result = mock.raw_read_register(ApAddress::V1(4).into()).unwrap();

        assert_eq!(result, read_value);
    }

    #[test]
    fn read_register_with_wait_response_jtag() {
        let read_value = 47;
        let mut mock = MockJaylink::new();

        let result = mock.select_protocol(WireProtocol::Jtag);
        assert!(result.is_ok());

        // Read
        mock.add_jtag_response(ApAddress::V1(4), true, DapAcknowledge::Ok, 0, 0);
        mock.add_jtag_response(RdBuff::ADDRESS, true, DapAcknowledge::Wait, 0, 0);

        //  When a wait response is received, the sticky overrun bit has to be cleared
        mock.add_jtag_abort();

        // Retry
        mock.add_jtag_response(ApAddress::V1(4), true, DapAcknowledge::Ok, 0, 0);
        mock.add_jtag_response(RdBuff::ADDRESS, true, DapAcknowledge::Ok, read_value, 0);
        // Check CTRL
        mock.add_jtag_response(Ctrl::ADDRESS, true, DapAcknowledge::Ok, 0, 0);
        mock.add_jtag_response(RdBuff::ADDRESS, true, DapAcknowledge::Ok, 0, 0);

        let result = mock.raw_read_register(ApAddress::V1(4).into()).unwrap();

        assert_eq!(result, read_value);
    }

    #[test]
    fn write_register() {
        let mut mock = MockJaylink::new();

        let idle_cycles = mock.swd_settings.num_idle_cycles_between_writes;

        mock.add_write_response(DapAcknowledge::Ok, idle_cycles);
        mock.add_idle_cycles(mock.swd_settings.idle_cycles_before_write_verify);
        mock.add_read_response(DapAcknowledge::Ok, 0);
        mock.add_idle_cycles(mock.swd_settings.idle_cycles_after_transfer);

        mock.raw_write_register(ApAddress::V1(4).into(), 0x123)
            .expect("Failed to write register");
    }

    #[test]
    fn write_register_jtag() {
        let mut mock = MockJaylink::new();

        let result = mock.select_protocol(WireProtocol::Jtag);
        assert!(result.is_ok());

        mock.add_jtag_response(ApAddress::V1(4), false, DapAcknowledge::Ok, 0x0, 0x123);
        mock.add_jtag_response(RdBuff::ADDRESS, true, DapAcknowledge::Ok, 0x123, 0x0);
        // Check CTRL
        mock.add_jtag_response(Ctrl::ADDRESS, true, DapAcknowledge::Ok, 0, 0);
        mock.add_jtag_response(RdBuff::ADDRESS, true, DapAcknowledge::Ok, 0, 0);

        mock.raw_write_register(ApAddress::V1(4).into(), 0x123)
            .expect("Failed to write register");
    }

    #[test]
    fn write_register_with_wait_response() {
        let mut mock = MockJaylink::new();
        let idle_cycles = mock.swd_settings.num_idle_cycles_between_writes;

        mock.add_write_response(DapAcknowledge::Ok, idle_cycles);
        mock.add_idle_cycles(mock.swd_settings.idle_cycles_before_write_verify);
        mock.add_read_response(DapAcknowledge::Wait, 0);
        mock.add_idle_cycles(mock.swd_settings.idle_cycles_after_transfer);

        // Expect a Write to the ABORT register.
        mock.add_transfer();
        mock.add_write_response(DapAcknowledge::Ok, idle_cycles);
        mock.add_idle_cycles(mock.swd_settings.idle_cycles_after_transfer);

        // Second try to write register, with increased idle cycles.
        mock.add_transfer();
        //mock.add_write_response(DapAcknowledge::Ok, idle_cycles * 2);
        //mock.add_idle_cycles(mock.swd_settings.idle_cycles_before_write_verify);
        mock.add_read_response(DapAcknowledge::Ok, 0);
        mock.add_idle_cycles(mock.swd_settings.idle_cycles_after_transfer);

        mock.raw_write_register(ApAddress::V1(4).into(), 0x123)
            .expect("Failed to write register");
    }

    #[test]
    fn write_register_with_wait_response_jtag() {
        let mut mock = MockJaylink::new();

        let result = mock.select_protocol(WireProtocol::Jtag);
        assert!(result.is_ok());

        mock.add_jtag_response(ApAddress::V1(4), false, DapAcknowledge::Ok, 0x0, 0x123);
        mock.add_jtag_response(RdBuff::ADDRESS, true, DapAcknowledge::Wait, 0x0, 0x0);

        // Expect a Write to the ABORT register.
        mock.add_jtag_abort();

        // Second try to write register.
        mock.add_jtag_response(ApAddress::V1(4), false, DapAcknowledge::Ok, 0x0, 0x123);
        mock.add_jtag_response(RdBuff::ADDRESS, true, DapAcknowledge::Ok, 0x123, 0x0);
        // Check CTRL
        mock.add_jtag_response(Ctrl::ADDRESS, true, DapAcknowledge::Ok, 0, 0);
        mock.add_jtag_response(RdBuff::ADDRESS, true, DapAcknowledge::Ok, 0, 0);

        mock.raw_write_register(ApAddress::V1(4).into(), 0x123)
            .expect("Failed to write register");
    }

    /// Test the correct handling of several transfers, with
    /// the appropriate extra reads added as necessary.
    mod transfer_handling {
        use super::{
            super::{perform_transfers, DapTransfer, TransferStatus},
            DapAcknowledge, MockJaylink,
        };
        use crate::architecture::arm::{
            dp::{Abort, Ctrl, DpRegister, DpRegisterAddress, DPIDR},
            ApAddress,
        };

        #[test]
        fn single_dp_register_read() {
            let register_value = 32354;

            let mut transfers = vec![DapTransfer::read(DPIDR::ADDRESS)];

            let mut mock = MockJaylink::new();

            mock.add_read_response(DapAcknowledge::Ok, register_value);
            mock.add_idle_cycles(mock.swd_settings.idle_cycles_after_transfer);

            perform_transfers(&mut mock, &mut transfers).expect("Failed to perform transfer");

            let transfer_result = &transfers[0];

            assert_eq!(transfer_result.status, TransferStatus::Ok);
            assert_eq!(transfer_result.value, register_value);
        }

        #[test]
        fn single_ap_register_read() {
            let register_value = 0x11_22_33_44u32;

            let mut transfers = vec![DapTransfer::read(ApAddress::V1(0))];

            let mut mock = MockJaylink::new();

            mock.add_read_response(DapAcknowledge::Ok, 0);
            mock.add_read_response(DapAcknowledge::Ok, register_value);
            mock.add_idle_cycles(mock.swd_settings.idle_cycles_after_transfer);

            perform_transfers(&mut mock, &mut transfers).expect("Failed to perform transfer");

            let transfer_result = &transfers[0];

            assert_eq!(transfer_result.status, TransferStatus::Ok);
            assert_eq!(transfer_result.value, register_value);
        }

        #[test]
        fn ap_then_dp_register_read() {
            // When reading from the AP first, and then from the DP,
            // we need to insert an additional read from the RDBUFF register to
            // get the result for the AP read.

            let ap_read_value = 0x123223;
            let dp_read_value = 0xFFAABB;

            let mut transfers = vec![
                DapTransfer::read(ApAddress::V1(4)),
                DapTransfer::read(DpRegisterAddress {
                    address: 3,
                    bank: 0,
                }),
            ];

            let mut mock = MockJaylink::new();

            mock.add_read_response(DapAcknowledge::Ok, 0);
            mock.add_read_response(DapAcknowledge::Ok, ap_read_value);
            mock.add_read_response(DapAcknowledge::Ok, dp_read_value);
            mock.add_idle_cycles(mock.swd_settings.idle_cycles_after_transfer);

            perform_transfers(&mut mock, &mut transfers).expect("Failed to perform transfer");

            assert_eq!(transfers[0].status, TransferStatus::Ok);
            assert_eq!(transfers[0].value, ap_read_value);

            assert_eq!(transfers[1].status, TransferStatus::Ok);
            assert_eq!(transfers[1].value, dp_read_value);
        }

        #[test]
        fn dp_then_ap_register_read() {
            // When reading from the DP first, and then from the AP,
            // we need to insert an additional read from the RDBUFF register at the end
            // to get the result for the AP read.

            let ap_read_value = 0x123223;
            let dp_read_value = 0xFFAABB;

            let mut transfers = vec![
                DapTransfer::read(DpRegisterAddress {
                    address: 3,
                    bank: 0,
                }),
                DapTransfer::read(ApAddress::V1(4)),
            ];

            let mut mock = MockJaylink::new();

            mock.add_read_response(DapAcknowledge::Ok, dp_read_value);
            mock.add_read_response(DapAcknowledge::Ok, 0);
            mock.add_read_response(DapAcknowledge::Ok, ap_read_value);
            mock.add_idle_cycles(mock.swd_settings.idle_cycles_after_transfer);

            perform_transfers(&mut mock, &mut transfers).expect("Failed to perform transfer");

            assert_eq!(transfers[0].status, TransferStatus::Ok);
            assert_eq!(transfers[0].value, dp_read_value);

            assert_eq!(transfers[1].status, TransferStatus::Ok);
            assert_eq!(transfers[1].value, ap_read_value);
        }

        #[test]
        fn multiple_ap_read() {
            // When reading from the AP twice, only a single additional read from the
            // RDBUFF register is necessary.

            let ap_read_values = [1, 2];

            let mut transfers = vec![
                DapTransfer::read(ApAddress::V1(4)),
                DapTransfer::read(ApAddress::V1(4)),
            ];

            let mut mock = MockJaylink::new();

            mock.add_read_response(DapAcknowledge::Ok, 0);
            mock.add_read_response(DapAcknowledge::Ok, ap_read_values[0]);
            mock.add_read_response(DapAcknowledge::Ok, ap_read_values[1]);
            mock.add_idle_cycles(mock.swd_settings.idle_cycles_after_transfer);

            perform_transfers(&mut mock, &mut transfers).expect("Failed to perform transfer");

            assert_eq!(transfers[0].status, TransferStatus::Ok);
            assert_eq!(transfers[0].value, ap_read_values[0]);

            assert_eq!(transfers[1].status, TransferStatus::Ok);
            assert_eq!(transfers[1].value, ap_read_values[1]);
        }

        #[test]
        fn multiple_dp_read() {
            // When reading from the DP twice, no additional reads have to be inserted.

            let dp_read_values = [1, 2];

            let mut transfers = vec![
                DapTransfer::read(Ctrl::ADDRESS),
                DapTransfer::read(Ctrl::ADDRESS),
            ];

            let mut mock = MockJaylink::new();

            mock.add_read_response(DapAcknowledge::Ok, dp_read_values[0]);
            mock.add_read_response(DapAcknowledge::Ok, dp_read_values[1]);
            mock.add_idle_cycles(mock.swd_settings.idle_cycles_after_transfer);

            perform_transfers(&mut mock, &mut transfers).expect("Failed to perform transfer");

            assert_eq!(transfers[0].status, TransferStatus::Ok);
            assert_eq!(transfers[0].value, dp_read_values[0]);

            assert_eq!(transfers[1].status, TransferStatus::Ok);
            assert_eq!(transfers[1].value, dp_read_values[1]);
        }

        #[test]
        fn single_dp_register_write() {
            let mut transfers = vec![DapTransfer::write(Abort::ADDRESS, 0x1234_5678)];

            let mut mock = MockJaylink::new();

            mock.add_write_response(
                DapAcknowledge::Ok,
                mock.swd_settings.num_idle_cycles_between_writes,
            );

            // To verify that the write was successful, an additional read is performed.
            mock.add_idle_cycles(mock.swd_settings.idle_cycles_after_transfer);

            perform_transfers(&mut mock, &mut transfers).expect("Failed to perform transfer");

            let transfer_result = &transfers[0];

            assert_eq!(transfer_result.status, TransferStatus::Ok);
        }

        #[test]
        fn single_ap_register_write() {
            let mut transfers = vec![DapTransfer::write(ApAddress::V1(0), 0x1234_5678)];

            let mut mock = MockJaylink::new();

            mock.add_write_response(
                DapAcknowledge::Ok,
                mock.swd_settings.num_idle_cycles_between_writes,
            );

            // To verify that the write was successful, an additional read is performed.
            mock.add_idle_cycles(mock.swd_settings.idle_cycles_before_write_verify);
            mock.add_read_response(DapAcknowledge::Ok, 0);
            mock.add_idle_cycles(mock.swd_settings.idle_cycles_after_transfer);

            perform_transfers(&mut mock, &mut transfers).expect("Failed to perform transfer");

            let transfer_result = &transfers[0];

            assert_eq!(transfer_result.status, TransferStatus::Ok);
        }

        #[test]
        fn multiple_ap_register_write() {
            let mut transfers = vec![
                DapTransfer::write(ApAddress::V1(0), 0x1234_5678),
                DapTransfer::write(ApAddress::V1(0), 0xABABABAB),
            ];

            let mut mock = MockJaylink::new();

            mock.add_write_response(
                DapAcknowledge::Ok,
                mock.swd_settings.num_idle_cycles_between_writes,
            );
            mock.add_write_response(
                DapAcknowledge::Ok,
                mock.swd_settings.num_idle_cycles_between_writes,
            );

            mock.add_idle_cycles(mock.swd_settings.idle_cycles_before_write_verify);
            mock.add_read_response(DapAcknowledge::Ok, 0);
            mock.add_idle_cycles(mock.swd_settings.idle_cycles_after_transfer);

            perform_transfers(&mut mock, &mut transfers).expect("Failed to perform transfer");

            assert_eq!(transfers[0].status, TransferStatus::Ok);
            assert_eq!(transfers[1].status, TransferStatus::Ok);
        }
    }
}<|MERGE_RESOLUTION|>--- conflicted
+++ resolved
@@ -1060,8 +1060,6 @@
 
 impl<Probe: DebugProbe + RawProtocolIo + JTAGAccess + 'static> RawDapAccess for Probe {
     fn raw_read_register(&mut self, address: PortAddress) -> Result<u32, ArmError> {
-        let is_ctrl_access = CTRL_PORT == address;
-
         let mut transfer = DapTransfer::read(address);
         perform_transfers(self, std::slice::from_mut(&mut transfer))?;
 
@@ -1077,8 +1075,7 @@
                 // if we are *not* currently reading the ctrl register, otherwise
                 // this could end up being an endless recursion.
 
-<<<<<<< HEAD
-                if address == Ctrl::ADDRESS && port == PortType::DebugPort {
+                if address == CTRL_PORT {
                     //  This is not necessarily the CTRL/STAT register, because the dpbanksel field in the SELECT register
                     //  might be set so that the read wasn't actually from the CTRL/STAT register.
                     tracing::debug!("Read might have been from CTRL/STAT register, not reading it again to dermine fault reason");
@@ -1096,14 +1093,7 @@
                     // What might happen is that the read fails, but that would then trigger another fault handling,
                     // so it all ends up working.
                     tracing::debug!("Reading CTRL/AP register to determine reason for FAULT");
-                    let response =
-                        RawDapAccess::raw_read_register(self, PortType::DebugPort, Ctrl::ADDRESS)?;
-=======
-                if is_ctrl_access {
-                    tracing::warn!("Error reading CTRL/STAT register. This should not happen...");
-                } else {
                     let response = RawDapAccess::raw_read_register(self, CTRL_PORT)?;
->>>>>>> 37660106
                     let ctrl = Ctrl::try_from(response)?;
                     tracing::debug!(
                         "Reading DAP register failed. Ctrl/Stat register value is: {:#?}",
@@ -1176,13 +1166,8 @@
                 // To get a clue about the actual fault we read the ctrl register,
                 // which will have the fault status flags set.
 
-<<<<<<< HEAD
                 // This read might fail because the dpbanksel register is not set to 0.
-                let response =
-                    RawDapAccess::raw_read_register(self, PortType::DebugPort, Ctrl::ADDRESS)?;
-=======
                 let response = RawDapAccess::raw_read_register(self, CTRL_PORT)?;
->>>>>>> 37660106
 
                 let ctrl = Ctrl::try_from(response)?;
                 tracing::warn!(
