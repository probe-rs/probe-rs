//! Vendor support modules.

use std::{ops::Deref, sync::LazyLock};

use parking_lot::{RwLock, RwLockReadGuard};
use probe_rs_target::Chip;

use crate::{
    architecture::{
<<<<<<< HEAD
        arm::{
            communication_interface::read_chip_info_from_rom_table, sequences::DefaultArmSequence,
            ArmChipInfo, ArmProbeInterface, DpAddress,
        },
=======
        arm::{dp::DpAddress, sequences::DefaultArmSequence, ArmChipInfo, ArmProbeInterface},
>>>>>>> 37660106
        riscv::communication_interface::RiscvCommunicationInterface,
        xtensa::communication_interface::{
            XtensaCommunicationInterface, XtensaDebugInterfaceState,
        },
    },
    config::{registry, ChipInfo, DebugSequence},
    probe::{DebugProbeError, Probe},
    Error, Target,
};

pub mod espressif;
pub mod infineon;
pub mod microchip;
pub mod nordicsemi;
pub mod nxp;
pub mod silabs;
pub mod st;
pub mod ti;
pub mod vorago;

/// Vendor support trait.
pub trait Vendor: Send + Sync + std::fmt::Display {
    /// Tries to create a debug sequence for the given chip.
    fn try_create_debug_sequence(&self, chip: &Chip) -> Option<DebugSequence>;

    /// Tries to identify an ARM chip. Returns `Some(target name)` on success.
    fn try_detect_arm_chip(
        &self,
        _probe: &mut dyn ArmProbeInterface,
        _chip_info: ArmChipInfo,
    ) -> Result<Option<String>, Error> {
        Ok(None)
    }

    /// Tries to identify an RISC-V chip. Returns `Some(target name)` on success.
    fn try_detect_riscv_chip(
        &self,
        _probe: &mut RiscvCommunicationInterface,
        _idcode: u32,
    ) -> Result<Option<String>, Error> {
        Ok(None)
    }

    /// Tries to identify an Xtensa chip. Returns `Some(target name)` on success.
    fn try_detect_xtensa_chip(
        &self,
        _probe: &mut XtensaCommunicationInterface,
        _idcode: u32,
    ) -> Result<Option<String>, Error> {
        Ok(None)
    }
}

static VENDORS: LazyLock<RwLock<Vec<Box<dyn Vendor>>>> = LazyLock::new(|| {
    let vendors: Vec<Box<dyn Vendor>> = vec![
        Box::new(microchip::Microchip),
        Box::new(infineon::Infineon),
        Box::new(silabs::SiliconLabs),
        Box::new(ti::TexasInstruments),
        Box::new(espressif::Espressif),
        Box::new(nordicsemi::NordicSemi),
        Box::new(nxp::Nxp),
        Box::new(st::St),
        Box::new(vorago::Vorago),
    ];

    RwLock::new(vendors)
});

/// Registers a new vendor.
pub fn register_vendor(vendor: Box<dyn Vendor>) {
    // Order matters. Prepend to allow users to override the default vendors.
    VENDORS.write().insert(0, vendor);
}

/// Returns a readable view of all known vendors.
fn vendors<'a>() -> impl Deref<Target = [Box<dyn Vendor>]> + 'a {
    RwLockReadGuard::map(VENDORS.read_recursive(), |v| v.as_slice())
}

/// Tries to create a debug sequence for the given chip.
pub fn try_create_debug_sequence(chip: &Chip) -> Option<DebugSequence> {
    let vendors = vendors();
    for vendor in vendors.iter() {
        if let Some(sequence) = vendor.try_create_debug_sequence(chip) {
            return Some(sequence);
        }
    }

    None
}

fn try_detect_arm_chip(mut probe: Probe) -> Result<(Probe, Option<Target>), Error> {
    let mut found_target = None;

    if !probe.has_arm_interface() {
        // No ARM interface available.
        tracing::debug!("No ARM interface available, skipping detection.");
        return Ok((probe, None));
    }

    // We have no information about the target, so we must assume it's using the default DP.
    // We cannot automatically detect DPs if SWD multi-drop is used.
    // TODO: collect known DP addresses for known targets.
    let dp_addresses = [DpAddress::Default];

    for dp_address in dp_addresses {
        // TODO: do not consume probe
        match probe.try_into_arm_interface() {
            Ok(interface) => {
                let mut interface =
                    match interface.initialize(DefaultArmSequence::create(), dp_address) {
                        Ok(interface) => interface,
                        Err((interface, error)) => {
                            probe = interface.close();
                            tracing::debug!("Error during ARM chip detection: {error}");
                            // If we can't connect, assume this is not an ARM chip and not an error.
                            return Ok((probe, None));
                        }
                    };

                let found_arm_chip = read_chip_info_from_rom_table(interface.as_mut(), dp_address)
                    .unwrap_or_else(|error| {
                        tracing::debug!("Error during ARM chip detection: {error}");
                        None
                    });

                if let Some(found_chip) = found_arm_chip {
                    let vendors = vendors();
                    for vendor in vendors.iter() {
                        // TODO: only consider families with matching JEP106.
                        if let Some(target_name) =
                            vendor.try_detect_arm_chip(interface.as_mut(), found_chip)?
                        {
                            found_target = Some(registry::get_target_by_name(&target_name)?);
                            break;
                        }
                    }

                    // No vendor-specific match, try to find a target by chip info.
                    if found_target.is_none() {
                        found_target = Some(crate::config::get_target_by_chip_info(
                            ChipInfo::from(found_chip),
                        )?);
                    }
                }

                probe = interface.close();
            }
            Err((returned_probe, error)) => {
                probe = returned_probe;
                tracing::debug!("Error using ARM interface: {error}");
            }
        }
    }

    Ok((probe, found_target))
}

fn try_detect_riscv_chip(probe: &mut Probe) -> Result<Option<Target>, Error> {
    let mut found_target = None;

    probe.select_jtag_tap(0)?;

    match probe.try_get_riscv_interface_builder() {
        Ok(factory) => {
            let mut state = factory.create_state();
            let mut interface = factory.attach(&mut state)?;

            if let Err(error) = interface.enter_debug_mode() {
                tracing::debug!("Failed to enter RISC-V debug mode: {error}");
                return Ok(None);
            }

            match interface.read_idcode() {
                Ok(Some(idcode)) => {
                    tracing::debug!("ID code read over JTAG: {idcode:#x}");
                    let vendors = vendors();
                    for vendor in vendors.iter() {
                        // TODO: only consider families with matching JEP106.
                        if let Some(target_name) =
                            vendor.try_detect_riscv_chip(&mut interface, idcode)?
                        {
                            found_target = Some(registry::get_target_by_name(target_name)?);
                            break;
                        }
                    }
                }
                Ok(_) => tracing::debug!("No RISC-V ID code returned."),
                Err(error) => tracing::debug!("Error during RISC-V chip detection: {error}"),
            }

            // TODO: disable debug module
        }

        Err(DebugProbeError::InterfaceNotAvailable { .. }) => {
            tracing::debug!("No RISC-V interface available, skipping detection.");
        }

        Err(error) => {
            tracing::debug!("Error during RISC-V chip detection: {error}");
        }
    }

    Ok(found_target)
}

fn try_detect_xtensa_chip(probe: &mut Probe) -> Result<Option<Target>, Error> {
    let mut found_target = None;

    probe.select_jtag_tap(0)?;

    let mut state = XtensaDebugInterfaceState::default();
    match probe.try_get_xtensa_interface(&mut state) {
        Ok(mut interface) => {
            if let Err(error) = interface.enter_debug_mode() {
                tracing::debug!("Failed to enter Xtensa debug mode: {error}");
                return Ok(None);
            }

            match interface.read_idcode() {
                Ok(idcode) => {
                    tracing::debug!("ID code read over JTAG: {idcode:#x}");
                    let vendors = vendors();
                    for vendor in vendors.iter() {
                        // TODO: only consider families with matching JEP106.
                        if let Some(target_name) =
                            vendor.try_detect_xtensa_chip(&mut interface, idcode)?
                        {
                            found_target = Some(registry::get_target_by_name(target_name)?);
                            break;
                        }
                    }
                }
                Err(error) => tracing::debug!("Error during Xtensa chip detection: {error}"),
            }

            interface.leave_debug_mode()?;
        }

        Err(DebugProbeError::InterfaceNotAvailable { .. }) => {
            tracing::debug!("No Xtensa interface available, skipping detection.");
        }

        Err(error) => {
            tracing::debug!("Error during autodetection of Xtensa chips: {error}");
        }
    }

    Ok(found_target)
}

/// Tries to identify the chip using the given probe.
pub(crate) fn auto_determine_target(mut probe: Probe) -> Result<(Probe, Option<Target>), Error> {
    tracing::info!("Auto-detecting target");
    let mut found_target = None;

    // Xtensa and RISC-V interfaces don't need moving the probe. For clarity, their
    // handlers work with the borrowed probe, and we use these wrappers to adapt to the
    // ARM way of moving in and out of the probe.
    fn try_detect_riscv_chip_wrapper(mut probe: Probe) -> Result<(Probe, Option<Target>), Error> {
        try_detect_riscv_chip(&mut probe).map(|found_target| (probe, found_target))
    }

    fn try_detect_xtensa_chip_wrapper(mut probe: Probe) -> Result<(Probe, Option<Target>), Error> {
        try_detect_xtensa_chip(&mut probe).map(|found_target| (probe, found_target))
    }

    type DetectFn = fn(Probe) -> Result<(Probe, Option<Target>), Error>;
    const ARCHITECTURES: &[DetectFn] = &[
        try_detect_arm_chip,
        try_detect_riscv_chip_wrapper,
        try_detect_xtensa_chip_wrapper,
    ];

    for architecture in ARCHITECTURES {
        let (returned_probe, target) = architecture(probe)?;

        probe = returned_probe;
        if let Some(target) = target {
            tracing::info!("Found target: {}", target.name);
            found_target = Some(target);
            break;
        }
    }

    probe.detach()?;

    Ok((probe, found_target))
}<|MERGE_RESOLUTION|>--- conflicted
+++ resolved
@@ -7,14 +7,10 @@
 
 use crate::{
     architecture::{
-<<<<<<< HEAD
         arm::{
             communication_interface::read_chip_info_from_rom_table, sequences::DefaultArmSequence,
-            ArmChipInfo, ArmProbeInterface, DpAddress,
+            ArmChipInfo, ArmProbeInterface, dp::DpAddress,
         },
-=======
-        arm::{dp::DpAddress, sequences::DefaultArmSequence, ArmChipInfo, ArmProbeInterface},
->>>>>>> 37660106
         riscv::communication_interface::RiscvCommunicationInterface,
         xtensa::communication_interface::{
             XtensaCommunicationInterface, XtensaDebugInterfaceState,
