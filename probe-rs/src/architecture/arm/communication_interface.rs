--- conflicted
+++ resolved
@@ -157,19 +157,11 @@
 impl Initialized {
     pub fn new(
         sequence: Arc<dyn ArmDebugSequence>,
-<<<<<<< HEAD
-        use_overrun_detect: bool,
-        dp: DpAddress,
-    ) -> Self {
-        Self {
-            current_dp: dp,
-=======
         current_dp: DpAddress,
         use_overrun_detect: bool,
     ) -> Self {
         Self {
             current_dp,
->>>>>>> a25c1ee1
             dps: HashMap::new(),
             use_overrun_detect,
             sequence,
@@ -411,13 +403,8 @@
         self.state.current_dp
     }
 
-<<<<<<< HEAD
     fn close(self: Box<Self>) -> Probe {
         ArmCommunicationInterface::close(*self)
-=======
-    fn current_debug_port(&self) -> DpAddress {
-        self.state.current_dp
->>>>>>> a25c1ee1
     }
 }
 
@@ -458,30 +445,17 @@
         let setup_sequence = sequence.clone();
 
         let use_overrun_detect = self.state.use_overrun_detect;
-<<<<<<< HEAD
-
         let setup_result = tracing::debug_span!("debug_port_setup")
             .in_scope(|| sequence.debug_port_setup(&mut *self.probe_mut(), dp));
 
         if let Err(e) = setup_result {
             return Err((self as Box<_>, e.into()));
-=======
+        }
+
         let mut initialized_interface = ArmCommunicationInterface {
-            probe: self.probe,
-            state: Initialized::new(sequence, dp, use_overrun_detect),
+            probe,
+            state: Initialized::new(sequence, use_overrun_detect, dp),
         };
-
-        if let Err(err) =
-            setup_sequence.debug_port_setup(initialized_interface.probe.deref_mut(), dp)
-        {
-            return Err((
-                Box::new(ArmCommunicationInterface::new(
-                    initialized_interface.probe,
-                    use_overrun_detect,
-                )),
-                ProbeRsError::Arm(err),
-            ));
-        }
 
         match initialized_interface.select_dp(dp) {
             Ok(_) => Ok(Box::new(initialized_interface) as Box<_>),
@@ -492,17 +466,7 @@
                 )) as Box<_>,
                 ProbeRsError::Arm(err),
             )),
->>>>>>> a25c1ee1
-        }
-
-        let probe = self.probe.take();
-
-        let initialized_interface = ArmCommunicationInterface {
-            probe,
-            state: Initialized::new(sequence, use_overrun_detect, dp),
-        };
-
-        Ok(Box::new(initialized_interface))
+        }
     }
 
     fn close(self: Box<Self>) -> Probe {
@@ -538,13 +502,10 @@
     }
 
     fn select_dp(&mut self, dp: DpAddress) -> Result<&mut DpState, ArmError> {
-<<<<<<< HEAD
         let mut switched_dp = false;
 
         let sequence = self.state.sequence.clone();
 
-=======
->>>>>>> a25c1ee1
         if self.state.current_dp != dp {
             tracing::debug!("Selecting DP {:x?}", dp);
 
