--- conflicted
+++ resolved
@@ -1,12 +1,8 @@
 //! All the interface bits for ARM.
 
-<<<<<<< HEAD
-pub mod ap;
 pub(crate) mod assembly;
-=======
 pub mod ap_v1;
 pub mod ap_v2;
->>>>>>> 37660106
 pub(crate) mod communication_interface;
 pub mod component;
 pub(crate) mod core;
