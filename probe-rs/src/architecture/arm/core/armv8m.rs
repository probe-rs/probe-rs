--- conflicted
+++ resolved
@@ -3,7 +3,8 @@
 use super::{
     cortex_m::Mvfr0,
     registers::cortex_m::{
-        CORTEX_M_CORE_REGSISTERS, CORTEX_M_WITH_FP_CORE_REGSISTERS, FP, PC, RA, SP,
+        CORTEX_M_CORE_REGSISTERS, CORTEX_M_WITH_FP_CORE_REGSISTERS,
+        FP, PC, RA, SP,
     },
     CortexMState, Dfsr,
 };
@@ -12,7 +13,7 @@
         core::registers::cortex_m::XPSR, memory::adi_v5_memory_interface::ArmProbe,
         sequences::ArmDebugSequence, ArmError,
     },
-    core::{CoreRegisters, RegisterId, RegisterValue},
+    core::{CoreRegisters, RegisterId, RegisterValue, RegisterRole, RegisterDataType},
     error::Error,
     memory::valid_32bit_address,
     Architecture, CoreInformation, CoreInterface, CoreRegister, CoreStatus, CoreType, HaltReason,
@@ -20,25 +21,55 @@
 };
 use anyhow::Result;
 use bitfield::bitfield;
-
-use super::register::{CPSR, MSPLIM_NS, MSPLIM_S, PSPLIM_NS, PSPLIM_S};
+use once_cell::sync::Lazy;
+
 use std::{
     mem::size_of,
     sync::Arc,
     time::{Duration, Instant},
 };
 
-static CORTEX_V8_M_COMMON_REGS: RegisterFile = RegisterFile {
-    other: &[MSPLIM_NS, MSPLIM_S, PSPLIM_NS, PSPLIM_S, CPSR],
-
-    ..CORTEX_M_COMMON_REGS
+pub(crate) const MSPLIM_NS: CoreRegister = CoreRegister {
+    name: "MSPLIM_NS",
+    roles: &[RegisterRole::Other("MainStackPointerLimit_NonSecure")],
+    id: RegisterId(0b0011110),
+    data_type: RegisterDataType::UnsignedInteger(32),
 };
 
-static CORTEX_V8_M_WITH_FP_REGS: RegisterFile = RegisterFile {
-    other: &[MSPLIM_NS, MSPLIM_S, PSPLIM_NS, PSPLIM_S, CPSR],
-
-    ..CORTEX_M_WITH_FP_REGS
+pub(crate) const MSPLIM_S: CoreRegister = CoreRegister {
+    name: "MSPLIM_S",
+    roles: &[RegisterRole::Other("MainStackPointerLimit_Secure")],
+    id: RegisterId(0b0011100),
+    data_type: RegisterDataType::UnsignedInteger(32),
 };
+
+pub(crate) const PSPLIM_NS: CoreRegister = CoreRegister {
+    name: "PSPLIM_NS",
+    roles: &[RegisterRole::Other("ProcessStackPointerLimit_NonSecure")],
+    id: RegisterId(0b0011101),
+    data_type: RegisterDataType::UnsignedInteger(32),
+};
+
+pub(crate) const PSPLIM_S: CoreRegister = CoreRegister {
+    name: "PSPLIM_S",
+    roles: &[RegisterRole::Other("ProcessStackPointerLimit_Secure")],
+    id: RegisterId(0b0011111),
+    data_type: RegisterDataType::UnsignedInteger(32),
+};
+
+static CORTEX_V8_M_CORE_REGISTERS: Lazy<CoreRegisters> = Lazy::new(||
+    CoreRegisters::new(
+        CORTEX_M_CORE_REGSISTERS.core_registers()
+        .chain(&[MSPLIM_NS, MSPLIM_S, PSPLIM_NS, PSPLIM_S]).collect()
+    )
+);
+
+static CORTEX_V8_M_WITH_FP_CORE_REGSISTERS: Lazy<CoreRegisters> = Lazy::new(||
+    CoreRegisters::new(
+        CORTEX_M_WITH_FP_CORE_REGSISTERS.core_registers()
+        .chain(&[MSPLIM_NS, MSPLIM_S, PSPLIM_NS, PSPLIM_S]).collect()
+    )
+);
 
 /// The state of a core that can be used to persist core state across calls to multiple different cores.
 pub struct Armv8m<'probe> {
@@ -396,17 +427,6 @@
         Ok(())
     }
 
-<<<<<<< HEAD
-    fn registers(&self) -> &'static RegisterFile {
-        if self.state.fp_present {
-            &CORTEX_V8_M_COMMON_REGS
-        } else {
-            &CORTEX_V8_M_WITH_FP_REGS
-        }
-    }
-
-=======
->>>>>>> 34fcd647
     fn clear_hw_breakpoint(&mut self, bp_unit_index: usize) -> Result<(), Error> {
         let mut val = FpCompN::from(0);
         val.set_enable(false);
@@ -421,9 +441,9 @@
 
     fn registers(&self) -> &'static CoreRegisters {
         if self.state.fp_present {
-            &CORTEX_M_WITH_FP_CORE_REGSISTERS
+            &CORTEX_V8_M_CORE_REGISTERS
         } else {
-            &CORTEX_M_CORE_REGSISTERS
+            &CORTEX_V8_M_WITH_FP_CORE_REGSISTERS
         }
     }
 
