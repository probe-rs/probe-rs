//! Register types and the core interface for armv8-M

use super::{cortex_m::Mvfr0, CortexMState, Dfsr, CORTEX_M_COMMON_REGS, CORTEX_M_WITH_FP_REGS};
use crate::{
    architecture::arm::{
        core::register, memory::adi_v5_memory_interface::ArmProbe, sequences::ArmDebugSequence,
        ArmError,
    },
    core::{RegisterFile, RegisterId, RegisterValue},
    error::Error,
    memory::valid_32bit_address,
    Architecture, CoreInformation, CoreInterface, CoreStatus, CoreType, HaltReason, InstructionSet,
    MemoryInterface, MemoryMappedRegister,
};
use anyhow::Result;
use bitfield::bitfield;
<<<<<<< HEAD

use super::cortex_m::Mvfr0;
use super::register::{CPSR, MSPLIM_NS, MSPLIM_S, PSPLIM_NS, PSPLIM_S};
use super::{CortexMState, Dfsr, CORTEX_M_COMMON_REGS, CORTEX_M_WITH_FP_REGS};
use std::sync::Arc;
=======
>>>>>>> 6f4f3e77
use std::{
    mem::size_of,
    sync::Arc,
    time::{Duration, Instant},
};

static CORTEX_V8_M_COMMON_REGS: RegisterFile = RegisterFile {
    other: &[MSPLIM_NS, MSPLIM_S, PSPLIM_NS, PSPLIM_S, CPSR],

    ..CORTEX_M_COMMON_REGS
};

static CORTEX_V8_M_WITH_FP_REGS: RegisterFile = RegisterFile {
    other: &[MSPLIM_NS, MSPLIM_S, PSPLIM_NS, PSPLIM_S, CPSR],

    ..CORTEX_M_WITH_FP_REGS
};

/// The state of a core that can be used to persist core state across calls to multiple different cores.
pub struct Armv8m<'probe> {
    memory: Box<dyn ArmProbe + 'probe>,

    state: &'probe mut CortexMState,

    sequence: Arc<dyn ArmDebugSequence>,
}

impl<'probe> Armv8m<'probe> {
    pub(crate) fn new(
        mut memory: Box<dyn ArmProbe + 'probe>,
        state: &'probe mut CortexMState,
        sequence: Arc<dyn ArmDebugSequence>,
    ) -> Result<Self, Error> {
        if !state.initialized() {
            // determine current state
            let dhcsr = Dhcsr(memory.read_word_32(Dhcsr::get_mmio_address())?);

            tracing::debug!("State when connecting: {:x?}", dhcsr);

            let core_state = if dhcsr.s_sleep() {
                CoreStatus::Sleeping
            } else if dhcsr.s_halt() {
                let dfsr = Dfsr(memory.read_word_32(Dfsr::get_mmio_address())?);

                let reason = dfsr.halt_reason();

                tracing::debug!("Core was halted when connecting, reason: {:?}", reason);

                CoreStatus::Halted(reason)
            } else {
                CoreStatus::Running
            };

            // Clear DFSR register. The bits in the register are sticky,
            // so we clear them here to ensure that that none are set.
            let dfsr_clear = Dfsr::clear_all();

            memory.write_word_32(Dfsr::get_mmio_address(), dfsr_clear.into())?;

            state.current_state = core_state;
            state.fp_present = Mvfr0(memory.read_word_32(Mvfr0::get_mmio_address())?).fp_present();

            state.initialize();
        }

        Ok(Self {
            memory,
            state,
            sequence,
        })
    }

    fn set_core_status(&mut self, new_status: CoreStatus) {
        super::update_core_status(&mut self.memory, &mut self.state.current_state, new_status);
    }
}

impl<'probe> CoreInterface for Armv8m<'probe> {
    fn wait_for_core_halted(&mut self, timeout: Duration) -> Result<(), Error> {
        // Wait until halted state is active again.
        let start = Instant::now();

        while start.elapsed() < timeout {
            if self.core_halted()? {
                return Ok(());
            }

            std::thread::sleep(Duration::from_millis(1));
        }
        Err(Error::Arm(ArmError::Timeout))
    }

    fn core_halted(&mut self) -> Result<bool, Error> {
        // Wait until halted state is active again.
        Ok(self.status()?.is_halted())
    }

    fn halt(&mut self, timeout: Duration) -> Result<CoreInformation, Error> {
        let mut value = Dhcsr(0);
        value.set_c_halt(true);
        value.set_c_debugen(true);
        value.enable_write();

        self.memory
            .write_word_32(Dhcsr::get_mmio_address(), value.into())?;

        self.wait_for_core_halted(timeout)?;

        // Update core status
        let _ = self.status()?;

        // try to read the program counter
        let pc_value = self.read_core_reg(register::PC.id)?;

        // get pc
        Ok(CoreInformation {
            pc: pc_value.try_into()?,
        })
    }

    fn run(&mut self) -> Result<(), Error> {
        // Before we run, we always perform a single instruction step, to account for possible breakpoints that might get us stuck on the current instruction.
        self.step()?;

        let mut value = Dhcsr(0);
        value.set_c_halt(false);
        value.set_c_debugen(true);
        value.enable_write();

        self.memory
            .write_word_32(Dhcsr::get_mmio_address(), value.into())?;
        self.memory.flush()?;

        // We assume that the core is running now
        self.set_core_status(CoreStatus::Running);

        Ok(())
    }

    fn reset(&mut self) -> Result<(), Error> {
        self.sequence
            .reset_system(&mut *self.memory, crate::CoreType::Armv8m, None)?;
        Ok(())
    }

    fn reset_and_halt(&mut self, _timeout: Duration) -> Result<CoreInformation, Error> {
        // Set the vc_corereset bit in the DEMCR register.
        // This will halt the core after reset.

        self.sequence
            .reset_catch_set(&mut *self.memory, crate::CoreType::Armv8m, None)?;
        self.sequence
            .reset_system(&mut *self.memory, crate::CoreType::Armv8m, None)?;

        // Update core status
        let _ = self.status()?;

        const XPSR_THUMB: u32 = 1 << 24;
        let xpsr_value: u32 = self.read_core_reg(register::XPSR.id)?.try_into()?;
        if xpsr_value & XPSR_THUMB == 0 {
            self.write_core_reg(register::XPSR.id, (xpsr_value | XPSR_THUMB).into())?;
        }

        self.sequence
            .reset_catch_clear(&mut *self.memory, crate::CoreType::Armv8m, None)?;

        // try to read the program counter
        let pc_value = self.read_core_reg(register::PC.id)?;

        // get pc
        Ok(CoreInformation {
            pc: pc_value.try_into()?,
        })
    }

    fn step(&mut self) -> Result<CoreInformation, Error> {
        // First check if we stopped on a breakpoint, because this requires special handling before we can continue.
        let pc_before_step = self.read_core_reg(self.registers().program_counter().id)?;
        let was_breakpoint = if matches!(
            self.state.current_state,
            CoreStatus::Halted(HaltReason::Breakpoint(_))
        ) {
            self.enable_breakpoints(false)?;
            true
        } else {
            false
        };

        let mut value = Dhcsr(0);
        // Leave halted state.
        // Step one instruction.
        value.set_c_step(true);
        value.set_c_halt(false);
        value.set_c_debugen(true);
        value.set_c_maskints(true);
        value.enable_write();

        self.memory
            .write_word_32(Dhcsr::get_mmio_address(), value.into())?;
        self.memory.flush()?;

        self.wait_for_core_halted(Duration::from_millis(100))?;

        // Try to read the new program counter.
        let mut pc_after_step = self.read_core_reg(self.registers().program_counter().id)?;

        // Re-enable breakpoints before we continue.
        if was_breakpoint {
            // If we were stopped on a software breakpoint, then we need to manually advance the PC, or else we will be stuck here forever.
            if pc_before_step == pc_after_step
                && !self
                    .hw_breakpoints()?
                    .contains(&pc_before_step.try_into().ok())
            {
                tracing::debug!("Encountered a breakpoint instruction @ {}. We need to manually advance the program counter to the next instruction.", pc_after_step);
                // Advance the program counter by the architecture specific byte size of the BKPT instruction.
                pc_after_step.increment_address(2)?;
                self.write_core_reg(self.registers().program_counter().id, pc_after_step)?;
            }
            self.enable_breakpoints(true)?;
        }

        Ok(CoreInformation {
            pc: pc_after_step.try_into()?,
        })
    }

    fn read_core_reg(&mut self, address: RegisterId) -> Result<RegisterValue, Error> {
        if self.state.current_state.is_halted() {
            let value = super::cortex_m::read_core_reg(&mut *self.memory, address)?;
            Ok(value.into())
        } else {
            Err(Error::Arm(ArmError::CoreNotHalted))
        }
    }

    fn write_core_reg(&mut self, address: RegisterId, value: RegisterValue) -> Result<(), Error> {
        if self.state.current_state.is_halted() {
            super::cortex_m::write_core_reg(&mut *self.memory, address, value.try_into()?)?;
            Ok(())
        } else {
            Err(Error::Arm(ArmError::CoreNotHalted))
        }
    }

    fn available_breakpoint_units(&mut self) -> Result<u32, Error> {
        let raw_val = self.memory.read_word_32(FpCtrl::get_mmio_address())?;

        let reg = FpCtrl::from(raw_val);

        Ok(reg.num_code())
    }

    fn enable_breakpoints(&mut self, state: bool) -> Result<(), Error> {
        let mut val = FpCtrl::from(0);
        val.set_key(true);
        val.set_enable(state);

        self.memory
            .write_word_32(FpCtrl::get_mmio_address(), val.into())?;
        self.memory.flush()?;

        self.state.hw_breakpoints_enabled = state;

        Ok(())
    }

    fn set_hw_breakpoint(&mut self, bp_unit_index: usize, addr: u64) -> Result<(), Error> {
        let addr = valid_32bit_address(addr)?;

        let mut val = FpCompN::from(0);

        // clear bits which cannot be set and shift into position
        let comp_val = (addr & 0xff_ff_ff_fe) >> 1;

        val.set_bp_addr(comp_val);
        val.set_enable(true);

        let reg_addr = FpCompN::get_mmio_address() + (bp_unit_index * size_of::<u32>()) as u64;

        self.memory.write_word_32(reg_addr, val.into())?;

        Ok(())
    }

    fn registers(&self) -> &'static RegisterFile {
        if self.state.fp_present {
            &CORTEX_V8_M_COMMON_REGS
        } else {
            &CORTEX_V8_M_WITH_FP_REGS
        }
    }

    fn clear_hw_breakpoint(&mut self, bp_unit_index: usize) -> Result<(), Error> {
        let mut val = FpCompN::from(0);
        val.set_enable(false);
        val.set_bp_addr(0);

        let reg_addr = FpCompN::get_mmio_address() + (bp_unit_index * size_of::<u32>()) as u64;

        self.memory.write_word_32(reg_addr, val.into())?;

        Ok(())
    }

    fn hw_breakpoints_enabled(&self) -> bool {
        self.state.hw_breakpoints_enabled
    }

    fn architecture(&self) -> Architecture {
        Architecture::Arm
    }

    fn core_type(&self) -> CoreType {
        CoreType::Armv8m
    }

    fn instruction_set(&mut self) -> Result<InstructionSet, Error> {
        Ok(InstructionSet::Thumb2)
    }

    fn status(&mut self) -> Result<crate::core::CoreStatus, Error> {
        let dhcsr = Dhcsr(self.memory.read_word_32(Dhcsr::get_mmio_address())?);

        if dhcsr.s_lockup() {
            tracing::warn!(
                "The core is in locked up status as a result of an unrecoverable exception"
            );

            self.set_core_status(CoreStatus::LockedUp);

            return Ok(CoreStatus::LockedUp);
        }

        if dhcsr.s_sleep() {
            // Check if we assumed the core to be halted
            if self.state.current_state.is_halted() {
                tracing::warn!("Expected core to be halted, but core is running");
            }

            self.set_core_status(CoreStatus::Sleeping);

            return Ok(CoreStatus::Sleeping);
        }

        // TODO: Handle lockup

        if dhcsr.s_halt() {
            let dfsr = Dfsr(self.memory.read_word_32(Dfsr::get_mmio_address())?);

            let reason = dfsr.halt_reason();

            // Clear bits from Dfsr register
            self.memory
                .write_word_32(Dfsr::get_mmio_address(), Dfsr::clear_all().into())?;

            // If the core was halted before, we cannot read the halt reason from the chip,
            // because we clear it directly after reading.
            if self.state.current_state.is_halted() {
                // There shouldn't be any bits set, otherwise it means
                // that the reason for the halt has changed. No bits set
                // means that we have an unkown HaltReason.
                if reason == HaltReason::Unknown {
                    tracing::debug!("Cached halt reason: {:?}", self.state.current_state);
                    return Ok(self.state.current_state);
                }

                tracing::debug!(
                    "Reason for halt has changed, old reason was {:?}, new reason is {:?}",
                    &self.state.current_state,
                    &reason
                );
            }

            self.set_core_status(CoreStatus::Halted(reason));

            return Ok(CoreStatus::Halted(reason));
        }

        // Core is neither halted nor sleeping, so we assume it is running.
        if self.state.current_state.is_halted() {
            tracing::warn!("Core is running, but we expected it to be halted");
        }

        self.set_core_status(CoreStatus::Running);

        Ok(CoreStatus::Running)
    }

    /// See docs on the [`CoreInterface::hw_breakpoints`] trait
    fn hw_breakpoints(&mut self) -> Result<Vec<Option<u64>>, Error> {
        let mut breakpoints = vec![];
        let num_hw_breakpoints = self.available_breakpoint_units()? as usize;
        for bp_unit_index in 0..num_hw_breakpoints {
            let reg_addr = FpCompN::get_mmio_address() + (bp_unit_index * size_of::<u32>()) as u64;
            // The raw breakpoint address as read from memory
            let register_value = self.memory.read_word_32(reg_addr)?;
            // The breakpoint address after it has been adjusted for FpRev 1 or 2
            if FpCompN::from(register_value).enable() {
                let breakpoint = FpCompN::from(register_value).bp_addr() << 1;
                breakpoints.push(Some(breakpoint as u64));
            } else {
                breakpoints.push(None);
            }
        }
        Ok(breakpoints)
    }

    fn fpu_support(&mut self) -> Result<bool, crate::error::Error> {
        Ok(self.state.fp_present)
    }
}

impl<'probe> MemoryInterface for Armv8m<'probe> {
    fn supports_native_64bit_access(&mut self) -> bool {
        self.memory.supports_native_64bit_access()
    }
    fn read_word_32(&mut self, address: u64) -> Result<u32, Error> {
        self.memory
            .read_word_32(address)
            .map_err(From::<ArmError>::from)
    }
    fn read_word_8(&mut self, address: u64) -> Result<u8, Error> {
        self.memory
            .read_word_8(address)
            .map_err(From::<ArmError>::from)
    }

    fn read_64(&mut self, address: u64, data: &mut [u64]) -> Result<(), crate::error::Error> {
        self.memory
            .read_64(address, data)
            .map_err(From::<ArmError>::from)
    }

    fn read_32(&mut self, address: u64, data: &mut [u32]) -> Result<(), Error> {
        self.memory
            .read_32(address, data)
            .map_err(From::<ArmError>::from)
    }

    fn read_8(&mut self, address: u64, data: &mut [u8]) -> Result<(), Error> {
        self.memory
            .read_8(address, data)
            .map_err(From::<ArmError>::from)
    }

    fn read_word_64(&mut self, address: u64) -> Result<u64, crate::error::Error> {
        self.memory
            .read_word_64(address)
            .map_err(From::<ArmError>::from)
    }

    fn write_word_64(&mut self, address: u64, data: u64) -> Result<(), crate::error::Error> {
        self.memory
            .write_word_64(address, data)
            .map_err(From::<ArmError>::from)
    }

    fn write_word_32(&mut self, address: u64, data: u32) -> Result<(), Error> {
        self.memory
            .write_word_32(address, data)
            .map_err(From::<ArmError>::from)
    }

    fn write_word_8(&mut self, address: u64, data: u8) -> Result<(), Error> {
        self.memory
            .write_word_8(address, data)
            .map_err(From::<ArmError>::from)
    }

    fn write_64(&mut self, address: u64, data: &[u64]) -> Result<(), crate::error::Error> {
        self.memory
            .write_64(address, data)
            .map_err(From::<ArmError>::from)
    }

    fn write_32(&mut self, address: u64, data: &[u32]) -> Result<(), Error> {
        self.memory
            .write_32(address, data)
            .map_err(From::<ArmError>::from)
    }

    fn write_8(&mut self, address: u64, data: &[u8]) -> Result<(), Error> {
        self.memory
            .write_8(address, data)
            .map_err(From::<ArmError>::from)
    }

    fn write(&mut self, address: u64, data: &[u8]) -> Result<(), Error> {
        self.memory
            .write(address, data)
            .map_err(From::<ArmError>::from)
    }

    fn supports_8bit_transfers(&self) -> Result<bool, Error> {
        self.memory
            .supports_8bit_transfers()
            .map_err(From::<ArmError>::from)
    }

    fn flush(&mut self) -> Result<(), Error> {
        self.memory.flush().map_err(From::<ArmError>::from)
    }
}

/*
pub const REGISTERS: BasicRegisterAddresses = BasicRegisterAddresses {
    R0: CoreRegisterAddress(0b0_0000),
    R1: CoreRegisterAddress(0b0_0001),
    R2: CoreRegisterAddress(0b0_0010),
    R3: CoreRegisterAddress(0b0_0011),
    R4: CoreRegisterAddress(0b0_0100),
    R5: CoreRegisterAddress(0b0_0101),
    R6: CoreRegisterAddress(0b0_0110),
    R7: CoreRegisterAddress(0b0_0111),
    R8: CoreRegisterAddress(0b0_1000),
    R9: CoreRegisterAddress(0b0_1001),
    PC: CoreRegisterAddress(0b0_1111),
    SP: CoreRegisterAddress(0b0_1101),
    LR: CoreRegisterAddress(0b0_1110),
    XPSR: CoreRegisterAddress(0b1_0000),
};
*/

bitfield! {
    /// Debug Halting Control and Status Register, DHCSR (see armv8-M Architecture Reference Manual D1.2.38)
    ///
    /// To write this register successfully, you need to set the debug key via [`Dhcsr::enable_write`] first!
    #[derive(Copy, Clone)]
    pub struct Dhcsr(u32);
    impl Debug;
    /// Restart sticky status. Indicates the PE has processed a request to clear DHCSR.C_HALT to 0. That is, either
    /// a write to DHCSR that clears DHCSR.C_HALT from 1 to 0, or an External Restart Request.
    ///
    /// The possible values of this bit are:
    ///
    /// `0`: PE has not left Debug state since the last read of DHCSR.\
    /// `1`: PE has left Debug state since the last read of DHCSR.
    ///
    /// If the PE is not halted when `C_HALT` is cleared to zero, it is UNPREDICTABLE whether this bit is set to `1`. If
    /// `DHCSR.C_DEBUGEN == 0` this bit reads as an UNKNOWN value.
    ///
    /// This bit clears to zero when read.
    ///
    /// **Note**
    ///
    /// If the request to clear C_HALT is made simultaneously with a request to set C_HALT, for example
    /// a restart request and external debug request occur together, then the
    pub s_restart_st, _ : 26;
    ///  Indicates whether the processor has been reset since the last read of DHCSR:
    ///
    /// `0`: No reset since last DHCSR read.\
    /// `1`: At least one reset since last DHCSR read.
    ///
    /// This is a sticky bit, that clears to `0` on a read of DHCSR.
    pub s_reset_st, _: 25;
    /// When not in Debug state, indicates whether the processor has completed
    /// the execution of an instruction since the last read of DHCSR:
    ///
    /// `0`: No instruction has completed since last DHCSR read.\
    /// `1`: At least one instructions has completed since last DHCSR read.
    ///
    /// This is a sticky bit, that clears to `0` on a read of DHCSR.
    ///
    /// This bit is UNKNOWN:
    ///
    /// - after a Local reset, but is set to `1` as soon as the processor completes
    /// execution of an instruction.
    /// - when S_LOCKUP is set to `1`.
    /// - when S_HALT is set to `1`.
    ///
    /// When the processor is not in Debug state, a debugger can check this bit to
    /// determine if the processor is stalled on a load, store or fetch access.
    pub s_retire_st, _: 24;
    /// Floating-point registers Debuggable.
    /// Indicates that FPSCR, VPR, and the Floating-point registers are RAZ/WI in the current PE state when accessed via DCRSR. This reflects !CanDebugAccessFP().
    /// The possible values of this bit are:
    ///
    /// `0`: Floating-point registers accessible.\
    /// `1`: Floating-point registers are RAZ/WI.
    ///
    /// If version Armv8.1-M of the architecture is not implemented, this bit is RES0
    pub s_fpd, _: 23;
    /// Secure unprivileged halting debug enabled. Indicates whether Secure unprivileged-only halting debug is allowed or active.
    /// The possible values of this bit are:
    ///
    /// `0`: Secure invasive halting debug prohibited or not restricted to an unprivileged mode.\
    /// `1`: Unprivileged Secure invasive halting debug enabled.
    ///
    /// If the PE is in Non-debug state, this bit reflects the value of `UnprivHaltingDebugAllowed(TRUE) && !SecureHaltingDebugAllowed()`.
    ///
    /// The value of this bit does not change whilst the PE remains in Debug state.
    ///
    /// If the Security Extension is not implemented, this bit is RES0.
    /// If version Armv8.1 of the architecture and UDE are not implemented, this bit is RES0.
    pub s_suide, _: 22;
    /// Non-secure unprivileged halting debug enabled. Indicates whether Non-secure unprivileged-only halting debug is allowed or active.
    ///
    /// The possible values of this bit are:
    ///
    /// `0`: Non-secure invasive halting debug prohibited or not restricted to an unprivileged mode.\
    /// `1`: Unprivileged Non-secure invasive halting debug enabled.
    ///
    /// If the PE is in Non-debug state, this bit reflects the value of `UnprivHaltingDebugAllowed(FALSE) &&
    /// !HaltingDebugAllowed()`.
    ///
    /// The value of this bit does not change whilst the PE remains in Debug state.
    /// If version Armv8.1 of the architecture and UDE are not implemented, this bit is RES0
    pub s_nsuide, _: 21;
    /// Secure debug enabled. Indicates whether Secure invasive debug is allowed.
    /// The possible values of this bit are:
    ///
    /// `0`: Secure invasive debug prohibited.\
    /// `1`: Secure invasive debug allowed.
    ///
    /// If the PE is in Non-debug state, this bit reflects the value of SecureHaltingDebugAllowed() or UnprivHaltingDebugAllowed(TRUE).
    ///
    /// The value of this bit does not change while the PE remains in Debug state.
    ///
    /// If the Security Extension is not implemented, this bit is RES0.
    pub s_sde, _: 20;
    /// Indicates whether the processor is locked up because of an unrecoverable
    /// exception:
    ///
    /// `0` Not locked up.\
    /// `1` Locked up.
    /// See Unrecoverable exception cases on page B1-206 for more
    /// information.
    ///
    /// This bit can only read as `1` when accessed by a remote debugger using the
    /// DAP. The value of `1` indicates that the processor is running but locked up.
    /// The bit clears to `0` when the processor enters Debug state.
    pub s_lockup, _: 19;
    /// Indicates whether the processor is sleeping:
    ///
    /// `0` Not sleeping.
    /// `1` Sleeping.
    ///
    /// The debugger must set the DHCSR.C_HALT bit to `1` to gain control, or
    /// wait for an interrupt or other wakeup event to wakeup the system
    pub s_sleep, _: 18;
    /// Indicates whether the processor is in Debug state:
    ///
    /// `0`: Not in Debug state.\
    /// `1`: In Debug state.
    pub s_halt, _: 17;
    /// A handshake flag for transfers through the DCRDR:
    ///
    /// - Writing to DCRSR clears the bit to `0`.\
    /// - Completion of the DCRDR transfer then sets the bit to `1`.
    ///
    /// For more information about DCRDR transfers see Debug Core Register
    /// Data Register, DCRDR on page C1-292.
    ///
    /// `0`: There has been a write to the DCRDR, but the transfer is not complete.\
    /// `1` The transfer to or from the DCRDR is complete.
    ///
    /// This bit is only valid when the processor is in Debug state, otherwise the
    /// bit is UNKNOWN.
    pub s_regrdy, _: 16;
    /// Halt on PMU overflow control. Request entry to Debug state when a PMU counter overflows.
    ///
    /// The possible values of this bit are:
    ///
    /// `0`: No action.\
    /// `1`: If C_DEBUGEN is set to `1`, then when a PMU counter is configured to generate an interrupt overflows,
    /// the PE sets DHCSR.C_HALT to `1` and DFSR.PMU to `1`.
    ///
    /// PMU_OVSSET and PMU_OVSCLR indicate which counter or counters triggered the halt.
    ///
    /// If the Main Extension is not implemented, this bit is RES0.
    ///
    /// If version Armv8.1 of the architecture and PMU are not implemented, this bit is RES0.
    ///
    /// This bit resets to zero on a Cold reset.
    pub c_pmov, set_c_pmov: 6;
    /// Allow imprecise entry to Debug state. The actions on writing to this bit are:
    ///
    /// `0`: No action.\
    /// `1`: Allow imprecise entry to Debug state, for example by forcing any stalled load
    /// or store instruction to complete.
    ///
    /// Setting this bit to `1` allows a debugger to request imprecise entry to Debug state.
    ///
    /// The effect of setting this bit to `1` is UNPREDICTABLE unless the DHCSR write also sets
    /// C_DEBUGEN and C_HALT to `1`. This means that if the processor is not already in Debug
    /// state it enters Debug state when the stalled instruction completes.
    ///
    /// Writing `1` to this bit makes the state of the memory system UNPREDICTABLE. Therefore, if a
    /// debugger writes `1` to this bit it must reset the processor before leaving Debug state.
    ///
    /// **Note**
    ///
    /// - A debugger can write to the DHCSR to clear this bit to `0`. However, this does not
    /// remove the UNPREDICTABLE state of the memory system caused by setting C_SNAPSTALL to `1`.
    /// - The architecture does not guarantee that setting this bit to 1 will force entry to Debug
    /// state.
    /// - Arm strongly recommends that a value of `1` is never written to C_SNAPSTALL when
    /// the processor is in Debug state.
    ///
    /// A power-on reset sets this bit to `0`.
    pub c_snapstall, set_c_snapstall: 5;
    /// When debug is enabled, the debugger can write to this bit to mask
    /// PendSV, SysTick and external configurable interrupts:
    ///
    /// `0`: Do not mask.\
    /// `1` Mask PendSV, SysTick and external configurable interrupts.
    /// The effect of any attempt to change the value of this bit is UNPREDICTABLE
    /// unless both:
    /// - before the write to DHCSR, the value of the C_HALT bit is `1`.
    /// - the write to the DHCSR that changes the C_MASKINTS bit also
    /// writes `1` to the C_HALT bit.
    ///
    /// This means that a single write to DHCSR cannot set the C_HALT to `0` and
    /// change the value of the C_MASKINTS bit.
    ///
    /// The bit does not affect NMI. When DHCSR.C_DEBUGEN is set to `0`, the
    /// value of this bit is UNKNOWN.
    ///
    /// For more information about the use of this bit see Table C1-9 on
    /// page C1-282.
    ///
    /// This bit is UNKNOWN after a power-on reset.
    pub c_maskints, set_c_maskints: 3;
    /// Processor step bit. The effects of writes to this bit are:
    ///
    /// `0`: Single-stepping disabled.\
    /// `1`: Single-stepping enabled.
    ///
    /// For more information about the use of this bit see Table C1-9 on page C1-282.
    ///
    /// This bit is UNKNOWN after a power-on reset.
    pub c_step, set_c_step: 2;
    /// Processor halt bit. The effects of writes to this bit are:
    ///
    /// `0`: Request a halted processor to run.\
    /// `1`: Request a running processor to halt.
    ///
    /// Table C1-9 on page C1-282 shows the effect of writes to this bit when the
    /// processor is in Debug state.
    ///
    /// This bit is 0 after a System reset
    pub c_halt, set_c_halt: 1;
    /// Halting debug enable bit:
    /// `0`: Halting debug disabled.\
    /// `1`: Halting debug enabled.
    ///
    /// If a debugger writes to DHCSR to change the value of this bit from `0` to
    /// `1`, it must also write 0 to the C_MASKINTS bit, otherwise behavior is UNPREDICTABLE.
    ///
    /// This bit can only be written from the DAP. Access to the DHCSR from
    /// software running on the processor is IMPLEMENTATION DEFINED.
    ///
    /// However, writes to this bit from software running on the processor are ignored.
    ///
    /// This bit is `0` after a power-on reset.
    pub c_debugen, set_c_debugen: 0;
}

impl Dhcsr {
    /// This function sets the bit to enable writes to this register.
    fn enable_write(&mut self) {
        self.0 &= !(0xffff << 16);
        self.0 |= 0xa05f << 16;
    }
}

impl From<u32> for Dhcsr {
    fn from(value: u32) -> Self {
        Self(value)
    }
}

impl From<Dhcsr> for u32 {
    fn from(value: Dhcsr) -> Self {
        value.0
    }
}

impl MemoryMappedRegister<u32> for Dhcsr {
    const ADDRESS_OFFSET: u64 = 0xE000_EDF0;
    const NAME: &'static str = "DHCSR";
}

bitfield! {
    /// Application Interrupt and Reset Control Register, AIRCR (see armv8-M Architecture Reference Manual D1.2.3)
    ///
    /// [`Aircr::vectkey`] must be called before this register can effectively be written!
    #[derive(Copy, Clone)]
    pub struct Aircr(u32);
    impl Debug;
    /// Vector Key. The value `0x05FA` must be written to this register, otherwise
    /// the register write is UNPREDICTABLE.
    get_vectkeystat, set_vectkey: 31,16;
    /// Indicates the memory system data endianness:
    ///
    /// `0`: little endian.\
    /// `1` big endian.
    ///
    /// See Endian support on page A3-44 for more information.
    pub endianness, set_endianness: 15;
    /// Priority grouping, indicates the binary point position.
    /// For information about the use of this field see Priority grouping on page B1-527.
    ///
    /// This field resets to `0b000`.
    pub prigroup, set_prigroup: 10,8;
    /// System reset request Secure only. The value of this bit defines whether the SYSRESETREQ bit is functional for Non-secure use.
    /// This bit is not banked between Security states.
    /// The possible values of this bit are:
    ///
    /// `0`: SYSRESETREQ functionality is available to both Security states.\
    /// `1`: SYSRESETREQ functionality is only available to Secure state.
    ///
    /// This bit is RAZ/WI from Non-secure state.
    /// This bit resets to zero on a Warm reset
    pub sysresetreqs, set_sysresetreqs: 3;
    ///  System Reset Request:
    ///
    /// `0` do not request a reset.\
    /// `1` request reset.
    ///
    /// Writing 1 to this bit asserts a signal to request a reset by the external
    /// system. The system components that are reset by this request are
    /// IMPLEMENTATION DEFINED. A Local reset is required as part of a system
    /// reset request.
    ///
    /// A Local reset clears this bit to `0`.
    ///
    /// See Reset management on page B1-208 for more information
    pub sysresetreq, set_sysresetreq: 2;
    /// Clears all active state information for fixed and configurable exceptions:
    ///
    /// `0`: do not clear state information.\
    /// `1`: clear state information.
    ///
    /// The effect of writing a `1` to this bit if the processor is not halted in Debug
    /// state is UNPREDICTABLE.
    pub vectclractive, set_vectclractive: 1;
    /// Writing `1` to this bit causes a local system reset, see Reset management on page B1-559 for
    /// more information. This bit self-clears.
    ///
    /// The effect of writing a `1` to this bit if the processor is not halted in Debug state is
    /// UNPREDICTABLE.
    ///
    /// When the processor is halted in Debug state, if a write to the register writes a `1` to both
    /// VECTRESET and SYSRESETREQ, the behavior is UNPREDICTABLE.
    ///
    /// This bit is write only.
    pub vectreset, set_vectreset: 0;
}

impl From<u32> for Aircr {
    fn from(value: u32) -> Self {
        Self(value)
    }
}

impl From<Aircr> for u32 {
    fn from(value: Aircr) -> Self {
        value.0
    }
}

impl Aircr {
    /// Must be called before writing the register.
    pub fn vectkey(&mut self) {
        self.set_vectkey(0x05FA);
    }

    /// Verifies that the vector key is correct (see [`Aircr::vectkey`])
    pub fn vectkeystat(&self) -> bool {
        self.get_vectkeystat() == 0xFA05
    }
}

impl MemoryMappedRegister<u32> for Aircr {
    const ADDRESS_OFFSET: u64 = 0xE000_ED0C;
    const NAME: &'static str = "AIRCR";
}

/// Debug Core Register Data Register, DCRDR (see armv8-M Architecture Reference Manual D1.2.32)
#[derive(Debug, Copy, Clone)]
pub struct Dcrdr(u32);

impl From<u32> for Dcrdr {
    fn from(value: u32) -> Self {
        Self(value)
    }
}

impl From<Dcrdr> for u32 {
    fn from(value: Dcrdr) -> Self {
        value.0
    }
}

impl MemoryMappedRegister<u32> for Dcrdr {
    const ADDRESS_OFFSET: u64 = 0xE000_EDF8;
    const NAME: &'static str = "DCRDR";
}

bitfield! {
    /// /// Debug Exception and Monitor Control Register, DEMCR (see armv8-M Architecture Reference Manual D1.2.36)
    #[derive(Copy, Clone)]
    pub struct Demcr(u32);
    impl Debug;
    /// Global enable for DWT, PMU and ITM features
    pub trcena, set_trcena: 24;
    /// Monitor pending request key. Writes to the mon_pend and mon_en fields
    /// request are ignorend unless monprkey is set to zero concurrently.
    pub monprkey, set_monprkey: 23;
    /// Unprivileged monitor enable.
    pub umon_en, set_umon_en: 21;
    /// Secure DebugMonitor enable
    pub sdme, set_sdme: 20;
    /// DebugMonitor semaphore bit
    pub mon_req, set_mon_req: 19;
    /// Step the processor?
    pub mon_step, set_mon_step: 18;
    /// Sets or clears the pending state of the DebugMonitor exception
    pub mon_pend, set_mon_pend: 17;
    /// Enable the DebugMonitor exception
    pub mon_en, set_mon_en: 16;
    /// Enable halting debug on a SecureFault exception
    pub vc_sferr, set_vc_sferr: 11;
    /// Enable halting debug trap on a HardFault exception
    pub vc_harderr, set_vc_harderr: 10;
    /// Enable halting debug trap on a fault occurring during exception entry
    /// or exception return
    pub vc_interr, set_vc_interr: 9;
    /// Enable halting debug trap on a BusFault exception
    pub vc_buserr, set_vc_buserr: 8;
    /// Enable halting debug trap on a UsageFault exception caused by a state
    /// information error, for example an Undefined Instruction exception
    pub vc_staterr, set_vc_staterr: 7;
    /// Enable halting debug trap on a UsageFault exception caused by a
    /// checking error, for example an alignment check error
    pub vc_chkerr, set_vc_chkerr: 6;
    /// Enable halting debug trap on a UsageFault caused by an access to a
    /// Coprocessor
    pub vc_nocperr, set_vc_nocperr: 5;
    /// Enable halting debug trap on a MemManage exception.
    pub vc_mmerr, set_vc_mmerr: 4;
    /// Enable Reset Vector Catch
    pub vc_corereset, set_vc_corereset: 0;
}

impl From<u32> for Demcr {
    fn from(value: u32) -> Self {
        Self(value)
    }
}

impl From<Demcr> for u32 {
    fn from(value: Demcr) -> Self {
        value.0
    }
}

impl MemoryMappedRegister<u32> for Demcr {
    const ADDRESS_OFFSET: u64 = 0xe000_edfc;
    const NAME: &'static str = "DEMCR";
}

bitfield! {
    /// Flash Patch Control Register, FP_CTRL (see armv8-M Architecture Reference Manual D1.2.108)
    #[derive(Copy,Clone)]
    pub struct FpCtrl(u32);
    impl Debug;
    /// Flash Patch breakpoint architecture revision:
    /// 0000 Flash Patch breakpoint version 1.
    /// 0001 Flash Patch breakpoint version 2. Supports breakpoints on any location in the 4GB address range.
    pub rev, _: 31, 28;
    num_code_1, _: 14, 12;
    /// The number of literal address comparators supported, starting from NUM_CODE upwards.
    /// UNK/SBZP if Flash Patch is not implemented. Flash Patch is not implemented if FP_REMAP[29] is 0.
    /// If this field is zero, the implementation does not support literal comparators.
    pub num_lit, _: 11, 8;
    num_code_0, _: 7, 4;
    /// On any write to FP_CTRL, this bit must be 1. A write to the register with this bit set to zero
    /// is ignored. The Flash Patch Breakpoint unit ignores the write unless this bit is 1.
    pub _, set_key: 1;
    /// Enable bit for the FPB:
    /// 0 Flash Patch breakpoint disabled.
    /// 1 Flash Patch breakpoint enabled.
    /// A power-on reset clears this bit to 0.
    pub enable, set_enable: 0;
}

impl FpCtrl {
    /// The number of instruction address comparators.
    /// If NUM_CODE is zero, the implementation does not support any instruction address comparators.
    pub fn num_code(&self) -> u32 {
        (self.num_code_1() << 4) | self.num_code_0()
    }
}

impl MemoryMappedRegister<u32> for FpCtrl {
    const ADDRESS_OFFSET: u64 = 0xE000_2000;
    const NAME: &'static str = "FP_CTRL";
}

impl From<u32> for FpCtrl {
    fn from(value: u32) -> Self {
        FpCtrl(value)
    }
}

impl From<FpCtrl> for u32 {
    fn from(value: FpCtrl) -> Self {
        value.0
    }
}

bitfield! {
    /// FP_COMPn, Flash Patch Comparator Register, n = 0 - 125 (see armv8-M Architecture Reference Manual D1.2.107)
    #[derive(Copy,Clone)]
    pub struct FpCompN(u32);
    impl Debug;
    /// BPADDR, bits[31:1] Breakpoint address. Specifies bits[31:1] of the breakpoint instruction address.
    /// If BE == 0, this field is Reserved, UNK/SBZP.
    /// The reset value of this field is UNKNOWN.
    pub bp_addr, set_bp_addr: 31, 1;
    /// Enable bit for breakpoint:
    /// 0 Breakpoint disabled.
    /// 1 Breakpoint enabled.
    /// The reset value of this bit is UNKNOWN.
    pub enable, set_enable: 0;
}

impl MemoryMappedRegister<u32> for FpCompN {
    const ADDRESS_OFFSET: u64 = 0xE000_2008;
    const NAME: &'static str = "FP_COMPn";
}

impl From<u32> for FpCompN {
    fn from(value: u32) -> Self {
        FpCompN(value)
    }
}

impl From<FpCompN> for u32 {
    fn from(value: FpCompN) -> Self {
        value.0
    }
}<|MERGE_RESOLUTION|>--- conflicted
+++ resolved
@@ -14,14 +14,8 @@
 };
 use anyhow::Result;
 use bitfield::bitfield;
-<<<<<<< HEAD
-
-use super::cortex_m::Mvfr0;
+
 use super::register::{CPSR, MSPLIM_NS, MSPLIM_S, PSPLIM_NS, PSPLIM_S};
-use super::{CortexMState, Dfsr, CORTEX_M_COMMON_REGS, CORTEX_M_WITH_FP_REGS};
-use std::sync::Arc;
-=======
->>>>>>> 6f4f3e77
 use std::{
     mem::size_of,
     sync::Arc,
