//! Debug sequences to operate special requirements ARM targets.

use std::{
    error::Error,
    fmt::Debug,
    sync::Arc,
    thread,
    time::{Duration, Instant},
};

use probe_rs_target::CoreType;

use crate::{
<<<<<<< HEAD
    architecture::arm::ArmProbeInterface, DebugProbeError, MemoryMappedRegister, WireProtocol,
=======
    architecture::arm::ArmProbeInterface,
    probe::{DebugProbeError, WireProtocol},
    MemoryMappedRegister,
>>>>>>> 150d53d0
};

use super::{
    ap::{AccessPortError, MemoryAp},
    armv6m::Demcr,
    communication_interface::{DapProbe, Initialized},
    component::{TraceFunnel, TraceSink},
    core::cortex_m::Dhcsr,
    dp::{Abort, Ctrl, DebugPortError, DpAccess, Select, DPIDR},
    memory::{
        adi_v5_memory_interface::ArmProbe,
        romtable::{CoresightComponent, PeripheralType},
    },
    ArmCommunicationInterface, ArmError, DpAddress, Pins, PortType, Register,
};

/// An error occurred when executing an ARM debug sequence
#[derive(thiserror::Error, Debug)]
pub enum ArmDebugSequenceError {
    /// Debug base address is required but not specified
    #[error("Core access requries debug_base to be specified, but it is not")]
    DebugBaseNotSpecified,

    /// CTI base address is required but not specified
    #[error("Core access requries cti_base to be specified, but it is not")]
    CtiBaseNotSpecified,

    /// An error occurred in a debug sequence.
    #[error("An error occurred in a debug sequnce: {0}")]
    SequenceSpecific(#[from] Box<dyn Error + Send + Sync + 'static>),
}

impl ArmDebugSequenceError {
    pub(crate) fn custom(message: impl Into<Box<dyn Error + Send + Sync + 'static>>) -> Self {
        ArmDebugSequenceError::SequenceSpecific(message.into())
    }
}

/// The default sequences that is used for ARM chips that do not specify a specific sequence.
#[derive(Debug)]
pub struct DefaultArmSequence(pub(crate) ());

impl DefaultArmSequence {
    /// Creates a new default ARM debug sequence.
    pub fn create() -> Arc<dyn ArmDebugSequence> {
        Arc::new(Self(()))
    }
}

impl ArmDebugSequence for DefaultArmSequence {}

/// ResetCatchSet for Cortex-A devices
fn armv7a_reset_catch_set(
    core: &mut dyn ArmProbe,
    debug_base: Option<u64>,
) -> Result<(), ArmError> {
    use crate::architecture::arm::core::armv7a_debug_regs::Dbgprcr;

    let debug_base =
        debug_base.ok_or_else(|| ArmError::from(ArmDebugSequenceError::DebugBaseNotSpecified))?;

    let address = Dbgprcr::get_mmio_address_from_base(debug_base)?;
    let mut dbgprcr = Dbgprcr(core.read_word_32(address)?);

    dbgprcr.set_hcwr(true);

    core.write_word_32(address, dbgprcr.into())?;

    Ok(())
}

/// ResetCatchClear for Cortex-A devices
fn armv7a_reset_catch_clear(
    core: &mut dyn ArmProbe,
    debug_base: Option<u64>,
) -> Result<(), ArmError> {
    use crate::architecture::arm::core::armv7a_debug_regs::Dbgprcr;

    let debug_base =
        debug_base.ok_or_else(|| ArmError::from(ArmDebugSequenceError::DebugBaseNotSpecified))?;

    let address = Dbgprcr::get_mmio_address_from_base(debug_base)?;
    let mut dbgprcr = Dbgprcr(core.read_word_32(address)?);

    dbgprcr.set_hcwr(false);

    core.write_word_32(address, dbgprcr.into())?;

    Ok(())
}

fn armv7a_reset_system(
    interface: &mut dyn ArmProbe,
    debug_base: Option<u64>,
) -> Result<(), ArmError> {
    use crate::architecture::arm::core::armv7a_debug_regs::{Dbgprcr, Dbgprsr};

    let debug_base =
        debug_base.ok_or_else(|| ArmError::from(ArmDebugSequenceError::DebugBaseNotSpecified))?;

    // Request reset
    let address = Dbgprcr::get_mmio_address_from_base(debug_base)?;
    let mut dbgprcr = Dbgprcr(interface.read_word_32(address)?);

    dbgprcr.set_cwrr(true);

    interface.write_word_32(address, dbgprcr.into())?;

    // Wait until reset happens
    let address = Dbgprsr::get_mmio_address_from_base(debug_base)?;

    loop {
        let dbgprsr = Dbgprsr(interface.read_word_32(address)?);
        if dbgprsr.sr() {
            break;
        }
    }

    Ok(())
}

/// DebugCoreStart for v7 Cortex-A devices
fn armv7a_core_start(core: &mut dyn ArmProbe, debug_base: Option<u64>) -> Result<(), ArmError> {
    use crate::architecture::arm::core::armv7a_debug_regs::{Dbgdsccr, Dbgdscr, Dbgdsmcr, Dbglar};

    let debug_base =
        debug_base.ok_or_else(|| ArmError::from(ArmDebugSequenceError::DebugBaseNotSpecified))?;
    tracing::debug!(
        "Starting debug for ARMv7-A core with registers at {:#X}",
        debug_base
    );

    // Lock OS register access to prevent race conditions
    let address = Dbglar::get_mmio_address_from_base(debug_base)?;
    core.write_word_32(address, Dbglar(0).into())?;

    // Force write through / disable caching for debugger access
    let address = Dbgdsccr::get_mmio_address_from_base(debug_base)?;
    core.write_word_32(address, Dbgdsccr(0).into())?;

    // Disable TLB matching and updates for debugger operations
    let address = Dbgdsmcr::get_mmio_address_from_base(debug_base)?;
    core.write_word_32(address, Dbgdsmcr(0).into())?;

    // Enable halting
    let address = Dbgdscr::get_mmio_address_from_base(debug_base)?;
    let mut dbgdscr = Dbgdscr(core.read_word_32(address)?);

    if dbgdscr.hdbgen() {
        tracing::debug!("Core is already in debug mode, no need to enable it again");
        return Ok(());
    }

    dbgdscr.set_hdbgen(true);
    core.write_word_32(address, dbgdscr.into())?;

    Ok(())
}

/// ResetCatchSet for ARMv8-A devices
fn armv8a_reset_catch_set(
    core: &mut dyn ArmProbe,
    debug_base: Option<u64>,
) -> Result<(), ArmError> {
    use crate::architecture::arm::core::armv8a_debug_regs::Edecr;

    let debug_base =
        debug_base.ok_or_else(|| ArmError::from(ArmDebugSequenceError::DebugBaseNotSpecified))?;

    let address = Edecr::get_mmio_address_from_base(debug_base)?;
    let mut edecr = Edecr(core.read_word_32(address)?);

    edecr.set_rce(true);

    core.write_word_32(address, edecr.into())?;

    Ok(())
}

/// ResetCatchClear for ARMv8-a devices
fn armv8a_reset_catch_clear(
    core: &mut dyn ArmProbe,
    debug_base: Option<u64>,
) -> Result<(), ArmError> {
    use crate::architecture::arm::core::armv8a_debug_regs::Edecr;

    let debug_base =
        debug_base.ok_or_else(|| ArmError::from(ArmDebugSequenceError::DebugBaseNotSpecified))?;

    let address = Edecr::get_mmio_address_from_base(debug_base)?;
    let mut edecr = Edecr(core.read_word_32(address)?);

    edecr.set_rce(false);

    core.write_word_32(address, edecr.into())?;

    Ok(())
}

fn armv8a_reset_system(
    interface: &mut dyn ArmProbe,
    debug_base: Option<u64>,
) -> Result<(), ArmError> {
    use crate::architecture::arm::core::armv8a_debug_regs::{Edprcr, Edprsr};

    let debug_base =
        debug_base.ok_or_else(|| ArmError::from(ArmDebugSequenceError::DebugBaseNotSpecified))?;

    // Request reset
    let address = Edprcr::get_mmio_address_from_base(debug_base)?;
    let mut edprcr = Edprcr(interface.read_word_32(address)?);

    edprcr.set_cwrr(true);

    interface.write_word_32(address, edprcr.into())?;

    // Wait until reset happens
    let address = Edprsr::get_mmio_address_from_base(debug_base)?;

    loop {
        let edprsr = Edprsr(interface.read_word_32(address)?);
        if edprsr.sr() {
            break;
        }
    }

    Ok(())
}

/// DebugCoreStart for v8 Cortex-A devices
fn armv8a_core_start(
    core: &mut dyn ArmProbe,
    debug_base: Option<u64>,
    cti_base: Option<u64>,
) -> Result<(), ArmError> {
    use crate::architecture::arm::core::armv8a_debug_regs::{
        CtiControl, CtiGate, CtiOuten, Edlar, Edscr, Oslar,
    };

    let debug_base =
        debug_base.ok_or_else(|| ArmError::from(ArmDebugSequenceError::DebugBaseNotSpecified))?;
    let cti_base =
        cti_base.ok_or_else(|| ArmError::from(ArmDebugSequenceError::CtiBaseNotSpecified))?;

    tracing::debug!(
        "Starting debug for ARMv8-A core with registers at {:#X}",
        debug_base
    );

    // Lock OS register access to prevent race conditions
    let address = Edlar::get_mmio_address_from_base(debug_base)?;
    core.write_word_32(address, Edlar(0).into())?;

    // Unlock the OS Lock to enable access to debug registers
    let address = Oslar::get_mmio_address_from_base(debug_base)?;
    core.write_word_32(address, Oslar(0).into())?;

    // Configure CTI
    let mut cticontrol = CtiControl(0);
    cticontrol.set_glben(true);

    let address = CtiControl::get_mmio_address_from_base(cti_base)?;
    core.write_word_32(address, cticontrol.into())?;

    // Gate all events by default
    let address = CtiGate::get_mmio_address_from_base(cti_base)?;
    core.write_word_32(address, 0)?;

    // Configure output channels for halt and resume
    // Channel 0 - halt requests
    let mut ctiouten = CtiOuten(0);
    ctiouten.set_outen(0, 1);

    let address = CtiOuten::get_mmio_address_from_base(cti_base)?;
    core.write_word_32(address, ctiouten.into())?;

    // Channel 1 - resume requests
    let mut ctiouten = CtiOuten(0);
    ctiouten.set_outen(1, 1);

    let address = CtiOuten::get_mmio_address_from_base(cti_base)? + 4;
    core.write_word_32(address, ctiouten.into())?;

    // Enable halting
    let address = Edscr::get_mmio_address_from_base(debug_base)?;
    let mut edscr = Edscr(core.read_word_32(address)?);

    if edscr.hde() {
        tracing::debug!("Core is already in debug mode, no need to enable it again");
        return Ok(());
    }

    edscr.set_hde(true);
    core.write_word_32(address, edscr.into())?;

    Ok(())
}

/// DebugCoreStart for Cortex-M devices
fn cortex_m_core_start(core: &mut dyn ArmProbe) -> Result<(), ArmError> {
    use crate::architecture::arm::core::armv7m::Dhcsr;

    let current_dhcsr = Dhcsr(core.read_word_32(Dhcsr::get_mmio_address())?);

    // Note: Manual addition for debugging, not part of the original DebugCoreStart function
    if current_dhcsr.c_debugen() {
        tracing::debug!("Core is already in debug mode, no need to enable it again");
        return Ok(());
    }
    // -- End addition

    let mut dhcsr = Dhcsr(0);
    dhcsr.set_c_debugen(true);
    dhcsr.enable_write();

    core.write_word_32(Dhcsr::get_mmio_address(), dhcsr.into())?;

    Ok(())
}

/// ResetCatchClear for Cortex-M devices
fn cortex_m_reset_catch_clear(core: &mut dyn ArmProbe) -> Result<(), ArmError> {
    use crate::architecture::arm::core::armv7m::Demcr;

    // Clear reset catch bit
    let mut demcr = Demcr(core.read_word_32(Demcr::get_mmio_address())?);
    demcr.set_vc_corereset(false);

    core.write_word_32(Demcr::get_mmio_address(), demcr.into())?;
    Ok(())
}

/// ResetCatchSet for Cortex-M devices
fn cortex_m_reset_catch_set(core: &mut dyn ArmProbe) -> Result<(), ArmError> {
    use crate::architecture::arm::core::armv7m::{Demcr, Dhcsr};

    // Request halt after reset
    let mut demcr = Demcr(core.read_word_32(Demcr::get_mmio_address())?);
    demcr.set_vc_corereset(true);

    core.write_word_32(Demcr::get_mmio_address(), demcr.into())?;

    // Clear the status bits by reading from DHCSR
    let _ = core.read_word_32(Dhcsr::get_mmio_address())?;

    Ok(())
}

/// ResetSystem for Cortex-M devices
fn cortex_m_reset_system(interface: &mut dyn ArmProbe) -> Result<(), ArmError> {
    use crate::architecture::arm::core::armv7m::{Aircr, Dhcsr};

    let mut aircr = Aircr(0);
    aircr.vectkey();
    aircr.set_sysresetreq(true);

    interface.write_word_32(Aircr::get_mmio_address(), aircr.into())?;

    let start = Instant::now();

    while start.elapsed() < Duration::from_micros(50_0000) {
        let dhcsr = match interface.read_word_32(Dhcsr::get_mmio_address()) {
            Ok(val) => Dhcsr(val),
            // Some combinations of debug probe and target (in
            // particular, hs-probe and ATSAMD21) result in
            // register read errors while the target is
            // resetting.
            Err(ArmError::AccessPort {
                source: AccessPortError::RegisterRead { .. },
                ..
            }) => continue,
            Err(err) => return Err(err),
        };

        // Wait until the S_RESET_ST bit is cleared on a read
        if !dhcsr.s_reset_st() {
            return Ok(());
        }
    }

    Err(ArmError::Timeout)
}

/// A interface to operate debug sequences for ARM targets.
///
/// Should be implemented on a custom handle for chips that require special sequence code.
pub trait ArmDebugSequence: Send + Sync + Debug {
    /// Assert a system-wide reset line nRST. This is based on the
    /// `ResetHardwareAssert` function from the [ARM SVD Debug Description].
    ///
    /// [ARM SVD Debug Description]: http://www.keil.com/pack/doc/cmsis/Pack/html/debug_description.html#resetHardwareAssert
    #[doc(alias = "ResetHardwareAssert")]
    fn reset_hardware_assert(&self, interface: &mut dyn DapProbe) -> Result<(), ArmError> {
        let mut n_reset = Pins(0);
        n_reset.set_nreset(true);

        let _ = interface.swj_pins(0, n_reset.0 as u32, 0)?;

        Ok(())
    }

    /// De-Assert a system-wide reset line nRST. This is based on the
    /// `ResetHardwareDeassert` function from the [ARM SVD Debug Description].
    ///
    /// [ARM SVD Debug Description]: http://www.keil.com/pack/doc/cmsis/Pack/html/debug_description.html#resetHardwareDeassert
    #[doc(alias = "ResetHardwareDeassert")]
    fn reset_hardware_deassert(&self, memory: &mut dyn ArmProbe) -> Result<(), ArmError> {
        let mut n_reset = Pins(0);
        n_reset.set_nreset(true);
        let n_reset = n_reset.0 as u32;

        let can_read_pins = memory.swj_pins(n_reset, n_reset, 0)? != 0xffff_ffff;

        if can_read_pins {
            let start = Instant::now();

            while start.elapsed() < Duration::from_secs(1) {
                if Pins(memory.swj_pins(n_reset, n_reset, 0)? as u8).nreset() {
                    return Ok(());
                }

                thread::sleep(Duration::from_millis(100));
            }

            Err(ArmError::Timeout)
        } else {
            thread::sleep(Duration::from_millis(100));
            Ok(())
        }
    }

    /// Prepare the target debug port for connection. This is based on the
    /// `DebugPortSetup` function from the [ARM SVD Debug Description].
    ///
    /// After this function has been executed, it should be possible to read and write registers using SWD requests.
    ///
    /// If this function cannot read the DPIDR register, it will retry up to 5 times, and return an error if it still cannot read it.
    ///
    /// [ARM SVD Debug Description]: http://www.keil.com/pack/doc/cmsis/Pack/html/debug_description.html#debugPortSetup
    #[doc(alias = "DebugPortSetup")]
    fn debug_port_setup(
        &self,
        interface: &mut dyn DapProbe,
        dp: DpAddress,
    ) -> Result<(), ArmError> {
        // TODO: Handle this differently for ST-Link?
        tracing::debug!("Setting up debug port {dp:?}");

        // Assume that multidrop means SWD version 2 and dormant state.
        // There could also be chips with SWD version 2 that don't use multidrop,
        // so this will have to be changed in the future.
        let has_dormant = matches!(dp, DpAddress::Multidrop(_));

        let num_retries = 5;

<<<<<<< HEAD
        fn alert_sequence(interface: &mut dyn DapProbe) -> Result<(), ArmError> {
            tracing::trace!("Sending Selection Alert sequence");
=======
        // Make sure the debug port is in the correct mode based on what the probe
        // has selected via active_protocol
        match interface.active_protocol() {
            Some(WireProtocol::Jtag) => {
                // Execute SWJ-DP Switch Sequence SWD to JTAG (0xE73C).
                interface.swj_sequence(16, 0xE73C)?;
>>>>>>> 150d53d0

            // Ensure target is not in the middle of detecting a selection alert
            interface.swj_sequence(8, 0xFF)?;

            // Alert Sequence Bits  0.. 63
            interface.swj_sequence(64, 0x86852D956209F392)?;

<<<<<<< HEAD
            // Alert Sequence Bits 64..127
            interface.swj_sequence(64, 0x19BC0EA2E3DDAFE9)?;

            Ok(())
=======
                // Configure JTAG IR lengths in probe
                interface.configure_jtag()?;
            }
            Some(WireProtocol::Swd) => {
                // Execute SWJ-DP Switch Sequence JTAG to SWD (0xE79E).
                // Change if SWJ-DP uses deprecated switch code (0xEDB6).
                interface.swj_sequence(16, 0xE79E)?;

                // > 50 cycles SWDIO/TMS High.
                interface.swj_sequence(51, 0x0007_FFFF_FFFF_FFFF)?;
                // At least 2 idle cycles (SWDIO/TMS Low).
                interface.swj_sequence(3, 0x00)?;
            }
            _ => {
                return Err(ArmDebugSequenceError::SequenceSpecific(
                    "Cannot detect current protocol".into(),
                )
                .into());
            }
>>>>>>> 150d53d0
        }

        // TODO: Use atomic block

        for _ in 0..num_retries {
            // Make sure the debug port is in the correct mode based on what the probe
            // has selected via active_protocol
            match interface.active_protocol() {
                Some(WireProtocol::Jtag) => {
                    if has_dormant {
                        // Ensure current debug interface is in reset state.
                        swd_line_reset(interface)?;

                        tracing::trace!("Select Dormant State (from SWD)");
                        interface.swj_sequence(16, 0xE3BC)?;

                        // Send alert sequence
                        alert_sequence(interface)?;

                        // 4 cycles SWDIO/TMS LOW + 8-Bit JTAG Activation Code (0x0A)
                        interface.swj_sequence(12, 0x0A0)?;

                        // Ensure JTAG interface is reset
                        interface.swj_sequence(6, 0x3F)?;
                    } else {
                        // Ensure current debug interface is in reset state.
                        swd_line_reset(interface)?;

                        // Execute SWJ-DP Switch Sequence SWD to JTAG (0xE73C).
                        interface.swj_sequence(16, 0xE73C)?;

                        // Execute at least >5 TCK cycles with TMS high to enter the Test-Logic-Reset state
                        interface.swj_sequence(6, 0x3F)?;
                    }

                    // JTAG "Soft" reset
                    interface.jtag_sequence(6, true, 0x3F)?;

                    // Enter Run-Test-Idle state, as required by the DAP_Transfer command when using JTAG
                    interface.jtag_sequence(1, false, 0x01)?;

                    // Configure JTAG IR lengths in probe
                    interface.configure_jtag()?;
                }
                Some(WireProtocol::Swd) => {
                    if has_dormant {
                        swd_line_reset(interface)?;

                        // Select Dormant State (from JTAG)
                        tracing::trace!("Select Dormant State (from JTAG)");
                        interface.swj_sequence(31, 0x33BBBBBA)?;

                        // Leave dormant state
                        alert_sequence(interface)?;

                        // 4 cycles SWDIO/TMS LOW + 8-Bit SWD Activation Code (0x1A)
                        interface.swj_sequence(12, 0x1A0)?;
                    } else {
                        // Ensure current debug interface is in reset state.
                        swd_line_reset(interface)?;

                        // Execute SWJ-DP Switch Sequence JTAG to SWD (0xE79E).
                        // Change if SWJ-DP uses deprecated switch code (0xEDB6).
                        interface.swj_sequence(16, 0xE79E)?;

                        // > 50 cycles SWDIO/TMS High.
                        swd_line_reset(interface)?;
                        // At least 2 idle cycles (SWDIO/TMS Low).
                        interface.swj_sequence(3, 0x00)?;
                    }

                    // SWD should now be activated, so we can try and connect to the debug port
                    if self.debug_port_connect(interface, dp).is_ok() {
                        return Ok(());
                    }
                }
                _ => {
                    return Err(ArmDebugSequenceError::SequenceSpecific(
                        "Cannot detect current protocol".into(),
                    )
                    .into());
                }
            }

            // End of atomic block.
        }

        Err(ArmError::Other(anyhow::anyhow!(
            "Failed to connect to the debug port. Please check the debug cable and target power. If SWD multi-drop is used, ensure the correct TARGETSEL value is used."
        )))
    }

    /// Connect to the target debug port and power it up. This is based on the
    /// `DebugPortStart` function from the [ARM SVD Debug Description].
    ///
    /// [ARM SVD Debug Description]: http://www.keil.com/pack/doc/cmsis/Pack/html/debug_description.html#debugPortStart
    #[doc(alias = "DebugPortStart")]
    fn debug_port_start(
        &self,
        interface: &mut ArmCommunicationInterface<Initialized>,
        dp: DpAddress,
    ) -> Result<(), ArmError> {
        // Clear all errors.
        // CMSIS says this is only necessary to do inside the `if powered_down`, but
        // without it here, nRF52840 faults in the next access.
        let mut abort = Abort(0);
        abort.set_dapabort(true);
        abort.set_orunerrclr(true);
        abort.set_wderrclr(true);
        abort.set_stkerrclr(true);
        abort.set_stkcmpclr(true);
        interface.write_dp_register(dp, abort)?;

        interface.write_dp_register(dp, Select(0))?;

        let ctrl = interface.read_dp_register::<Ctrl>(dp)?;

        let powered_down = !(ctrl.csyspwrupack() && ctrl.cdbgpwrupack());

        if powered_down {
            let mut ctrl = Ctrl(0);
            ctrl.set_cdbgpwrupreq(true);
            ctrl.set_csyspwrupreq(true);
            interface.write_dp_register(dp, ctrl)?;

            let start = Instant::now();
            let mut timeout = true;
            while start.elapsed() < Duration::from_micros(100_0000) {
                let ctrl = interface.read_dp_register::<Ctrl>(dp)?;
                if ctrl.csyspwrupack() && ctrl.cdbgpwrupack() {
                    timeout = false;
                    break;
                }
            }

            if timeout {
                return Err(ArmError::Timeout);
            }

            // TODO: Handle JTAG Specific part

            // TODO: Only run the following code when the SWD protocol is used

            // Init AP Transfer Mode, Transaction Counter, and Lane Mask (Normal Transfer Mode, Include all Byte Lanes)
            let mut ctrl = Ctrl(0);
            ctrl.set_cdbgpwrupreq(true);
            ctrl.set_csyspwrupreq(true);
            ctrl.set_mask_lane(0b1111);
            interface.write_dp_register(dp, ctrl)?;

            let ctrl_reg: Ctrl = interface.read_dp_register(dp)?;
            if !(ctrl_reg.csyspwrupack() && ctrl_reg.cdbgpwrupack()) {
                tracing::error!("Debug power request failed");
                return Err(DebugPortError::TargetPowerUpFailed.into());
            }

            // According to CMSIS docs, here's where we would clear errors
            // in ABORT, but we do that above instead.
        }

        Ok(())
    }

    /// Initialize core debug system. This is based on the
    /// `DebugCoreStart` function from the [ARM SVD Debug Description].
    ///
    /// [ARM SVD Debug Description]: http://www.keil.com/pack/doc/cmsis/Pack/html/debug_description.html#debugCoreStart
    #[doc(alias = "DebugCoreStart")]
    fn debug_core_start(
        &self,
        interface: &mut dyn ArmProbeInterface,
        core_ap: MemoryAp,
        core_type: CoreType,
        debug_base: Option<u64>,
        cti_base: Option<u64>,
    ) -> Result<(), ArmError> {
        let mut core = interface.memory_interface(core_ap)?;

        // Dispatch based on core type (Cortex-A vs M)
        match core_type {
            CoreType::Armv7a => armv7a_core_start(&mut *core, debug_base),
            CoreType::Armv8a => armv8a_core_start(&mut *core, debug_base, cti_base),
            CoreType::Armv6m | CoreType::Armv7m | CoreType::Armv7em | CoreType::Armv8m => {
                cortex_m_core_start(&mut *core)
            }
            _ => panic!("Logic inconsistency bug - non ARM core type passed {core_type:?}"),
        }
    }

    /// Configure the target to stop code execution after a reset. After this, the core will halt when it comes
    /// out of reset. This is based on the `ResetCatchSet` function from
    /// the [ARM SVD Debug Description].
    ///
    /// [ARM SVD Debug Description]: http://www.keil.com/pack/doc/cmsis/Pack/html/debug_description.html#resetCatchSet
    #[doc(alias = "ResetCatchSet")]
    fn reset_catch_set(
        &self,
        core: &mut dyn ArmProbe,
        core_type: CoreType,
        debug_base: Option<u64>,
    ) -> Result<(), ArmError> {
        // Dispatch based on core type (Cortex-A vs M)
        match core_type {
            CoreType::Armv7a => armv7a_reset_catch_set(core, debug_base),
            CoreType::Armv8a => armv8a_reset_catch_set(core, debug_base),
            CoreType::Armv6m | CoreType::Armv7m | CoreType::Armv7em | CoreType::Armv8m => {
                cortex_m_reset_catch_set(core)
            }
            _ => panic!("Logic inconsistency bug - non ARM core type passed {core_type:?}"),
        }
    }

    /// Free hardware resources allocated by ResetCatchSet.
    /// This is based on the `ResetCatchSet` function from
    /// the [ARM SVD Debug Description].
    ///
    /// [ARM SVD Debug Description]: http://www.keil.com/pack/doc/cmsis/Pack/html/debug_description.html#resetCatchClear
    #[doc(alias = "ResetCatchClear")]
    fn reset_catch_clear(
        &self,
        core: &mut dyn ArmProbe,
        core_type: CoreType,
        debug_base: Option<u64>,
    ) -> Result<(), ArmError> {
        // Dispatch based on core type (Cortex-A vs M)
        match core_type {
            CoreType::Armv7a => armv7a_reset_catch_clear(core, debug_base),
            CoreType::Armv8a => armv8a_reset_catch_clear(core, debug_base),
            CoreType::Armv6m | CoreType::Armv7m | CoreType::Armv7em | CoreType::Armv8m => {
                cortex_m_reset_catch_clear(core)
            }
            _ => panic!("Logic inconsistency bug - non ARM core type passed {core_type:?}"),
        }
    }

    /// Enable target trace capture.
    ///
    /// # Note
    /// This function is responsible for configuring any of the CoreSight link components, such as
    /// trace funnels, to route trace data to the specified trace sink.
    ///
    /// This is based on the `TraceStart` function from the [ARM SVD Debug Description].
    /// [ARM SVD Debug Description]: <http://www.keil.com/pack/doc/cmsis/Pack/html/debug_description.html#resetCatchClear>
    fn trace_start(
        &self,
        interface: &mut dyn ArmProbeInterface,
        components: &[CoresightComponent],
        _sink: &TraceSink,
    ) -> Result<(), ArmError> {
        // As a default implementation, enable all of the slave port inputs of any trace funnels
        // found. This should enable _all_ sinks simultaneously. Device-specific implementations
        // can be written to properly configure the specified sink.
        for trace_funnel in components
            .iter()
            .filter_map(|comp| comp.find_component(PeripheralType::TraceFunnel))
        {
            let mut funnel = TraceFunnel::new(interface, trace_funnel);
            funnel.unlock()?;
            funnel.enable_port(0xFF)?;
        }

        Ok(())
    }

    /// Executes a system-wide reset without debug domain (or warm-reset that preserves debug connection) via software mechanisms,
    /// for example AIRCR.SYSRESETREQ.  This is based on the
    /// `ResetSystem` function from the [ARM SVD Debug Description].
    ///
    /// [ARM SVD Debug Description]: http://www.keil.com/pack/doc/cmsis/Pack/html/debug_description.html#resetSystem
    #[doc(alias = "ResetSystem")]
    fn reset_system(
        &self,
        interface: &mut dyn ArmProbe,
        core_type: CoreType,
        debug_base: Option<u64>,
    ) -> Result<(), ArmError> {
        // Dispatch based on core type (Cortex-A vs M)
        match core_type {
            CoreType::Armv7a => armv7a_reset_system(interface, debug_base),
            CoreType::Armv8a => armv8a_reset_system(interface, debug_base),
            CoreType::Armv6m | CoreType::Armv7m | CoreType::Armv7em | CoreType::Armv8m => {
                cortex_m_reset_system(interface)
            }
            _ => panic!("Logic inconsistency bug - non ARM core type passed {core_type:?}"),
        }
    }

    /// Check if the device is in a locked state and unlock it.
    /// Use query command elements for user confirmation.
    /// Executed after having powered up the debug port. This is based on the
    /// `DebugDeviceUnlock` function from the [ARM SVD Debug Description].
    ///
    /// [ARM SVD Debug Description]: http://www.keil.com/pack/doc/cmsis/Pack/html/debug_description.html#debugDeviceUnlock
    #[doc(alias = "DebugDeviceUnlock")]
    fn debug_device_unlock(
        &self,
        _interface: &mut dyn ArmProbeInterface,
        _default_ap: MemoryAp,
        _permissions: &crate::Permissions,
    ) -> Result<(), ArmError> {
        tracing::debug!("debug_device_unlock - empty by default");
        Ok(())
    }

    /// Executed before step or run command to support recovery from a lost target connection, e.g. after a low power mode.
    /// This is based on the `RecoverSupportStart` function from the [ARM SVD Debug Description].
    ///
    /// [ARM SVD Debug Description]: http://www.keil.com/pack/doc/cmsis/Pack/html/debug_description.html#recoverSupportStart
    #[doc(alias = "RecoverSupportStart")]
    fn recover_support_start(&self, _interface: &mut dyn ArmProbe) -> Result<(), ArmError> {
        // Empty by default
        Ok(())
    }

    /// Executed when the debugger session is disconnected from the core.
    ///
    /// This is based on the `DebugCoreStop` function from the [ARM SVD Debug Description].
    ///
    /// [ARM SVD Debug Description]: http://www.keil.com/pack/doc/cmsis/Pack/html/debug_description.html#recoverSupportStart
    #[doc(alias = "DebugCoreStop")]
    fn debug_core_stop(
        &self,
        interface: &mut dyn ArmProbe,
        core_type: CoreType,
    ) -> Result<(), ArmError> {
        if core_type.is_cortex_m() {
            // System Control Space (SCS) offset as defined in Armv6-M/Armv7-M.
            // Disable Core Debug via DHCSR
            let mut dhcsr = Dhcsr(0);
            dhcsr.enable_write();
            interface.write_word_32(Dhcsr::get_mmio_address(), dhcsr.0)?;

            // Disable DWT and ITM blocks, DebugMonitor handler,
            // halting debug traps, and Reset Vector Catch.
            interface.write_word_32(Demcr::get_mmio_address(), 0x0)?;
        }

        Ok(())
    }

    /// Perform a SWD line reset or enter the JTAG Run-Test-Idle state, and then try to connect to a debug port.
    ///
    /// This is executed as part of the standard `debug_port_setup` sequence,
    /// and when switching between debug ports in a SWD multi-drop configuration.
    ///
    /// If the `dp` parameter is `DpAddress::Default`, a read of the DPIDR register will be
    /// performed after the line reset.
    ///
    /// If the `dp` parameter is `DpAddress::Multidrop`, a write of the `TARGETSEL` register is
    /// done after the line reset, followed by a read of the `DPIDR` register.
    ///
    /// This is not based on a sequence from the Open-CMSIS-Pack standard.
    fn debug_port_connect(
        &self,
        interface: &mut dyn DapProbe,
        dp: DpAddress,
    ) -> Result<(), ArmError> {
        match interface.active_protocol() {
            Some(WireProtocol::Jtag) => {
                tracing::debug!("JTAG: No special sequence needed to connect to debug port");
                return Ok(());
            }
            Some(WireProtocol::Swd) => {
                tracing::debug!("SWD: Connecting to debug port with address {:?}", dp);
            }
            None => {
                return Err(ArmDebugSequenceError::SequenceSpecific(
                    "Cannot detect current protocol".into(),
                )
                .into())
            }
        }

        // Enter SWD Line Reset State
        swd_line_reset(interface)?;
        interface.swj_sequence(3, 0x00)?; // At least 2 idle cycles (SWDIO/TMS Low)

        // If multidrop is used, we now have to select a target
        if let DpAddress::Multidrop(targetsel) = dp {
            tracing::debug!("Writing targetsel {:#x}", targetsel);
            // TARGETSEL write.
            // The TARGETSEL write is not ACKed by design. We can't use a normal register write
            // because many probes don't even send the data phase when NAK.
            let parity = targetsel.count_ones() % 2;
            let data = (parity as u64) << 45 | (targetsel as u64) << 13 | 0x1f99;

            // Should this be a swd_sequence?
            // Technically we shouldn't drive SWDIO all the time when sending a request.
            interface
                .swj_sequence(6 * 8, data)
                .map_err(DebugProbeError::from)?;
        }

        // Read DPIDR to enable SWD interface.
        let dpidr = interface.raw_read_register(PortType::DebugPort, DPIDR::ADDRESS)?;

        tracing::debug!("Result of DPIDR read: {:#x?}", dpidr);

        tracing::debug!("Clearing errors using ABORT register");
        let mut abort = Abort(0);
        abort.set_orunerrclr(true);
        abort.set_wderrclr(true);
        abort.set_stkerrclr(true);
        abort.set_stkcmpclr(true);

        interface.raw_write_register(PortType::DebugPort, Abort::ADDRESS, abort.0)?;

        let ctrl_stat = interface
            .raw_read_register(PortType::DebugPort, Ctrl::ADDRESS)
            .map(Ctrl);

        match ctrl_stat {
            Ok(ctrl_stat) => {
                tracing::debug!("Result of CTRL/STAT read: {:?}", ctrl_stat);
            }
            Err(e) => {
                // According to the SPEC, reading from CTRL/STAT should never fail. In practice,
                // it seems to fail sometimes.
                tracing::debug!("Failed to read CTRL/STAT: {:?}", e);
            }
        }

        Ok(())
    }

    /// Return the Debug Erase Sequence implementation if it exists
    fn debug_erase_sequence(&self) -> Option<Arc<dyn DebugEraseSequence>> {
        None
    }
}

/// Chip-Erase Handling via the Device's Debug Interface
pub trait DebugEraseSequence: Send + Sync {
    /// Perform Chip-Erase by vendor specific means.
    ///
    /// Some devices provide custom methods for mass erasing the entire flash area and even reset
    /// other non-volatile chip state to its default setting.
    ///
    /// # Errors
    /// May fail if the device is e.g. permanently locked or due to communication issues with the device.
    /// Some devices require the probe to be disconnected and re-attached after a successful chip-erase in
    /// which case it will return `Error::Probe(DebugProbeError::ReAttachRequired)`
    fn erase_all(&self, _interface: &mut dyn ArmProbeInterface) -> Result<(), ArmError> {
        Err(
            DebugProbeError::NotImplemented("Debug erase sequence is not available on this device")
                .into(),
        )
    }
}

/// Perform a SWD line reset (SWDIO high for 50 clock cycles)
fn swd_line_reset(interface: &mut dyn DapProbe) -> Result<(), ArmError> {
    tracing::debug!("Performing SWD line reset");
    interface.swj_sequence(51, 0x0007_FFFF_FFFF_FFFF)?;

    Ok(())
}<|MERGE_RESOLUTION|>--- conflicted
+++ resolved
@@ -11,13 +11,9 @@
 use probe_rs_target::CoreType;
 
 use crate::{
-<<<<<<< HEAD
-    architecture::arm::ArmProbeInterface, DebugProbeError, MemoryMappedRegister, WireProtocol,
-=======
     architecture::arm::ArmProbeInterface,
     probe::{DebugProbeError, WireProtocol},
     MemoryMappedRegister,
->>>>>>> 150d53d0
 };
 
 use super::{
@@ -473,17 +469,8 @@
 
         let num_retries = 5;
 
-<<<<<<< HEAD
         fn alert_sequence(interface: &mut dyn DapProbe) -> Result<(), ArmError> {
             tracing::trace!("Sending Selection Alert sequence");
-=======
-        // Make sure the debug port is in the correct mode based on what the probe
-        // has selected via active_protocol
-        match interface.active_protocol() {
-            Some(WireProtocol::Jtag) => {
-                // Execute SWJ-DP Switch Sequence SWD to JTAG (0xE73C).
-                interface.swj_sequence(16, 0xE73C)?;
->>>>>>> 150d53d0
 
             // Ensure target is not in the middle of detecting a selection alert
             interface.swj_sequence(8, 0xFF)?;
@@ -491,32 +478,10 @@
             // Alert Sequence Bits  0.. 63
             interface.swj_sequence(64, 0x86852D956209F392)?;
 
-<<<<<<< HEAD
             // Alert Sequence Bits 64..127
             interface.swj_sequence(64, 0x19BC0EA2E3DDAFE9)?;
 
             Ok(())
-=======
-                // Configure JTAG IR lengths in probe
-                interface.configure_jtag()?;
-            }
-            Some(WireProtocol::Swd) => {
-                // Execute SWJ-DP Switch Sequence JTAG to SWD (0xE79E).
-                // Change if SWJ-DP uses deprecated switch code (0xEDB6).
-                interface.swj_sequence(16, 0xE79E)?;
-
-                // > 50 cycles SWDIO/TMS High.
-                interface.swj_sequence(51, 0x0007_FFFF_FFFF_FFFF)?;
-                // At least 2 idle cycles (SWDIO/TMS Low).
-                interface.swj_sequence(3, 0x00)?;
-            }
-            _ => {
-                return Err(ArmDebugSequenceError::SequenceSpecific(
-                    "Cannot detect current protocol".into(),
-                )
-                .into());
-            }
->>>>>>> 150d53d0
         }
 
         // TODO: Use atomic block
