//! Debug sequences to operate special requirements ARM targets.

use std::{
    error::Error,
    fmt::Debug,
    sync::Arc,
    thread,
    time::{Duration, Instant},
};

use probe_rs_target::CoreType;

use crate::{
    architecture::arm::{
<<<<<<< HEAD
        core::registers::cortex_m::{PC, SP},
        dp::{DLPIDR, TARGETID},
=======
        dp::{DpRegister, DLPIDR, TARGETID},
>>>>>>> 37660106
        ArmProbeInterface,
    },
    probe::{DebugProbeError, WireProtocol},
    MemoryInterface, MemoryMappedRegister, Session,
};

use super::{
    ap_v1::AccessPortError,
    armv6m::Demcr,
    communication_interface::{DapProbe, Initialized},
    component::{TraceFunnel, TraceSink},
<<<<<<< HEAD
    core::cortex_m::{Dhcsr, Vtor},
    dp::{Abort, Ctrl, DebugPortError, DpAccess, Select, DPIDR},
=======
    core::cortex_m::Dhcsr,
    dp::{Abort, Ctrl, DpAccess, DpAddress, SelectV1, DPIDR},
>>>>>>> 37660106
    memory::{
        romtable::{CoresightComponent, PeripheralType},
        ArmMemoryInterface,
    },
    ArmCommunicationInterface, ArmError, FullyQualifiedApAddress, Pins,
};

/// An error occurred when executing an ARM debug sequence
#[derive(thiserror::Error, Debug)]
pub enum ArmDebugSequenceError {
    /// Debug base address is required but not specified
    #[error("Core access requries debug_base to be specified, but it is not")]
    DebugBaseNotSpecified,

    /// CTI base address is required but not specified
    #[error("Core access requries cti_base to be specified, but it is not")]
    CtiBaseNotSpecified,

    /// An error occurred in a debug sequence.
    #[error("An error occurred in a debug sequnce: {0}")]
    SequenceSpecific(#[from] Box<dyn Error + Send + Sync + 'static>),
}

impl ArmDebugSequenceError {
    pub(crate) fn custom(message: impl Into<Box<dyn Error + Send + Sync + 'static>>) -> Self {
        ArmDebugSequenceError::SequenceSpecific(message.into())
    }
}

/// The default sequences that is used for ARM chips that do not specify a specific sequence.
#[derive(Debug)]
pub struct DefaultArmSequence(pub(crate) ());

impl DefaultArmSequence {
    /// Creates a new default ARM debug sequence.
    pub fn create() -> Arc<dyn ArmDebugSequence> {
        Arc::new(Self(()))
    }
}

impl ArmDebugSequence for DefaultArmSequence {}

/// ResetCatchSet for Cortex-A devices
fn armv7a_reset_catch_set(
    core: &mut dyn ArmMemoryInterface,
    debug_base: Option<u64>,
) -> Result<(), ArmError> {
    use crate::architecture::arm::core::armv7a_debug_regs::Dbgprcr;

    let debug_base =
        debug_base.ok_or_else(|| ArmError::from(ArmDebugSequenceError::DebugBaseNotSpecified))?;

    let address = Dbgprcr::get_mmio_address_from_base(debug_base)?;
    let mut dbgprcr = Dbgprcr(core.read_word_32(address)?);

    dbgprcr.set_hcwr(true);

    core.write_word_32(address, dbgprcr.into())?;

    Ok(())
}

/// ResetCatchClear for Cortex-A devices
fn armv7a_reset_catch_clear(
    core: &mut dyn ArmMemoryInterface,
    debug_base: Option<u64>,
) -> Result<(), ArmError> {
    use crate::architecture::arm::core::armv7a_debug_regs::Dbgprcr;

    let debug_base =
        debug_base.ok_or_else(|| ArmError::from(ArmDebugSequenceError::DebugBaseNotSpecified))?;

    let address = Dbgprcr::get_mmio_address_from_base(debug_base)?;
    let mut dbgprcr = Dbgprcr(core.read_word_32(address)?);

    dbgprcr.set_hcwr(false);

    core.write_word_32(address, dbgprcr.into())?;

    Ok(())
}

fn armv7a_reset_system(
    interface: &mut dyn ArmMemoryInterface,
    debug_base: Option<u64>,
) -> Result<(), ArmError> {
    use crate::architecture::arm::core::armv7a_debug_regs::{Dbgprcr, Dbgprsr};

    let debug_base =
        debug_base.ok_or_else(|| ArmError::from(ArmDebugSequenceError::DebugBaseNotSpecified))?;

    // Request reset
    let address = Dbgprcr::get_mmio_address_from_base(debug_base)?;
    let mut dbgprcr = Dbgprcr(interface.read_word_32(address)?);

    dbgprcr.set_cwrr(true);

    interface.write_word_32(address, dbgprcr.into())?;

    // Wait until reset happens
    let address = Dbgprsr::get_mmio_address_from_base(debug_base)?;

    loop {
        let dbgprsr = Dbgprsr(interface.read_word_32(address)?);
        if dbgprsr.sr() {
            break;
        }
    }

    Ok(())
}

/// DebugCoreStart for v7 Cortex-A devices
fn armv7a_core_start(
    core: &mut dyn ArmMemoryInterface,
    debug_base: Option<u64>,
) -> Result<(), ArmError> {
    use crate::architecture::arm::core::armv7a_debug_regs::{Dbgdsccr, Dbgdscr, Dbgdsmcr, Dbglar};

    let debug_base =
        debug_base.ok_or_else(|| ArmError::from(ArmDebugSequenceError::DebugBaseNotSpecified))?;
    tracing::debug!(
        "Starting debug for ARMv7-A core with registers at {:#X}",
        debug_base
    );

    // Lock OS register access to prevent race conditions
    let address = Dbglar::get_mmio_address_from_base(debug_base)?;
    core.write_word_32(address, Dbglar(0).into())?;

    // Force write through / disable caching for debugger access
    let address = Dbgdsccr::get_mmio_address_from_base(debug_base)?;
    core.write_word_32(address, Dbgdsccr(0).into())?;

    // Disable TLB matching and updates for debugger operations
    let address = Dbgdsmcr::get_mmio_address_from_base(debug_base)?;
    core.write_word_32(address, Dbgdsmcr(0).into())?;

    // Enable halting
    let address = Dbgdscr::get_mmio_address_from_base(debug_base)?;
    let mut dbgdscr = Dbgdscr(core.read_word_32(address)?);

    if dbgdscr.hdbgen() {
        tracing::debug!("Core is already in debug mode, no need to enable it again");
        return Ok(());
    }

    dbgdscr.set_hdbgen(true);
    core.write_word_32(address, dbgdscr.into())?;

    Ok(())
}

/// ResetCatchSet for ARMv8-A devices
fn armv8a_reset_catch_set(
    core: &mut dyn ArmMemoryInterface,
    debug_base: Option<u64>,
) -> Result<(), ArmError> {
    use crate::architecture::arm::core::armv8a_debug_regs::Edecr;

    let debug_base =
        debug_base.ok_or_else(|| ArmError::from(ArmDebugSequenceError::DebugBaseNotSpecified))?;

    let address = Edecr::get_mmio_address_from_base(debug_base)?;
    let mut edecr = Edecr(core.read_word_32(address)?);

    edecr.set_rce(true);

    core.write_word_32(address, edecr.into())?;

    Ok(())
}

/// ResetCatchClear for ARMv8-a devices
fn armv8a_reset_catch_clear(
    core: &mut dyn ArmMemoryInterface,
    debug_base: Option<u64>,
) -> Result<(), ArmError> {
    use crate::architecture::arm::core::armv8a_debug_regs::Edecr;

    let debug_base =
        debug_base.ok_or_else(|| ArmError::from(ArmDebugSequenceError::DebugBaseNotSpecified))?;

    let address = Edecr::get_mmio_address_from_base(debug_base)?;
    let mut edecr = Edecr(core.read_word_32(address)?);

    edecr.set_rce(false);

    core.write_word_32(address, edecr.into())?;

    Ok(())
}

fn armv8a_reset_system(
    interface: &mut dyn ArmMemoryInterface,
    debug_base: Option<u64>,
) -> Result<(), ArmError> {
    use crate::architecture::arm::core::armv8a_debug_regs::{Edprcr, Edprsr};

    let debug_base =
        debug_base.ok_or_else(|| ArmError::from(ArmDebugSequenceError::DebugBaseNotSpecified))?;

    // Request reset
    let address = Edprcr::get_mmio_address_from_base(debug_base)?;
    let mut edprcr = Edprcr(interface.read_word_32(address)?);

    edprcr.set_cwrr(true);

    interface.write_word_32(address, edprcr.into())?;

    // Wait until reset happens
    let address = Edprsr::get_mmio_address_from_base(debug_base)?;

    loop {
        let edprsr = Edprsr(interface.read_word_32(address)?);
        if edprsr.sr() {
            break;
        }
    }

    Ok(())
}

/// DebugCoreStart for v8 Cortex-A devices
fn armv8a_core_start(
    core: &mut dyn ArmMemoryInterface,
    debug_base: Option<u64>,
    cti_base: Option<u64>,
) -> Result<(), ArmError> {
    use crate::architecture::arm::core::armv8a_debug_regs::{
        CtiControl, CtiGate, CtiOuten, Edlar, Edscr, Oslar,
    };

    let debug_base =
        debug_base.ok_or_else(|| ArmError::from(ArmDebugSequenceError::DebugBaseNotSpecified))?;
    let cti_base =
        cti_base.ok_or_else(|| ArmError::from(ArmDebugSequenceError::CtiBaseNotSpecified))?;

    tracing::debug!(
        "Starting debug for ARMv8-A core with registers at {:#X}",
        debug_base
    );

    // Lock OS register access to prevent race conditions
    let address = Edlar::get_mmio_address_from_base(debug_base)?;
    core.write_word_32(address, Edlar(0).into())?;

    // Unlock the OS Lock to enable access to debug registers
    let address = Oslar::get_mmio_address_from_base(debug_base)?;
    core.write_word_32(address, Oslar(0).into())?;

    // Configure CTI
    let mut cticontrol = CtiControl(0);
    cticontrol.set_glben(true);

    let address = CtiControl::get_mmio_address_from_base(cti_base)?;
    core.write_word_32(address, cticontrol.into())?;

    // Gate all events by default
    let address = CtiGate::get_mmio_address_from_base(cti_base)?;
    core.write_word_32(address, 0)?;

    // Configure output channels for halt and resume
    // Channel 0 - halt requests
    let mut ctiouten = CtiOuten(0);
    ctiouten.set_outen(0, 1);

    let address = CtiOuten::get_mmio_address_from_base(cti_base)?;
    core.write_word_32(address, ctiouten.into())?;

    // Channel 1 - resume requests
    let mut ctiouten = CtiOuten(0);
    ctiouten.set_outen(1, 1);

    let address = CtiOuten::get_mmio_address_from_base(cti_base)? + 4;
    core.write_word_32(address, ctiouten.into())?;

    // Enable halting
    let address = Edscr::get_mmio_address_from_base(debug_base)?;
    let mut edscr = Edscr(core.read_word_32(address)?);

    if edscr.hde() {
        tracing::debug!("Core is already in debug mode, no need to enable it again");
        return Ok(());
    }

    edscr.set_hde(true);
    core.write_word_32(address, edscr.into())?;

    Ok(())
}

/// DebugCoreStart for Cortex-M devices
pub(crate) fn cortex_m_core_start(core: &mut dyn ArmMemoryInterface) -> Result<(), ArmError> {
    use crate::architecture::arm::core::armv7m::Dhcsr;

    let current_dhcsr = Dhcsr(core.read_word_32(Dhcsr::get_mmio_address())?);

    // Note: Manual addition for debugging, not part of the original DebugCoreStart function
    if current_dhcsr.c_debugen() {
        tracing::debug!("Core is already in debug mode, no need to enable it again");
        return Ok(());
    }
    // -- End addition

    let mut dhcsr = Dhcsr(0);
    dhcsr.set_c_debugen(true);
    dhcsr.enable_write();

    core.write_word_32(Dhcsr::get_mmio_address(), dhcsr.into())?;

    Ok(())
}

/// ResetCatchClear for Cortex-M devices
fn cortex_m_reset_catch_clear(core: &mut dyn ArmMemoryInterface) -> Result<(), ArmError> {
    use crate::architecture::arm::core::armv7m::Demcr;

    // Clear reset catch bit
    let mut demcr = Demcr(core.read_word_32(Demcr::get_mmio_address())?);
    demcr.set_vc_corereset(false);

    core.write_word_32(Demcr::get_mmio_address(), demcr.into())?;
    Ok(())
}

/// ResetCatchSet for Cortex-M devices
fn cortex_m_reset_catch_set(core: &mut dyn ArmMemoryInterface) -> Result<(), ArmError> {
    use crate::architecture::arm::core::armv7m::{Demcr, Dhcsr};

    // Request halt after reset
    let mut demcr = Demcr(core.read_word_32(Demcr::get_mmio_address())?);
    demcr.set_vc_corereset(true);

    core.write_word_32(Demcr::get_mmio_address(), demcr.into())?;

    // Clear the status bits by reading from DHCSR
    let _ = core.read_word_32(Dhcsr::get_mmio_address())?;

    Ok(())
}

/// ResetSystem for Cortex-M devices
fn cortex_m_reset_system(interface: &mut dyn ArmMemoryInterface) -> Result<(), ArmError> {
    use crate::architecture::arm::core::armv7m::{Aircr, Dhcsr};

    let mut aircr = Aircr(0);
    aircr.vectkey();
    aircr.set_sysresetreq(true);

    interface.write_word_32(Aircr::get_mmio_address(), aircr.into())?;

    let start = Instant::now();

    while start.elapsed() < Duration::from_millis(500) {
        let dhcsr = match interface.read_word_32(Dhcsr::get_mmio_address()) {
            Ok(val) => Dhcsr(val),
            // Some combinations of debug probe and target (in
            // particular, hs-probe and ATSAMD21) result in
            // register read errors while the target is
            // resetting.
            Err(ArmError::AccessPort {
                source: AccessPortError::RegisterRead { .. },
                ..
            }) => continue,
            Err(err) => return Err(err),
        };
        if !dhcsr.s_reset_st() {
            return Ok(());
        }
    }

    Err(ArmError::Timeout)
}

/// A interface to operate debug sequences for ARM targets.
///
/// Should be implemented on a custom handle for chips that require special sequence code.
pub trait ArmDebugSequence: Send + Sync + Debug {
    /// Assert a system-wide reset line nRST. This is based on the
    /// `ResetHardwareAssert` function from the [ARM SVD Debug Description].
    ///
    /// [ARM SVD Debug Description]: https://open-cmsis-pack.github.io/Open-CMSIS-Pack-Spec/main/html/debug_description.html#resetHardwareAssert
    #[doc(alias = "ResetHardwareAssert")]
    fn reset_hardware_assert(&self, interface: &mut dyn DapProbe) -> Result<(), ArmError> {
        let mut n_reset = Pins(0);
        n_reset.set_nreset(true);

        let _ = interface.swj_pins(0, n_reset.0 as u32, 0)?;

        Ok(())
    }

    /// De-Assert a system-wide reset line nRST. This is based on the
    /// `ResetHardwareDeassert` function from the [ARM SVD Debug Description].
    ///
    /// This function is called _once_ when using the "connect under reset" functionality,
    /// after a connection to each core has been established, and it is expected that after
    /// this function is called, the target will start executing code.
    ///
    /// The provided `default_ap` is the default access port that should be used for memory
    /// access, if the sequence requires it.
    ///
    /// [ARM SVD Debug Description]: https://open-cmsis-pack.github.io/Open-CMSIS-Pack-Spec/main/html/debug_description.html#resetHardwareDeassert
    #[doc(alias = "ResetHardwareDeassert")]
    fn reset_hardware_deassert(
        &self,
        probe: &mut dyn ArmProbeInterface,
        _default_ap: &FullyQualifiedApAddress,
    ) -> Result<(), ArmError> {
        let mut n_reset = Pins(0);
        n_reset.set_nreset(true);
        let n_reset = n_reset.0 as u32;

        let can_read_pins = probe.swj_pins(n_reset, n_reset, 0)? != 0xffff_ffff;

        if can_read_pins {
            let start = Instant::now();

            loop {
                if Pins(probe.swj_pins(n_reset, n_reset, 0)? as u8).nreset() {
                    return Ok(());
                }
                if start.elapsed() >= Duration::from_secs(1) {
                    return Err(ArmError::Timeout);
                }
                thread::sleep(Duration::from_millis(100));
            }
        } else {
            thread::sleep(Duration::from_millis(100));
            Ok(())
        }
    }

    /// Prepare the target debug port for connection. This is based on the `DebugPortSetup` function
    /// from the [ARM SVD Debug Description].
    ///
    /// After this function has been executed, it should be possible to read and write registers
    /// using SWD requests.
    ///
    /// If this function cannot read the DPIDR register, it will retry up to 5 times, and return an
    /// error if it still cannot read it.
    ///
    /// [ARM SVD Debug Description]:
    ///     https://open-cmsis-pack.github.io/Open-CMSIS-Pack-Spec/main/html/debug_description.html#debugPortSetup
    #[doc(alias = "DebugPortSetup")]
    fn debug_port_setup(
        &self,
        interface: &mut dyn DapProbe,
        dp: DpAddress,
    ) -> Result<(), ArmError> {
        // TODO: Handle this differently for ST-Link?
        tracing::debug!("Setting up debug port {dp:x?}");

<<<<<<< HEAD
        // A multidrop address implies SWD version 2 and dormant state.  In
=======
        // A multidrop address implies SWD vserion 2 and dormant state.  In
>>>>>>> 37660106
        // cases where SWD version 2 is used but not multidrop addressing
        // (ex. ADIv6), the SWD version 1 sequence is attempted before trying
        // the SWD version 2 sequence.
        let mut has_dormant = matches!(dp, DpAddress::Multidrop(_));

        fn alert_sequence(interface: &mut dyn DapProbe) -> Result<(), ArmError> {
            tracing::trace!("Sending SelectV1ion Alert sequence");

            // Ensure target is not in the middle of detecting a selection alert
            interface.swj_sequence(8, 0xFF)?;

            // Alert Sequence Bits  0.. 63
            interface.swj_sequence(64, 0x86852D956209F392)?;

            // Alert Sequence Bits 64..127
            interface.swj_sequence(64, 0x19BC0EA2E3DDAFE9)?;

            Ok(())
        }

        // TODO: Use atomic block

        let mut result = Ok(());
        const NUM_RETRIES: usize = 5;
        for retry in 0..NUM_RETRIES {
            // Ensure current debug interface is in reset state.
            swd_line_reset(interface, 0)?;

            // Make sure the debug port is in the correct mode based on what the probe
            // has selected via active_protocol
            match interface.active_protocol() {
                Some(WireProtocol::Jtag) => {
                    if has_dormant {
                        tracing::debug!("SelectV1 Dormant State (from SWD)");
                        interface.swj_sequence(16, 0xE3BC)?;

                        // Send alert sequence
                        alert_sequence(interface)?;

                        // 4 cycles SWDIO/TMS LOW + 8-Bit JTAG Activation Code (0x0A)
                        interface.swj_sequence(12, 0x0A0)?;
                    } else {
                        // Execute SWJ-DP Switch Sequence SWD to JTAG (0xE73C).
                        interface.swj_sequence(16, 0xE73C)?;
                    }

                    // Execute at least >5 TCK cycles with TMS high to enter the Test-Logic-Reset state
                    interface.swj_sequence(6, 0x3F)?;

                    // Enter Run-Test-Idle state, as required by the DAP_Transfer command when using JTAG
                    interface.jtag_sequence(1, false, 0x01)?;

                    // Configure JTAG IR lengths in probe
                    interface.configure_jtag(false)?;
                }
                Some(WireProtocol::Swd) => {
                    if has_dormant {
                        // SelectV1 Dormant State (from JTAG)
                        tracing::debug!("SelectV1 Dormant State (from JTAG)");
                        interface.swj_sequence(31, 0x33BBBBBA)?;

                        // Leave dormant state
                        alert_sequence(interface)?;

                        // 4 cycles SWDIO/TMS LOW + 8-Bit SWD Activation Code (0x1A)
                        interface.swj_sequence(12, 0x1A0)?;
                    } else {
                        // Execute SWJ-DP Switch Sequence JTAG to SWD (0xE79E).
                        // Change if SWJ-DP uses deprecated switch code (0xEDB6).
                        interface.swj_sequence(16, 0xE79E)?;

                        // > 50 cycles SWDIO/TMS High, at least 2 idle cycles (SWDIO/TMS Low).
                        // -> done in debug_port_connect
                    }
                }
                _ => {
                    return Err(ArmDebugSequenceError::SequenceSpecific(
                        "Cannot detect current protocol".into(),
                    )
                    .into());
                }
            }

            // End of atomic block.

            // SWD or JTAG should now be activated, so we can try and connect to the debug port.
            result = self.debug_port_connect(interface, dp);
            if result.is_ok() {
                // Successful connection, we can stop retrying.
                break;
            }

<<<<<<< HEAD
            // If two retries have failed, try using SWD version 2 wake from
=======
            // If two retries have failed, try using SWD version2 wake from
>>>>>>> 37660106
            // dormant sequence.
            if retry >= 1 {
                has_dormant = true;
            }
        }

        result
    }

    /// Connect to the target debug port and power it up. This is based on the
    /// `DebugPortStart` function from the [ARM SVD Debug Description].
    ///
    /// [ARM SVD Debug Description]: https://open-cmsis-pack.github.io/Open-CMSIS-Pack-Spec/main/html/debug_description.html#debugPortStart
    #[doc(alias = "DebugPortStart")]
    fn debug_port_start(
        &self,
        interface: &mut ArmCommunicationInterface<Initialized>,
        dp: DpAddress,
    ) -> Result<DPIDR, ArmError> {
        // Clear all errors.
        // CMSIS says this is only necessary to do inside the `if powered_down`, but
        // without it here, nRF52840 faults in the next access.
        let mut abort = Abort(0);
        abort.set_dapabort(true);
        abort.set_orunerrclr(true);
        abort.set_wderrclr(true);
        abort.set_stkerrclr(true);
        abort.set_stkcmpclr(true);
        interface.write_dp_register(dp, abort)?;

        let dpidr: DPIDR = interface.read_dp_register(dp)?;

        let ctrl = interface.read_dp_register::<Ctrl>(dp)?;

        let powered_down = !(ctrl.csyspwrupack() && ctrl.cdbgpwrupack());

        if powered_down {
            tracing::info!("Debug port {dp:x?} is powered down, powering up");
            let mut ctrl = Ctrl(0);
            ctrl.set_cdbgpwrupreq(true);
            ctrl.set_csyspwrupreq(true);
            if !dpidr.min() {
                // Init AP Transfer Mode, Transaction Counter, and Lane Mask (Normal Transfer Mode,
                // Include all Byte Lanes).
                //
                // Setting this on MINDP is unpredictable.
                ctrl.set_mask_lane(0b1111);
            }
            interface.write_dp_register(dp, ctrl)?;

            let start = Instant::now();
            loop {
                let ctrl = interface.read_dp_register::<Ctrl>(dp)?;
                if ctrl.csyspwrupack() && ctrl.cdbgpwrupack() {
                    break;
                }
                if start.elapsed() >= Duration::from_secs(1) {
                    return Err(ArmError::Timeout);
                }
            }

            // TODO: Handle JTAG Specific part

            // TODO: Only run the following code when the SWD protocol is used

            // According to CMSIS docs, here's where we would clear errors
            // in ABORT, but we do that above instead.
        }

        Ok(dpidr)
    }

    /// Initialize core debug system. This is based on the
    /// `DebugCoreStart` function from the [ARM SVD Debug Description].
    ///
    /// [ARM SVD Debug Description]: https://open-cmsis-pack.github.io/Open-CMSIS-Pack-Spec/main/html/debug_description.html#debugCoreStart
    #[doc(alias = "DebugCoreStart")]
    fn debug_core_start(
        &self,
        interface: &mut dyn ArmProbeInterface,
        core_ap: &FullyQualifiedApAddress,
        core_type: CoreType,
        debug_base: Option<u64>,
        cti_base: Option<u64>,
    ) -> Result<(), ArmError> {
        let mut core = interface.memory_interface(core_ap)?;

        // Dispatch based on core type (Cortex-A vs M)
        match core_type {
            CoreType::Armv7a => armv7a_core_start(&mut *core, debug_base),
            CoreType::Armv8a => armv8a_core_start(&mut *core, debug_base, cti_base),
            CoreType::Armv6m | CoreType::Armv7m | CoreType::Armv7em | CoreType::Armv8m => {
                cortex_m_core_start(&mut *core)
            }
            _ => panic!("Logic inconsistency bug - non ARM core type passed {core_type:?}"),
        }
    }

    /// Configure the target to stop code execution after a reset. After this, the core will halt when it comes
    /// out of reset. This is based on the `ResetCatchSet` function from
    /// the [ARM SVD Debug Description].
    ///
    /// [ARM SVD Debug Description]: https://open-cmsis-pack.github.io/Open-CMSIS-Pack-Spec/main/html/debug_description.html#resetCatchSet
    #[doc(alias = "ResetCatchSet")]
    fn reset_catch_set(
        &self,
        core: &mut dyn ArmMemoryInterface,
        core_type: CoreType,
        debug_base: Option<u64>,
    ) -> Result<(), ArmError> {
        // Dispatch based on core type (Cortex-A vs M)
        match core_type {
            CoreType::Armv7a => armv7a_reset_catch_set(core, debug_base),
            CoreType::Armv8a => armv8a_reset_catch_set(core, debug_base),
            CoreType::Armv6m | CoreType::Armv7m | CoreType::Armv7em | CoreType::Armv8m => {
                cortex_m_reset_catch_set(core)
            }
            _ => panic!("Logic inconsistency bug - non ARM core type passed {core_type:?}"),
        }
    }

    /// Free hardware resources allocated by ResetCatchSet.
    /// This is based on the `ResetCatchSet` function from
    /// the [ARM SVD Debug Description].
    ///
    /// [ARM SVD Debug Description]: https://open-cmsis-pack.github.io/Open-CMSIS-Pack-Spec/main/html/debug_description.html#resetCatchClear
    #[doc(alias = "ResetCatchClear")]
    fn reset_catch_clear(
        &self,
        core: &mut dyn ArmMemoryInterface,
        core_type: CoreType,
        debug_base: Option<u64>,
    ) -> Result<(), ArmError> {
        // Dispatch based on core type (Cortex-A vs M)
        match core_type {
            CoreType::Armv7a => armv7a_reset_catch_clear(core, debug_base),
            CoreType::Armv8a => armv8a_reset_catch_clear(core, debug_base),
            CoreType::Armv6m | CoreType::Armv7m | CoreType::Armv7em | CoreType::Armv8m => {
                cortex_m_reset_catch_clear(core)
            }
            _ => panic!("Logic inconsistency bug - non ARM core type passed {core_type:?}"),
        }
    }

    /// Enable target trace capture.
    ///
    /// # Note
    /// This function is responsible for configuring any of the CoreSight link components, such as
    /// trace funnels, to route trace data to the specified trace sink.
    ///
    /// This is based on the `TraceStart` function from the [ARM SVD Debug Description].
    ///
    /// [ARM SVD Debug Description]: https://open-cmsis-pack.github.io/Open-CMSIS-Pack-Spec/main/html/debug_description.html#traceStart
    fn trace_start(
        &self,
        interface: &mut dyn ArmProbeInterface,
        components: &[CoresightComponent],
        _sink: &TraceSink,
    ) -> Result<(), ArmError> {
        // As a default implementation, enable all of the slave port inputs of any trace funnels
        // found. This should enable _all_ sinks simultaneously. Device-specific implementations
        // can be written to properly configure the specified sink.
        for trace_funnel in components
            .iter()
            .filter_map(|comp| comp.find_component(PeripheralType::TraceFunnel))
        {
            let mut funnel = TraceFunnel::new(interface, trace_funnel);
            funnel.unlock()?;
            funnel.enable_port(0xFF)?;
        }

        Ok(())
    }

    /// Executes a system-wide reset without debug domain (or warm-reset that preserves debug connection) via software mechanisms,
    /// for example AIRCR.SYSRESETREQ.  This is based on the
    /// `ResetSystem` function from the [ARM SVD Debug Description].
    ///
    /// [ARM SVD Debug Description]: https://open-cmsis-pack.github.io/Open-CMSIS-Pack-Spec/main/html/debug_description.html#resetSystem
    #[doc(alias = "ResetSystem")]
    fn reset_system(
        &self,
        interface: &mut dyn ArmMemoryInterface,
        core_type: CoreType,
        debug_base: Option<u64>,
    ) -> Result<(), ArmError> {
        // Dispatch based on core type (Cortex-A vs M)
        match core_type {
            CoreType::Armv7a => armv7a_reset_system(interface, debug_base),
            CoreType::Armv8a => armv8a_reset_system(interface, debug_base),
            CoreType::Armv6m | CoreType::Armv7m | CoreType::Armv7em | CoreType::Armv8m => {
                cortex_m_reset_system(interface)
            }
            _ => panic!("Logic inconsistency bug - non ARM core type passed {core_type:?}"),
        }
    }

    /// Check if the device is in a locked state and unlock it.
    /// Use query command elements for user confirmation.
    /// Executed after having powered up the debug port. This is based on the
    /// `DebugDeviceUnlock` function from the [ARM SVD Debug Description].
    ///
    /// [ARM SVD Debug Description]: https://open-cmsis-pack.github.io/Open-CMSIS-Pack-Spec/main/html/debug_description.html#debugDeviceUnlock
    #[doc(alias = "DebugDeviceUnlock")]
    fn debug_device_unlock(
        &self,
        _interface: &mut dyn ArmProbeInterface,
        _default_ap: &FullyQualifiedApAddress,
        _permissions: &crate::Permissions,
    ) -> Result<(), ArmError> {
        tracing::debug!("debug_device_unlock - empty by default");
        Ok(())
    }

    /// Executed before step or run command to support recovery from a lost target connection, e.g. after a low power mode.
    /// This is based on the `RecoverSupportStart` function from the [ARM SVD Debug Description].
    ///
    /// [ARM SVD Debug Description]: https://open-cmsis-pack.github.io/Open-CMSIS-Pack-Spec/main/html/debug_description.htmll#recoverSupportStart
    #[doc(alias = "RecoverSupportStart")]
    fn recover_support_start(
        &self,
        _interface: &mut dyn ArmMemoryInterface,
    ) -> Result<(), ArmError> {
        // Empty by default
        Ok(())
    }

    /// Executed when the debugger session is disconnected from the core.
    ///
    /// This is based on the `DebugCoreStop` function from the [ARM SVD Debug Description].
    ///
    /// [ARM SVD Debug Description]: https://open-cmsis-pack.github.io/Open-CMSIS-Pack-Spec/main/html/debug_description.html#debugCoreStop
    #[doc(alias = "DebugCoreStop")]
    fn debug_core_stop(
        &self,
        interface: &mut dyn ArmMemoryInterface,
        core_type: CoreType,
    ) -> Result<(), ArmError> {
        if core_type.is_cortex_m() {
            // System Control Space (SCS) offset as defined in Armv6-M/Armv7-M.
            // Disable Core Debug via DHCSR
            let mut dhcsr = Dhcsr(0);
            dhcsr.enable_write();
            interface.write_word_32(Dhcsr::get_mmio_address(), dhcsr.0)?;

            // Disable DWT and ITM blocks, DebugMonitor handler,
            // halting debug traps, and Reset Vector Catch.
            interface.write_word_32(Demcr::get_mmio_address(), 0x0)?;
        }

        Ok(())
    }

    /// Sequence executed when disconnecting from a debug port.
    ///
    /// Based on the `DebugPortStop` function from the [ARM SVD Debug Description].
    ///
    /// [ARM SVD Debug Description]: https://open-cmsis-pack.github.io/Open-CMSIS-Pack-Spec/main/html/debug_description.html#debugPortStop
    #[doc(alias = "DebugPortStop")]
    fn debug_port_stop(&self, interface: &mut dyn DapProbe, dp: DpAddress) -> Result<(), ArmError> {
        tracing::info!("Powering down debug port {dp:x?}");
        // SelectV1 Bank 0
        interface.raw_write_register(SelectV1::ADDRESS.into(), 0)?;

        // De-assert debug power request
        interface.raw_write_register(Ctrl::ADDRESS.into(), 0)?;

        // Wait for the power domains to go away
        let start = Instant::now();
        loop {
            let ctrl = interface.raw_read_register(Ctrl::ADDRESS.into())?;
            let ctrl = Ctrl(ctrl);
            if !(ctrl.csyspwrupack() || ctrl.cdbgpwrupack()) {
                return Ok(());
            }

            if start.elapsed() >= Duration::from_secs(1) {
                return Err(ArmError::Timeout);
            }
        }
    }

    /// Perform a SWD line reset or enter the JTAG Run-Test-Idle state, and then try to connect to a debug port.
    ///
    /// This is executed as part of the standard `debug_port_setup` sequence,
    /// and when switching between debug ports in a SWD multi-drop configuration.
    ///
    /// If the `dp` parameter is `DpAddress::Default`, a read of the DPIDR register will be
    /// performed after the line reset.
    ///
    /// If the `dp` parameter is `DpAddress::Multidrop`, a write of the `TARGETSEL` register is
    /// done after the line reset, followed by a read of the `DPIDR` register.
    ///
    /// This is not based on a sequence from the Open-CMSIS-Pack standard.
    #[tracing::instrument(level = "debug", skip_all)]
    fn debug_port_connect(
        &self,
        interface: &mut dyn DapProbe,
        dp: DpAddress,
    ) -> Result<(), ArmError> {
        // Time guard for DPIDR register to become readable after line reset
        const RESET_RECOVERY_TIMEOUT: Duration = Duration::from_secs(1);
        const RESET_RECOVERY_RETRY_INTERVAL: Duration = Duration::from_millis(5);
        match interface.active_protocol() {
            Some(WireProtocol::Jtag) => {
                tracing::debug!("JTAG: No special sequence needed to connect to debug port");
                return Ok(());
            }
            Some(WireProtocol::Swd) => {
                tracing::debug!("SWD: Connecting to debug port with address {:x?}", dp);
            }
            None => {
                return Err(ArmDebugSequenceError::SequenceSpecific(
                    "Cannot detect current protocol".into(),
                )
                .into())
            }
        }

        // Enter SWD Line Reset State, afterwards at least 2 idle cycles (SWDIO/TMS Low)
        // Guard gives time for the target to recover
        let guard = Instant::now();
        let dpidr = loop {
            swd_line_reset(interface, 3)?;

            // If multidrop is used, we now have to select a target
            if let DpAddress::Multidrop(targetsel) = dp {
                // Deselect other debug ports first?

                tracing::debug!("Writing targetsel {:#x}", targetsel);
                // TARGETSEL write.
                // The TARGETSEL write is not ACKed by design. We can't use a normal register write
                // because many probes don't even send the data phase when NAK.
                let parity = targetsel.count_ones() % 2;
                let data = (parity as u64) << 45 | (targetsel as u64) << 13 | 0x1f99;

                // Should this be a swd_sequence?
                // Technically we shouldn't drive SWDIO all the time when sending a request.
                interface
                    .swj_sequence(6 * 8, data)
                    .map_err(DebugProbeError::from)?;
            }

            tracing::debug!("Reading DPIDR to enable SWD interface");

<<<<<<< HEAD
            // Read DPIDR to enable SWD interface.
            match interface.raw_read_register(PortType::DebugPort, DPIDR::ADDRESS) {
                Ok(x) => break x,
                Err(z) => {
                    if guard.elapsed() > RESET_RECOVERY_TIMEOUT {
                        tracing::debug!("DPIDR didn't become readable within guard time");
                        return Err(z);
                    }
                }
            }
=======
        // Read DPIDR to enable SWD interface.
        let dpidr = interface.raw_read_register(DPIDR::ADDRESS.into())?;
>>>>>>> 37660106

            // Be nice - checking at intervals is plenty
            std::thread::sleep(RESET_RECOVERY_RETRY_INTERVAL);
        };
        tracing::debug!(
            "DPIDR became readable after {}ms",
            guard.elapsed().as_millis()
        );
        tracing::debug!("Result of DPIDR read: {:#x?}", dpidr);

        tracing::debug!("Clearing errors using ABORT register");
        let mut abort = Abort(0);
        abort.set_orunerrclr(true);
        abort.set_wderrclr(true);
        abort.set_stkerrclr(true);
        abort.set_stkcmpclr(true);

        // DPBANKSEL does not matter for ABORT
        interface.raw_write_register(Abort::ADDRESS.into(), abort.0)?;
        interface.raw_flush()?;

        // Check that we are connected to the right DP

        if let DpAddress::Multidrop(targetsel) = dp {
            tracing::debug!("Checking TARGETID and DLPIDR match");
            // SelectV1 DP Bank 2
            interface.raw_write_register(SelectV1::ADDRESS.into(), 2)?;

            let target_id = interface.raw_read_register(TARGETID::ADDRESS.into())?;

            // SelectV1 DP Bank 3
            interface.raw_write_register(SelectV1::ADDRESS.into(), 3)?;
            let dlpidr = interface.raw_read_register(DLPIDR::ADDRESS.into())?;

            const TARGETID_MASK: u32 = 0x0FFF_FFFF;
            const DLPIDR_MASK: u32 = 0xF000_0000;

            let targetid_match = (target_id & TARGETID_MASK) == (targetsel & TARGETID_MASK);
            let dlpdir_match = (dlpidr & DLPIDR_MASK) == (targetsel & DLPIDR_MASK);

            if !(targetid_match && dlpdir_match) {
                tracing::warn!(
                    "Target ID and DLPIDR do not match, failed to select debug port. Target ID: {:#x?}, DLPIDR: {:#x?}",
                    target_id,
                    dlpidr
                );
                return Err(ArmError::Other(
                    "Target ID and DLPIDR do not match, failed to select debug port".to_string(),
                ));
            }
        }

        interface.raw_write_register(SelectV1::ADDRESS.into(), 0)?;
        let ctrl_stat = interface.raw_read_register(Ctrl::ADDRESS.into()).map(Ctrl);

        match ctrl_stat {
            Ok(ctrl_stat) => {
                tracing::debug!("Result of CTRL/STAT read: {:?}", ctrl_stat);
            }
            Err(e) => {
                // According to the SPEC, reading from CTRL/STAT should never fail. In practice,
                // it seems to fail sometimes.
                tracing::debug!("Failed to read CTRL/STAT: {:?}", e);
            }
        }

        Ok(())
    }

    /// This ARM sequence is called if an image was flashed to RAM directly.
    /// It will perform the necessary preparation to run that image.
    ///
    /// Core should be already `reset_and_halt`ed right before this call.
    fn prepare_running_on_ram(
        &self,
        vector_table_addr: u64,
        session: &mut Session,
    ) -> Result<(), crate::Error> {
        tracing::info!("Performing RAM flash start");
        const SP_MAIN_OFFSET: usize = 0;
        const RESET_VECTOR_OFFSET: usize = 1;

        if session.list_cores().len() > 1 {
            return Err(crate::Error::NotImplemented(
                "multi-core ram flash start not implemented yet",
            ));
        }

        let (_, core_type) = session.list_cores()[0];
        match core_type {
            CoreType::Armv7a | CoreType::Armv8a => {
                return Err(crate::Error::NotImplemented(
                    "RAM flash not implemented for ARM Cortex-A",
                ));
            }
            CoreType::Armv6m | CoreType::Armv7m | CoreType::Armv7em | CoreType::Armv8m => {
                tracing::debug!("RAM flash start for Cortex-M single core target");
                let mut core = session.core(0)?;
                // See ARMv7-M Architecture Reference Manual Chapter B1.5 for more details. The
                // process appears to be the same for the other Cortex-M architectures as well.
                let vtor = Vtor(vector_table_addr as u32);
                let mut first_table_entries: [u32; 2] = [0; 2];
                core.read_32(vector_table_addr, &mut first_table_entries)?;
                // The first entry in the vector table is the SP_main reset value of the main stack pointer,
                // so we set the stack pointer register accordingly.
                core.write_core_reg(SP.id, first_table_entries[SP_MAIN_OFFSET])?;
                // The second entry in the vector table is the reset vector. It needs to be loaded
                // as the initial PC value on a reset, see chapter A2.3.1 of the reference manual.
                core.write_core_reg(PC.id, first_table_entries[RESET_VECTOR_OFFSET])?;
                core.write_word_32(Vtor::get_mmio_address(), vtor.0)?;
            }
            _ => {
                panic!("Logic inconsistency bug - non ARM core type passed {core_type:?}");
            }
        }
        Ok(())
    }

    /// Return the Debug Erase Sequence implementation if it exists
    fn debug_erase_sequence(&self) -> Option<Arc<dyn DebugEraseSequence>> {
        None
    }

    /// Return the APs that are expected to work.
    fn allowed_access_ports(&self) -> Vec<u8> {
        (0..=255).collect()
    }
}

/// Chip-Erase Handling via the Device's Debug Interface
pub trait DebugEraseSequence: Send + Sync {
    /// Perform Chip-Erase by vendor specific means.
    ///
    /// Some devices provide custom methods for mass erasing the entire flash area and even reset
    /// other non-volatile chip state to its default setting.
    ///
    /// # Errors
    /// May fail if the device is e.g. permanently locked or due to communication issues with the device.
    /// Some devices require the probe to be disconnected and re-attached after a successful chip-erase in
    /// which case it will return `Error::Probe(DebugProbeError::ReAttachRequired)`
    fn erase_all(&self, _interface: &mut dyn ArmProbeInterface) -> Result<(), ArmError> {
        Err(ArmError::NotImplemented("erase_all"))
    }
}

/// Perform a SWD line reset (SWDIO high for 50 clock cycles)
///
/// After the line reset, SWDIO will be kept low for `swdio_low_cycles` cycles.
fn swd_line_reset(interface: &mut dyn DapProbe, swdio_low_cycles: u8) -> Result<(), ArmError> {
    assert!(swdio_low_cycles + 51 <= 64);

    tracing::debug!("Performing SWD line reset");
    interface.swj_sequence(51 + swdio_low_cycles, 0x0007_FFFF_FFFF_FFFF)?;

    Ok(())
}<|MERGE_RESOLUTION|>--- conflicted
+++ resolved
@@ -12,12 +12,9 @@
 
 use crate::{
     architecture::arm::{
-<<<<<<< HEAD
         core::registers::cortex_m::{PC, SP},
-        dp::{DLPIDR, TARGETID},
-=======
-        dp::{DpRegister, DLPIDR, TARGETID},
->>>>>>> 37660106
+        dp::{DpRegister, Ctrl, DLPIDR, TARGETID},
+        PortAddress,
         ArmProbeInterface,
     },
     probe::{DebugProbeError, WireProtocol},
@@ -29,13 +26,8 @@
     armv6m::Demcr,
     communication_interface::{DapProbe, Initialized},
     component::{TraceFunnel, TraceSink},
-<<<<<<< HEAD
     core::cortex_m::{Dhcsr, Vtor},
-    dp::{Abort, Ctrl, DebugPortError, DpAccess, Select, DPIDR},
-=======
-    core::cortex_m::Dhcsr,
-    dp::{Abort, Ctrl, DpAccess, DpAddress, SelectV1, DPIDR},
->>>>>>> 37660106
+    dp::{Abort, DpAccess, DpAddress, SelectV1, DPIDR},
     memory::{
         romtable::{CoresightComponent, PeripheralType},
         ArmMemoryInterface,
@@ -490,11 +482,7 @@
         // TODO: Handle this differently for ST-Link?
         tracing::debug!("Setting up debug port {dp:x?}");
 
-<<<<<<< HEAD
         // A multidrop address implies SWD version 2 and dormant state.  In
-=======
-        // A multidrop address implies SWD vserion 2 and dormant state.  In
->>>>>>> 37660106
         // cases where SWD version 2 is used but not multidrop addressing
         // (ex. ADIv6), the SWD version 1 sequence is attempted before trying
         // the SWD version 2 sequence.
@@ -587,11 +575,7 @@
                 break;
             }
 
-<<<<<<< HEAD
             // If two retries have failed, try using SWD version 2 wake from
-=======
-            // If two retries have failed, try using SWD version2 wake from
->>>>>>> 37660106
             // dormant sequence.
             if retry >= 1 {
                 has_dormant = true;
@@ -937,9 +921,8 @@
 
             tracing::debug!("Reading DPIDR to enable SWD interface");
 
-<<<<<<< HEAD
             // Read DPIDR to enable SWD interface.
-            match interface.raw_read_register(PortType::DebugPort, DPIDR::ADDRESS) {
+            match interface.raw_read_register(PortAddress::DpRegister(Ctrl::ADDRESS)) {
                 Ok(x) => break x,
                 Err(z) => {
                     if guard.elapsed() > RESET_RECOVERY_TIMEOUT {
@@ -948,10 +931,6 @@
                     }
                 }
             }
-=======
-        // Read DPIDR to enable SWD interface.
-        let dpidr = interface.raw_read_register(DPIDR::ADDRESS.into())?;
->>>>>>> 37660106
 
             // Be nice - checking at intervals is plenty
             std::thread::sleep(RESET_RECOVERY_RETRY_INTERVAL);
