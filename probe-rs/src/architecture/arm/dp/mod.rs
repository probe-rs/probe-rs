//! Types and functions for interacting with debug ports.

#[macro_use]
mod register_generation;

use super::{
    communication_interface::RegisterParseError, ArmError, DapAccess, DapError, DpAddress, Register,
};
use bitfield::bitfield;
use jep106::JEP106Code;

use crate::probe::DebugProbeError;
use std::fmt::Display;

/// An error occurred when interacting with the debug port.
#[derive(thiserror::Error, Debug)]
pub enum DebugPortError {
    /// The accessed register is not supported on this debug port.
    #[error("Register {register} not supported by debug port version {version}")]
    UnsupportedRegister {
        /// The name of the register that was accessed.
        register: &'static str,
        /// The version of the operated debug port.
        version: DebugPortVersion,
    },
    /// Error parsing a register value.
    #[error("Error parsing register value.")]
    RegisterParse(#[from] RegisterParseError),
    /// An error with operating the debug probe occurred.
    #[error("A Debug Probe Error occurred")]
    DebugProbe(#[from] DebugProbeError),

    /// A timeout occurred.
    #[error("Timeout occurred")]
    Timeout,

    /// Powerup of the target device failed.
    #[error("Target power-up failed.")]
    TargetPowerUpFailed,

    /// The debug port is not supported.
    #[error("Debug port not supported: {0}")]
    Unsupported(String),

    /// An error occurred in the communication with an access port or debug port.
    #[error("An error occurred in the communication with an access port or debug port.")]
    Dap(#[from] DapError),
}
/// A typed interface to be implemented on drivers that can control a debug port.
pub trait DpAccess {
    /// Reads a debug port register.
    ///
    /// If the target device has multiple debug ports, this will change the active debug port if necessary.
    /// In this case all pending operations will be run, and errors returned by this function can also
    /// be from these operations.
    fn read_dp_register<R: DpRegister>(&mut self, dp: DpAddress) -> Result<R, ArmError>;

    /// Write a debug port register.
    ///
    /// If the target device has multiple debug ports, this will change the active debug port if necessary.
    /// In this case all pending operations will be run, and errors returned by this function can also
    /// be from these operations.
    fn write_dp_register<R: DpRegister>(
        &mut self,
        dp: DpAddress,
        register: R,
    ) -> Result<(), ArmError>;
}

impl<T: DapAccess> DpAccess for T {
    #[tracing::instrument(skip(self))]
    fn read_dp_register<R: DpRegister>(&mut self, dp: DpAddress) -> Result<R, ArmError> {
        tracing::debug!("Reading DP register {}", R::NAME);
        let result = self.read_raw_dp_register(dp, R::ADDRESS)?;
        tracing::debug!("Read    DP register {}, value=0x{:08x}", R::NAME, result);
        Ok(result.try_into()?)
    }

    #[tracing::instrument(skip(self))]
    fn write_dp_register<R: DpRegister>(
        &mut self,
        dp: DpAddress,
        register: R,
    ) -> Result<(), ArmError> {
        let value = register.into();
        tracing::debug!("Writing DP register {}, value=0x{:08x}", R::NAME, value);
        self.write_raw_dp_register(dp, R::ADDRESS, value)?;
        Ok(())
    }
}

/// A marker trait to be implemented on debug port register types for typed access.
pub trait DpRegister: Register {
    /// The version of the debug port that is required to read this register.
    const VERSION: DebugPortVersion;
}

bitfield! {
    /// ABORT, Abort register (see ADI v5.2 B2.2.1)
    #[derive(Clone, Default)]
    pub struct Abort(u32);
    impl Debug;
    /// To clear the CTRL/STAT.STICKYORUN overrun error bit to `0b0`, write `0b1` to this bit.
    pub _, set_orunerrclr: 4;
    /// To clear the CTRL/STAT.WDATAERR write data error bit to `0b0`, write `0b1` to this bit.
    pub _, set_wderrclr: 3;
    /// To clear the CTRL/STAT.STICKYERR sticky error bit to `0b0`, write `0b1` to this bit.
    pub _, set_stkerrclr: 2;
    /// To clear the CTRL/STAT.STICKYCMP sticky compare bit to `0b0`, write `0b1` to this bit. It is IMPLEMENTATION DEFINED whether the CTRL/STAT.STICKYCMP bit is implemented. See MINDP, Minimal DP extension on page B1-40.
    pub _, set_stkcmpclr: 1;
    /// To generate a DAP abort, which aborts the current AP transaction, write `0b1` to this bit. Do this write only if the debugger has received WAIT responses over an extended period. In DPv0, this bit is SBO.
    pub _, set_dapabort: 0;
}

impl TryFrom<u32> for Abort {
    type Error = RegisterParseError;

    fn try_from(raw: u32) -> Result<Self, Self::Error> {
        Ok(Abort(raw))
    }
}

impl From<Abort> for u32 {
    fn from(raw: Abort) -> Self {
        raw.0
    }
}

impl DpRegister for Abort {
    const VERSION: DebugPortVersion = DebugPortVersion::DPv1;
}

impl Register for Abort {
    const ADDRESS: u8 = 0x0;
    const NAME: &'static str = "ABORT";
}

bitfield! {
    /// CTRL/STAT, Control/Status register (see ADI v5.2 B2.2.2)
    #[derive(Clone, Default)]
    pub struct Ctrl(u32);
    impl Debug;
    /// System powerup acknowledge. Indicates the status of the CSYSPWRUPACK signal. See Power control requirements and operation on page B2-78.
    pub csyspwrupack, _: 31;
    /// System powerup request. This bit controls the CSYSPWRUPREQ signal. See Power control requirements and operation on page B2-78.
    pub csyspwrupreq, set_csyspwrupreq: 30;
    /// Debug powerup acknowledge. Indicates the status of the CDBGPWRUPACK signal. See Power control requirements and operation on page B2-78.
    pub cdbgpwrupack, _: 29;
    /// Debug powerup request. This bit controls the CDBGPWRUPREQ signal. See Power control requirements and operation on page B2-78.
    pub cdbgpwrupreq, set_cdbgpwrupreq: 28;
    /// Debug reset acknowledge. Indicates the status of the CDBGRSTACK signal. See Debug reset control behavior on page B2-81.
    pub cdbgrstack, _: 27;
    /// Debug reset request. This bit controls the CDBGRSTREQ signal. See Debug reset control request on page B2-82.
    ///
    /// After a powerup reset, this bit is `0b0`.
    pub c_dbg_rst_req, set_c_dbg_rst_req: 26;
    /// Error mode. Indicates the reset behavior of the CTRL/STAT.STICKYERR field.
    ///
    /// If true, CTRL/STAT.STICKYERR is cleared when a FAULT response is output.
    ///
    /// After a powerup reset, the value of this field is false.
    ///
    /// This bit only exists on DPv3 (see ADIv6 B2.2.3), it is RES0 on previous DP versions. Its
    /// value should therefore be ignored and written as 0.
    pub errmode, set_errmode: 24;
    /// Transaction counter. See The transaction counter on page B1-43. After a powerup reset, the value of this field is UNKNOWN.
    ///
    /// It is IMPLEMENTATION DEFINED whether this field is implemented.
    ///
    /// TRNCNT is not supported in MINDP configuration. In MINDP configuration, the effect of writing a value other than zero to TRNCNT or TRNMODE is UNPREDICTABLE. See also MINDP, Minimal DP extension on page B1-40.
    pub u16, trn_cnt, set_trn_cnt: 23, 12;
    /// For pushed operations, the DP performs a byte-by-byte comparison of the word that is supplied in an AP write transaction with the current word at the target AP address. The MASKLANE field is used to select the bytes to be included in this comparison. For more information about pushed operations, see Pushed-compare and pushed-verify operations on page B1-44.
    ///
    /// Each of the four bits of the MASKLANE field corresponds to one of the four bytes of the words to be compared. Therefore, each bit is said to control one byte lane of the compare operation.
    ///
    /// Table B2-8 shows how the bits of MASKLANE control the comparison masking.
    pub u8, mask_lane, set_mask_lane: 11, 8;
    /// This bit is set to `0b1` if one of the following Write Data Error occurs:
    ///
    /// - A parity or framing error on the data phase of a write.
    /// - A write that has been accepted by the DP is then discarded without being submitted to the AP. For more information, see Sticky flags and DP error responses on page B1-41.
    ///
    /// Access to and how to clear this field are DATA LINK DEFINED:
    ///
    /// **JTAG-DP, all implementations**
    ///
    /// - Access is reserved, RES0.
    ///
    /// **SW-DP, all implementations, and JTAG-DP, DPv1 and higher**
    ///
    /// - Access is RO/WI.
    /// - To clear WDATAERR to `0b0`, write 0b1 to the ABORT.WDERRCLR field in the ABORT register. A single write of the ABORT register can be used to clear multiple flags if necessary.
    ///
    /// After clearing the WDATAERR flag, you must typically resend the corrupted data. After a powerup reset, WDATAERR is `0b0`.
    pub w_data_err, _ : 7;
    /// This bit is DATA LINK DEFINED
    ///
    /// - On JTAG-DP, the bit is reserved, RES0.\
    /// - On SW-DP, access is RO/WI.
    ///
    /// If the response to the previous AP read or RDBUFF read was OK, the bit is set to 0b1. If the response was not OK, it is cleared to `0b0`.
    ///
    /// This flag always indicates the response to the last AP read access. See Protocol error response on page B4-114.
    ///
    /// After a powerup reset, this bit is `0b0`.
    ///
    /// **Note**
    ///
    /// This field is defined for DPv1 and higher only.
    pub read_ok, _ : 6;
    /// This bit is set to 0b1 if an error is returned by an AP transaction. See Sticky flags and DP error responses on page B1-41.
    ///
    /// Access to and how to clear this field are DATA LINK DEFINED:
    ///
    /// **JTAG-DP, all implementations**
    ///
    /// - Access is R/W1C.
    /// - To clear STICKYERR to 0b0, write 0b1 to it, which signals the DP to clear the flag and set it to 0b0. A single write of the CTRL/STAT register can be used to clear multiple flags if necessary.
    ///
    /// STICKYERR can also be cleared using the ABORT.STKERRCLR field.
    ///
    /// **SW-DP, all implementations, and JTAG-DP, DPv1 and higher**
    ///
    /// - Access is RO/WI.
    /// - To clear STICKYERR to 0b0, write 0b1 to the ABORT.STKERRCLR field in the ABORT register. A single write of the ABORT register can be used to clear multiple flags if necessary.
    ///
    /// After clearing CTRL/STAT.STICKYERR, you must find the location where the error that caused the flag to be set occurred.
    ///
    /// After a powerup reset, this bit is `0b0`.
    pub sticky_err, _: 5;
    /// This bit is set to 0b1 when a mismatch occurs during a pushed-compare operation or a match occurs during a pushed-verify operation. See Pushed-compare and pushed-verify operations on
    /// page B1-44.
    /// It is IMPLEMENTATION DEFINED whether this field is implemented. See MINDP, Minimal DP extension on page B1-40.
    /// Access to and how to clear this field are DATA LINK DEFINED:
    ///
    /// **JTAG-DP, all implementations**
    ///
    /// - Access is R/W1C.
    /// - To clear STICKYCMP to 0b0, write 0b1 to it, which signals the DP to clear the flag and set it to 0b0. A single write of the CTRL/STAT register can be used to clear multiple flags if necessary. STICKYCMP can also be cleared using the ABORT.STKERRCLR field.
    ///
    /// **SW-DP, all implementations, and JTAG-DP, DPv1 and higher**
    ///
    /// - Access is RO/WI.
    /// B2 DP Reference Information B2.2 DP register descriptions
    /// - To clear STICKYCMP to 0b0, write 0b1 to the ABORT.STKCMPCLR field in the ABORT register. A single write of the ABORT register can be used to clear multiple flags if necessary.
    /// After clearing STICKYCMP, you must retrieve the value of the transaction counter to find the location where the error that caused the flag to be set occurred.
    ///
    /// After a powerup reset, this bit is `0b0`.
    pub stick_cmp, _: 4;
    /// This field sets the transfer mode for AP operations.
    /// In normal operation, AP transactions are passed to the AP for processing, as described in _Using the AP to access debug resources_ on page A1-31.
    /// In pushed-verify and pushed-compare operations, the DP compares the value that is supplied in an AP write transaction with the value held in the target AP address. The AP write transaction generates a read access to the debug memory system as described in Pushed-compare and pushed-verify operations on page B1-44.
    ///
    /// TRNMODE can have one of the following values:
    ///
    /// `0b00`: Normal operation.\
    /// `0b01`: Pushed-verify mode.\
    /// `0b10`: Pushed-compare mode.\
    /// `0b11`: Reserved.
    ///
    /// After a powerup reset, the value of this field is UNKNOWN.
    ///
    /// **Note**
    ///
    /// It is IMPLEMENTATION DEFINED whether this field is implemented.
    ///
    /// TRNMODE is not supported in MINDP configuration. In MINDP configuration, the effect of writing a value other than zero to TRNCNT or TRNMODE is UNPREDICTABLE. See also MINDP, Minimal DP extension on page B1-40.
    pub u8, trn_mode, _: 3, 2;
    /// If overrun detection is enabled, this bit is set to 0b1 when an overrun occurs. See bit[0] of this register for details of enabling overrun detection.
    /// Access to and how to clear this field are DATA LINK DEFINED:
    ///
    /// JTAG-DP, all implementations
    /// - Access is R/W1C.
    /// - To clear STICKYORUN to 0b0, write 0b1 to it, which signals the DP to clear the flag and set it to 0b0. A single write of the CTRL/STAT register can be used to clear multiple flags if necessary.
    /// STICKYORUN can also be cleared using the ABORT.STKERRCLR field.
    /// SW-DP, all implementations, and JTAG-DP, DPv1 and higher
    /// - Access is RO/WI.
    /// - To clear STICKYORUN to 0b0, write 0b1 to the ABORT.ORUNERRCLR field in the ABORT register.
    ///
    /// A single write of the ABORT register can be used to clear multiple flags if necessary.
    /// After clearing STICKYORUN, you must find out which DP or AP transaction initiated the overrun that caused the flag to be set, and repeat the transactions for that DP or AP from the transaction pointed to by the transaction counter.
    ///
    /// After a powerup reset, this bit is 0b0.
    pub sticky_orun, _: 1;
    /// This bit can have one of the following values:
    ///
    /// `0b0`: Overrun detection is disabled.\
    /// `0b1`: Overrun detection is enabled.
    ///
    /// For more information about overrun detection, see Sticky flags and DP error responses on page B1-41.
    ///
    /// After a powerup reset, this bit is 0b0.
    pub orun_detect, set_orun_detect: 0;
}

impl TryFrom<u32> for Ctrl {
    type Error = RegisterParseError;

    fn try_from(raw: u32) -> Result<Self, Self::Error> {
        Ok(Ctrl(raw))
    }
}

impl From<Ctrl> for u32 {
    fn from(raw: Ctrl) -> Self {
        raw.0
    }
}

impl DpRegister for Ctrl {
    const VERSION: DebugPortVersion = DebugPortVersion::DPv1;
}

impl Register for Ctrl {
    const ADDRESS: u8 = 0x04;
    const NAME: &'static str = "CTRL/STAT";
}

bitfield! {
    /// SELECT, AP Select register (see ADI v5.2 B2.2.9)
    #[derive(Clone)]
    pub struct Select(u32);
    impl Debug;
    /// Selects the AP with the ID number APSEL. If there is no AP with the ID APSEL, all AP transactions return zero on reads and are ignored on writes. See Register maps, and accesses to reserved addresses on page B2-52.
    /// After a powerup reset, the value of this field is UNKNOWN.
    /// Note
    /// Every Arm Debug Interface implementation must include at least one AP.
    pub u8, ap_sel, set_ap_sel: 31, 24;
    /// Selects the active four-word register bank on the current AP. See Using the AP to access debug resources on page A1-31.
    /// After a powerup reset, the value of this field is UNKNOWN.
    pub u8, ap_bank_sel, set_ap_bank_sel: 7, 4;
    /// Debug Port address bank select.
    /// The behavior of SELECT.DPBANKSEL depends on the DP version, as follows:
    /// DPv0 In DPv0 the SELECT.DPBANKSEL field must be written as zero, otherwise accesses to DP register 0x4 are UNPREDICTABLE.
    /// DPv1 In DPv1 the SELECT.DPBANKSEL field controls which DP register is selected at address 0x4, and Table B2-10 shows the permitted values of this field.
    /// Table B2-10 DPBANKSEL DP register allocation in DPv1
    /// DPBANKSEL DP register at address 0x4
    /// * 0x0 CTRL/STAT
    /// * 0x1 DLCR
    /// All other values of SELECT.DPBANKSEL are reserved. If the field is set to a reserved value, accesses to DP register 0x4 are UNPREDICTABLE.
    /// DPv2 In DPv2 the SELECT.DPBANKSEL field controls which DP register is selected at address 0x4, and Table B2-11 shows the permitted values of this field.
    /// Table B2-11 DPBANKSEL DP register allocation in DPv2 DPBANKSEL DP register at address 0x4
    /// * 0x0 CTRL/STAT
    /// * 0x1 DLCR
    /// * 0x2 TARGETID
    /// * 0x3 DLPIDR
    /// * 0x4 EVENTSTAT
    /// All other values of SELECT.DPBANKSEL are reserved. If the field is set to a reserved value, accesses to DP register 0x4 are RES0.
    /// After a powerup reset, this field is 0x0. Note
    /// Some previous ADI revisions have described DPBANKSEL as a single-bit field called CTRSEL, defined only for SW-DP. From issue B of this document, DPBANKSEL is redefined. The new definition is backwards-compatible.
    pub u8, dp_bank_sel, set_dp_bank_sel: 3, 0;
}

impl TryFrom<u32> for Select {
    type Error = RegisterParseError;

    fn try_from(raw: u32) -> Result<Self, Self::Error> {
        Ok(Select(raw))
    }
}

impl From<Select> for u32 {
    fn from(raw: Select) -> Self {
        raw.0
    }
}

impl DpRegister for Select {
    const VERSION: DebugPortVersion = DebugPortVersion::DPv1;
}

impl Register for Select {
    const ADDRESS: u8 = 0x8;
    const NAME: &'static str = "SELECT";
}

bitfield! {
    /// DPIDR, Debug Port Identification register (see ADI v5.2 B2.2.5)
    ///
    /// DPIDR provides information about the Debug Port.
    #[derive(Clone)]
    pub struct DPIDR(u32);
    impl Debug;
    /// Revision code. The meaning of this field is IMPLEMENTATION DEFINED.
    pub u8, revision, _: 31, 28;
    /// Part Number for the Debug Port. This value is provided by the designer of the Debug Port and must not be changed.
    pub u8, part_no, _: 27, 20;
    /// Minimal Debug Port (MINDP) functions implemented:
    ///
    /// `0b0`: Transaction counter, Pushed-verify, and Pushed-find operations are implemented.\
    /// `0b1`: Transaction counter, Pushed-verify, and Pushed-find operations are not implemented.
    pub min, _: 16;
    /// Version of the Debug Port architecture implemented. Permitted values are:
    ///
    /// `0x0`: Reserved. Implementations of DPv0 do not implement DPIDR.\
    /// `0x1`: DPv1 is implemented.\
    /// `0x2`: DPv2 is implemented.\
    /// `0x3`: DPv3 is implemented.
    ///
    /// All remaining values are reserved.
    pub u8, version, _: 15, 12;
    /// Code that identifies the designer of the DP.
    /// This field indicates the designer of the DP and not the implementer, except where the two are the same.
    /// A JEDEC code takes the following form:
    ///
    /// - A sequence of zero or more numbers, all having the value `0x7F`.
    /// - A following 8-bit number, that is not `0x7F`, and where `bit[7]` is an odd parity bit. For example, Arm Limited is assigned the code `0x7F 0x7F 0x7F 0x7F 0x3B`.
    /// The encoding that is used in the DPIDR is as follows:
    /// - The JEP106 continuation code, DPIDR `bits[11:8]`, is the number of times that `0x7F` appears
    /// before the final number. For example, for Arm Limited this field is `0x4`.
    /// - The JEP106 identification code, IDR `bits[7:1]`, equals `bits[6:0]` of the final number of the
    /// JEDEC code. For example, for Arm Limited this field is `0x3B`.
    pub designer, _: 11, 1;
    /// The JEP106 continuation code (see [`DPIDR::version`]).
    pub u8, jep_cc, _: 11, 8;
    /// The JEP106 ID (see [`DPIDR::version`]).
    pub u8, jep_id, _: 7, 1;
}

impl TryFrom<u32> for DPIDR {
    type Error = RegisterParseError;

    fn try_from(raw: u32) -> Result<Self, Self::Error> {
        Ok(Self(raw))
    }
}

impl From<DPIDR> for u32 {
    fn from(raw: DPIDR) -> Self {
        raw.0
    }
}

impl DpRegister for DPIDR {
    const VERSION: DebugPortVersion = DebugPortVersion::DPv1;
}

impl Register for DPIDR {
    const ADDRESS: u8 = 0x0;
    const NAME: &'static str = "DPIDR";
}

bitfield! {
    /// DPIDR1, Debug Port Identification register (see ADI v6 B2.2.7)
    ///
    /// DPIDR1 provides information about the Debug Port.
    #[derive(Clone)]
    pub struct DPIDR1(u32);
    impl Debug;
    /// Error reporting mode support.
    ///
    /// If true, CTRL/STAT.ERRMODE is implemented.
    pub errmode, _: 7;
    /// Address size.
    ///
    /// This field selects the size of the addresses in SELECT, SELECT1, BASEPTR0 and BASEPTR1.
    /// Possible values are 12, 20, 32, 40, 48 and 52 bits.
    pub u8, asize, _: 6, 0;
}
impl TryFrom<u32> for DPIDR1 {
    type Error = RegisterParseError;

    fn try_from(raw: u32) -> Result<Self, Self::Error> {
        Ok(Self(raw))
    }
}

impl From<DPIDR1> for u32 {
    fn from(raw: DPIDR1) -> Self {
        raw.0
    }
}

impl DpRegister for DPIDR1 {
    const VERSION: DebugPortVersion = DebugPortVersion::DPv3;
}

impl Register for DPIDR1 {
    const ADDRESS: u8 = 0x10;
    const NAME: &'static str = "DPIDR1";
}

bitfield! {
    /// TARGETID, Target Identification register (see ADI v5.2 B2.2.10)
    ///
    /// TARGETID provides information about the target when the host is connected to a single device.
    #[derive(Clone)]
    pub struct TARGETID(u32);
    impl Debug;
    /// Target revision.
    pub u8, trevision, _: 31, 28;
    /// IMPLEMENTATION DEFINED. The value is assigned by the designer of the part. The value must be unique to the part.
    pub u16, tpartno, _: 27, 12;
    /// IMPLEMENTATION DEFINED.
    ///
    /// This field indicates the designer of the part and not the implementer, except where the two are the same.
    /// Designers must insert their JEDEC-assigned code here.
    ///
    /// **Note**
    ///
    /// The Arm JEP106 value is not shown for the TDESIGNER field. Arm might design a DP containing the TARGETID register, but typically, the designer of the part, referenced in the TPARTNO field, is another designer who creates a part around the licensed Arm IP. If the designer of the part is Arm, then the value of this field is `0x23B`.
    ///
    /// A JEP106 code takes the following form:
    ///
    /// - A sequence of zero or more numbers, all having the value `0x7F`.
    /// - A following 8-bit number, that is not `0x7F`, and where `bit[7]` is an odd parity bit. For example, Arm Limited is assigned the code `0x7F 0x7F 0x7F 0x7F 0x3B`.
    /// The encoding that is used in TARGETID is as follows:
    /// - The JEP106 continuation code, TARGETID `bits[11:8]`, is the number of times that `0x7F`
    /// appears before the final number. For example, for Arm Limited this field is `0x4`.
    /// - The JEP106 identification code, TARGETID `bits[7:1]`, equals `bits[6:0]` of the final number of the JEDEC code.
    pub u16, tdesigner, _: 11, 1;
}

impl TryFrom<u32> for TARGETID {
    type Error = RegisterParseError;

    fn try_from(raw: u32) -> Result<Self, Self::Error> {
        Ok(Self(raw))
    }
}

impl From<TARGETID> for u32 {
    fn from(raw: TARGETID) -> Self {
        raw.0
    }
}

impl DpRegister for TARGETID {
    const VERSION: DebugPortVersion = DebugPortVersion::DPv2;
}

impl Register for TARGETID {
    const ADDRESS: u8 = 0x24;
    const NAME: &'static str = "TARGETID";
}

bitfield! {
<<<<<<< HEAD
    /// DLPIDR, Data Link Protocol Identification register (see ADI v5.2 B2.2.4)
    ///
    /// DLPIDR provides protocol version information.
    #[derive(Clone)]
    pub struct DLPIDR(u32);
    impl Debug;
    /// IMPLEMENTATION DEFINED. Instance number for this device.
    pub u8, tinstance, _: 31, 28;
    /// Implemented SWD protocol version
    pub u8, protsvn, _: 3, 0;
}

impl TryFrom<u32> for DLPIDR {
=======
    /// BASEPTR0, Initial system address for the first component in the system (see ADI v6.0 B2.2.2)
    #[derive(Clone)]
    pub struct BASEPTR0(u32);
    impl Debug;
    /// Pointer least significant bits (bits [31:12] of the full address).
    pub u32, ptr, _: 31, 12;
    /// True if `ptr` specifies a valid base address.
    pub valid, _: 0;
}

impl TryFrom<u32> for BASEPTR0 {
>>>>>>> 32e0b565
    type Error = RegisterParseError;

    fn try_from(raw: u32) -> Result<Self, Self::Error> {
        Ok(Self(raw))
    }
}

<<<<<<< HEAD
impl From<DLPIDR> for u32 {
    fn from(raw: DLPIDR) -> Self {
=======
impl From<BASEPTR0> for u32 {
    fn from(raw: BASEPTR0) -> Self {
>>>>>>> 32e0b565
        raw.0
    }
}

<<<<<<< HEAD
impl DpRegister for DLPIDR {
    const VERSION: DebugPortVersion = DebugPortVersion::DPv2;
}

impl Register for DLPIDR {
    const ADDRESS: u8 = 0x34;
    const NAME: &'static str = "DLPIDR";
=======
impl DpRegister for BASEPTR0 {
    const VERSION: DebugPortVersion = DebugPortVersion::DPv3;
}

impl Register for BASEPTR0 {
    const ADDRESS: u8 = 0x20;
    const NAME: &'static str = "BASEPTR0";
}

bitfield! {
    /// BASEPTR1, Initial system address for the first component in the system (see ADI v6.0 B2.2.2)
    #[derive(Clone)]
    pub struct BASEPTR1(u32);
    impl Debug;
    /// Pointer most significant bits (bits [63:32] of the full address).
    pub u32, ptr, _: 31, 0;
}

impl TryFrom<u32> for BASEPTR1 {
    type Error = RegisterParseError;

    fn try_from(raw: u32) -> Result<Self, Self::Error> {
        Ok(Self(raw))
    }
}

impl From<BASEPTR1> for u32 {
    fn from(raw: BASEPTR1) -> Self {
        raw.0
    }
}

impl DpRegister for BASEPTR1 {
    const VERSION: DebugPortVersion = DebugPortVersion::DPv3;
}

impl Register for BASEPTR1 {
    const ADDRESS: u8 = 0x30;
    const NAME: &'static str = "BASEPTR1";
>>>>>>> 32e0b565
}

/// The ID of a debug port. Can be used to detect and select devices in a multidrop setup.
#[derive(Debug)]
pub struct DebugPortId {
    /// The revision of the debug port (implementation defined). This is what the designer of the debug port chooses.
    pub revision: u8,
    /// The part number of the debug port (determined by the designer).
    pub part_no: u8,
    /// The version of this debug port. This is what the selected spec says.
    pub version: DebugPortVersion,
    /// Specifies if pushed-find operations are implemented or not.
    pub min_dp_support: MinDpSupport,
    /// The JEP106 code of the designer of this debug port.
    pub designer: JEP106Code,
}

impl From<DPIDR> for DebugPortId {
    fn from(dpidr: DPIDR) -> DebugPortId {
        DebugPortId {
            revision: dpidr.revision(),
            part_no: dpidr.part_no(),
            version: dpidr.version().into(),
            min_dp_support: dpidr.min().into(),
            designer: JEP106Code::new(dpidr.jep_cc(), dpidr.jep_id()),
        }
    }
}

/// RDBUFF, Read Buffer register (see ADI v5.2 B2.2.7)
///
/// The purpose and behavior of RDBUFF is DATA LINK DEFINED:
///
/// **JTAG-DP:** The Read Buffer is architecturally defined to provide a DP read operation that does not have any side effects. This definition allows a debugger to insert a DP read of RDBUFF at the end of a sequence of operations, to return the final AP Read Result and ACK values.
///
/// *SW-DP:** On an SW-DP, the Read Buffer presents data that was captured during the previous AP read, enabling repeatedly returning the value without generating a new AP access.
///
/// **Note**
///
/// After reading the DP Read Buffer, its contents are no longer valid. The result of a second read of the DP Read Buffer is UNKNOWN.
///
/// If you require the value from an AP register read, that read must be followed by one of:
/// - A second AP register access, with the appropriate AP selected as the current AP.
/// - A read of the DP Read Buffer.
///
/// The second access to either the AP or the DP stalls until the result of the original AP read is available.
#[derive(Debug, Clone)]
pub struct RdBuff(pub u32);

impl Register for RdBuff {
    const ADDRESS: u8 = 0xc;
    const NAME: &'static str = "RDBUFF";
}

impl TryFrom<u32> for RdBuff {
    type Error = RegisterParseError;

    fn try_from(val: u32) -> Result<Self, Self::Error> {
        Ok(RdBuff(val))
    }
}

impl From<RdBuff> for u32 {
    fn from(register: RdBuff) -> Self {
        let RdBuff(val) = register;
        val
    }
}

impl DpRegister for RdBuff {
    const VERSION: DebugPortVersion = DebugPortVersion::DPv1;
}

/// Specifies if pushed-find operations are implemented or not.
#[derive(Debug, PartialEq, Eq)]
pub enum MinDpSupport {
    /// Pushed-find operations are **not** implemented.
    NotImplemented,
    /// Pushed-find operations are implemented.
    Implemented,
}

impl From<bool> for MinDpSupport {
    fn from(bit_set: bool) -> Self {
        if bit_set {
            MinDpSupport::Implemented
        } else {
            MinDpSupport::NotImplemented
        }
    }
}

/// The version of the debug port.
#[derive(Debug, PartialEq, Eq, Copy, Clone)]
pub enum DebugPortVersion {
    /// Version 0 (not common)
    DPv0,
    /// Version 1 (most of the ARM cores feature this version)
    DPv1,
    /// Version 2 (**very** rare (only known example is the RP2040))
    DPv2,
    /// Version 3 (on ADIv6 devices)
    DPv3,
    /// Some unsupported value was encountered!
    Unsupported(u8),
}

impl From<DebugPortVersion> for u8 {
    fn from(version: DebugPortVersion) -> Self {
        use DebugPortVersion::*;

        match version {
            DPv0 => 0,
            DPv1 => 1,
            DPv2 => 2,
            DPv3 => 3,
            Unsupported(val) => val,
        }
    }
}

impl PartialOrd for DebugPortVersion {
    fn partial_cmp(&self, other: &DebugPortVersion) -> Option<std::cmp::Ordering> {
        let self_value = u8::from(*self);
        let other_value = u8::from(*other);

        self_value.partial_cmp(&other_value)
    }
}

impl Display for DebugPortVersion {
    fn fmt(&self, f: &mut std::fmt::Formatter) -> std::fmt::Result {
        use DebugPortVersion::*;

        match self {
            DPv0 => write!(f, "DPv0"),
            DPv1 => write!(f, "DPv1"),
            DPv2 => write!(f, "DPv2"),
            DPv3 => write!(f, "DPv3"),
            Unsupported(version) => write!(f, "<unsupported Debugport Version {version}>"),
        }
    }
}

impl From<u8> for DebugPortVersion {
    fn from(value: u8) -> Self {
        match value {
            0 => DebugPortVersion::DPv0,
            1 => DebugPortVersion::DPv1,
            2 => DebugPortVersion::DPv2,
            3 => DebugPortVersion::DPv3,
            value => DebugPortVersion::Unsupported(value),
        }
    }
}<|MERGE_RESOLUTION|>--- conflicted
+++ resolved
@@ -535,7 +535,6 @@
 }
 
 bitfield! {
-<<<<<<< HEAD
     /// DLPIDR, Data Link Protocol Identification register (see ADI v5.2 B2.2.4)
     ///
     /// DLPIDR provides protocol version information.
@@ -549,7 +548,29 @@
 }
 
 impl TryFrom<u32> for DLPIDR {
-=======
+    type Error = RegisterParseError;
+
+    fn try_from(raw: u32) -> Result<Self, Self::Error> {
+        Ok(Self(raw))
+    }
+}
+
+impl From<DLPIDR> for u32 {
+    fn from(raw: DLPIDR) -> Self {
+        raw.0
+    }
+}
+
+impl DpRegister for DLPIDR {
+    const VERSION: DebugPortVersion = DebugPortVersion::DPv2;
+}
+
+impl Register for DLPIDR {
+    const ADDRESS: u8 = 0x34;
+    const NAME: &'static str = "DLPIDR";
+}
+
+bitfield! {
     /// BASEPTR0, Initial system address for the first component in the system (see ADI v6.0 B2.2.2)
     #[derive(Clone)]
     pub struct BASEPTR0(u32);
@@ -561,7 +582,6 @@
 }
 
 impl TryFrom<u32> for BASEPTR0 {
->>>>>>> 32e0b565
     type Error = RegisterParseError;
 
     fn try_from(raw: u32) -> Result<Self, Self::Error> {
@@ -569,26 +589,12 @@
     }
 }
 
-<<<<<<< HEAD
-impl From<DLPIDR> for u32 {
-    fn from(raw: DLPIDR) -> Self {
-=======
 impl From<BASEPTR0> for u32 {
     fn from(raw: BASEPTR0) -> Self {
->>>>>>> 32e0b565
-        raw.0
-    }
-}
-
-<<<<<<< HEAD
-impl DpRegister for DLPIDR {
-    const VERSION: DebugPortVersion = DebugPortVersion::DPv2;
-}
-
-impl Register for DLPIDR {
-    const ADDRESS: u8 = 0x34;
-    const NAME: &'static str = "DLPIDR";
-=======
+        raw.0
+    }
+}
+
 impl DpRegister for BASEPTR0 {
     const VERSION: DebugPortVersion = DebugPortVersion::DPv3;
 }
@@ -628,7 +634,6 @@
 impl Register for BASEPTR1 {
     const ADDRESS: u8 = 0x30;
     const NAME: &'static str = "BASEPTR1";
->>>>>>> 32e0b565
 }
 
 /// The ID of a debug port. Can be used to detect and select devices in a multidrop setup.
