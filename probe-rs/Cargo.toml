[package]
name = "probe-rs"
version.workspace = true
authors = [
    "Noah Hüsser <yatekii@yatekii.ch>",
    "Dominik Boehi <dominik.boehi@gmail.ch>",
    "Jack Noppe <noppej@hotmail.com>",
]
edition.workspace = true
description = "A collection of on chip debugging tools to communicate with microchips."
documentation.workspace = true
homepage.workspace = true
repository.workspace = true
readme.workspace = true
categories = ["embedded", "hardware-support", "development-tools::debugging"]
keywords = ["embedded"]
license.workspace = true

# Don't include test binaries in published crate
exclude = ["tests/"]

[[bin]]
name = "probe-rs"
required-features = ["cli"]

[[bin]]
name = "cargo-flash"
required-features = ["cli"]

[[bin]]
name = "cargo-embed"
required-features = ["cli"]

[features]
default = ["builtin-targets", "rtt"]
gdb-server = ["dep:gdbstub", "dep:itertools"]
rtt = ["dep:kmp"]

cli = [
    "gdb-server",
    "rtt",

    "dep:byte-unit",
    "dep:capstone",
    "dep:cargo_metadata",
    "dep:clap",
    "dep:colored",
    "dep:defmt-decoder",
    "dep:directories",
    "dep:goblin",
    "dep:indicatif",
    "dep:insta",
    "dep:itm",
    "dep:rand",
    "dep:rustyline",
    "dep:sanitize-filename",
    "dep:termtree",
    "dep:time",
    "dep:tracing-appender",
    "dep:tracing-subscriber",
    "dep:git-version",
    "dep:serde_json",
    "dep:schemafy",
    "dep:svd-parser",
    "dep:figment",
    "dep:crossterm",
    "dep:ratatui",
    "dep:bytesize",
    "dep:textwrap",
    "dep:addr2line",
    "dep:signal-hook",
    "dep:libtest-mimic",
<<<<<<< HEAD
=======
    "dep:ansi-parser",
>>>>>>> fd798203
]

# Enable all built in targets.
builtin-targets = []

# Enable helpers for testing
test = []

[dependencies]
anyhow = { workspace = true }
base64 = "0.22"
bincode = "1.3"
bitfield = "0.14"
bitvec = "1"
docsplay = { workspace = true }
enum-primitive-derive = "0.3"
gimli = { version = "0.28", default-features = false, features = [
    "endian-reader",
    "read",
    "std",
] }
hidapi = { version = "2", default-features = false, features = [
    "linux-native",
] }
ihex = "3.0"
jep106 = "0.2"
once_cell = "1"
miniz_oxide = "0.7"
num-traits = "0.2"
object = { version = "0.34", default-features = false, features = [
    "elf",
    "read_core",
    "std",
] }
paste = "1"
nusb = { version = "0.1.7" }
futures-lite = "2"
async-io = "2"
scroll = "0.12"
serde = { version = "1", features = ["derive"] }
serde_yaml = "0.9"
static_assertions = "1"
svg = "0.16"
thiserror = { workspace = true }
tracing = { version = "0.1", features = ["log"] }
uf2-decode = "0.2"
rmp-serde = "1"
typed-path = "0.8"
bitflags = "2"
byteorder = "1"
espflash = { version = "3", default-features = false }
dunce = { version = "1" }
parse_int = "0.6"
# optional
hexdump = { version = "0.1", optional = true }
# path
probe-rs-target = { workspace = true }

# RTT
kmp = { version = "0.1", optional = true }

# gdb server
gdbstub = { version = "0.7", optional = true }
itertools = { version = "0.12", optional = true }

# CLI-only
addr2line = { version = "0.21", optional = true }
byte-unit = { version = "5", optional = true }
bytesize = { version = "1", optional = true }
capstone = { version = "0.12", optional = true }
cargo_metadata = { version = "0.18", optional = true }
clap = { version = "4", features = ["derive", "env"], optional = true }
colored = { version = "2", optional = true }
crossterm = { version = "<= 0.27", optional = true }
defmt-decoder = { version = "=0.3.10", features = [
    "unstable",
], optional = true } # pinned because "unstable" has potential for breaking changes
directories = { version = "5", optional = true }
figment = { version = "0.10", features = [
    "toml",
    "json",
    "yaml",
    "env",
], optional = true }
goblin = { version = "0.8", optional = true }
indicatif = { version = "0.17", optional = true }
insta = { version = "1", features = ["yaml", "filters"], optional = true }
itm = { version = "0.9.0-rc.1", default-features = false, optional = true }
libtest-mimic = { version = "0.7.0", optional = true }
rand = { version = "0.8", optional = true }
rustyline = { version = "14", optional = true }
sanitize-filename = { version = "0.5", optional = true }
schemafy = { version = "0.6", optional = true }
serde_json = { version = "1.0.115", optional = true }
signal-hook = { version = "0.3", optional = true }
svd-parser = { version = "0.14", features = ["expand"], optional = true }
termtree = { version = "0.4", optional = true }
textwrap = { version = "0.16", optional = true }
time = { version = "0.3", default-features = false, features = [
    "alloc",
    "formatting",
    "large-dates",
    "macros",
    "local-offset",
], optional = true }
tracing-subscriber = { version = "0.3", features = [
    "env-filter",
    "json",
], optional = true }
tracing-appender = { version = "0.2", optional = true }
ratatui = { version = "0.26.1", default-features = false, features = [
    "crossterm",
], optional = true }
ansi-parser = { version = "0.8.0", optional = true }

[build-dependencies]
bincode = "1"
probe-rs-target = { workspace = true }
serde_yaml = "0.9"

# CLI-only
git-version = { version = "0.3", optional = true }

[dev-dependencies]
pretty_env_logger = "0.5"
rand = "0.8"
serde_json = "1"
serde = "1"
clap = { version = "4", features = ["derive"] }
itm = { version = "0.9.0-rc.1", default-features = false }
pretty_assertions = "1"
test-case = "3"
termtree = "0.4"
insta = { version = "1", features = ["yaml", "filters"] }

[[package.metadata.release.pre-release-replacements]]
file = "../CHANGELOG.md"
search = "## \\[Unreleased\\]"
replace = "## [{{version}}]\n\nReleased {{date}}"
[[package.metadata.release.pre-release-replacements]]
file = "../CHANGELOG.md"
search = "\\[unreleased\\]: https://github.com/probe-rs/probe-rs/compare/v([a-z0-9.-]+)\\.\\.\\.master"
replace = "[unreleased]: https://github.com/probe-rs/probe-rs/compare/v{{version}}...master\n[{{version}}]: https://github.com/probe-rs/probe-rs/compare/v$1...v{{version}}"

# Config for 'cargo dist'
[package.metadata.dist]
features = ["cli"]<|MERGE_RESOLUTION|>--- conflicted
+++ resolved
@@ -70,10 +70,7 @@
     "dep:addr2line",
     "dep:signal-hook",
     "dep:libtest-mimic",
-<<<<<<< HEAD
-=======
     "dep:ansi-parser",
->>>>>>> fd798203
 ]
 
 # Enable all built in targets.
