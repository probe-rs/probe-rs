[package]
name = "probe-rs"
version.workspace = true
authors = [
    "Noah Hüsser <yatekii@yatekii.ch>",
    "Dominik Boehi <dominik.boehi@gmail.ch>",
    "Jack Noppe <noppej@hotmail.com>",
]
edition.workspace = true
description = "A collection of on chip debugging tools to communicate with microchips."
documentation.workspace = true
homepage.workspace = true
repository.workspace = true
readme.workspace = true
categories = ["embedded", "hardware-support", "development-tools::debugging"]
keywords = ["embedded"]
license.workspace = true

[[bin]]
name = "probe-rs"
required-features = ["cli"]

[[bin]]
name = "cargo-flash"
required-features = ["cli"]

[[bin]]
name = "cargo-embed"
required-features = ["cli"]

[features]
default = ["builtin-targets", "rtt"]
gdb-server = ["dep:gdbstub", "dep:itertools"]
rtt = ["dep:kmp"]

cli = [
    "gdb-server",

    "dep:log",
    "dep:byte-unit",
    "dep:capstone",
    "dep:cargo_metadata",
    "dep:cargo_toml",
    "dep:clap",
    "dep:colored",
    "dep:defmt-decoder",
    "dep:directories",
    "dep:goblin",
    "dep:indicatif",
    "dep:is-terminal",
    "dep:itm",
    "dep:parse_int",
    "dep:pretty_env_logger",
    "dep:rand",
    "dep:ron",
    "dep:rustyline",
    "dep:sanitize-filename",
    "dep:terminal_size",
    "dep:termtree",
    "dep:time",
    "dep:tracing-subscriber",
    "dep:git-version",
    "dep:serde_json",
    "dep:schemafy",
    "dep:svd-parser",
    "dep:figment",
    "dep:crossterm",
    "dep:ratatui",
    "dep:bytesize",
    "dep:textwrap",
    "dep:addr2line",
]

vendored-libusb = ["rusb/vendored"]

# Enable all built in targets.
builtin-targets = []

ftdi = ["libftdi1-sys"]
ftdi-vendored = ["libftdi1-sys/vendored", "libftdi1-sys/libusb1-sys"]

# Enable helpers for testing
test = []

[dependencies]
anyhow = { workspace = true }
base64 = "0.21.5"
bincode = "1.3.3"
bitfield = "0.14.0"
bitvec = "1.0"
enum-primitive-derive = "0.3.0"
gimli = { version = "0.28.1", default-features = false, features = [
    "endian-reader",
    "read",
    "std",
] }
hidapi = { version = "2.4.1", default-features = false, features = [
    "linux-static-hidraw",
] }
ihex = "3.0.0"
jaylink = "0.3.0"
jep106 = "0.2.8"
kmp = { version = "0.1", optional = true }
once_cell = "1.18.0"
num-traits = "0.2.17"
object = { version = "0.32.1", default-features = false, features = [
    "elf",
    "read_core",
    "std",
] }
paste = "1.0.14"
rusb = "0.9.3"
scroll = "0.11.0"
serde = { version = "1", features = ["derive"] }
serde_yaml = "0.9"
static_assertions = "1.1.0"
svg = "0.14.0"
thiserror = { workspace = true }
tracing = { version = "0.1.40", features = ["log"] }
uf2-decode = "0.2.0"
rmp-serde = "1.1.2"
typed-path = "0.7.0"

espflash = { version = "2.1.0", default-features = false }
esp-idf-part = "0.4"

# optional
hexdump = { version = "0.1.1", optional = true }
libftdi1-sys = { version = "1.1.2", optional = true }

# path
probe-rs-target = { workspace = true }

# gdb server
gdbstub = { version = "0.7.0", optional = true }
itertools = { version = "0.12.0", optional = true }

# CLI-only
addr2line = { version = "0.21.0", optional = true }
byte-unit = { version = "4.0.19", optional = true }
bytesize = { version = "1", optional = true }
capstone = { version = "0.11.0", optional = true }
cargo_metadata = { version = "0.18.1", optional = true }
cargo_toml = { version = "0.17.1", optional = true }
clap = { version = "4.4", features = ["derive"], optional = true }
colored = { version = "2.0.4", optional = true }
crossterm = { version = "<= 0.27.0", optional = true }
defmt-decoder = { version = "0.3.9", features = ["unstable"], optional = true }
directories = { version = "5", optional = true }
dunce = { version = "1.0.4" }
figment = { version = "0.10", features = [
    "toml",
    "json",
    "yaml",
    "env",
], optional = true }
goblin = { version = "0.7.1", optional = true }
indicatif = { version = "0.17.7", optional = true }
is-terminal = { version = "0.4.9", optional = true }
itm = { version = "0.9.0-rc.1", default-features = false, optional = true }
log = { version = "0.4.20", optional = true }
parse_int = { version = "0.6.0", optional = true }
pretty_env_logger = { workspace = true, optional = true }
rand = { version = "0.8.5", optional = true }
ron = { version = "0.8.1", optional = true }
rustyline = { version = "12.0.0", optional = true }
sanitize-filename = { version = "0.5", optional = true }
schemafy = { version = "0.6", optional = true }
serde_json = { version = "1", optional = true }
signal-hook = "0.3"
svd-parser = { version = "0.14.4", features = ["expand"], optional = true }
terminal_size = { version = "0.3.0", optional = true }
termtree = { version = "0.4.1", optional = true }
textwrap = { version = "0.16.0", optional = true }
time = { version = "0.3", default-features = false, features = [
    "alloc",
    "formatting",
    "large-dates",
    "macros",
    "local-offset",
], optional = true }
tracing-subscriber = { version = "0.3.18", features = [
    "env-filter",
    "json",
], optional = true }
ratatui = { version = "0.24.0", default-features = false, features = [
    "crossterm",
], optional = true }

[build-dependencies]
bincode = "1.3.3"
probe-rs-target = { workspace = true }
serde_yaml = "0.9.27"

# CLI-only
git-version = { version = "0.3.8", optional = true }

[dev-dependencies]
pretty_env_logger = "0.5.0"
rand = "0.8.5"
serde_json = "1.0.108"
serde = "1"
clap = { version = "4.4", features = ["derive"] }
itm = { version = "0.9.0-rc.1", default-features = false }
insta = { version = "1.34.0", features = ["yaml", "filters"] }
pretty_assertions = "1.4.0"
<<<<<<< HEAD
test-case = "3"
=======
termtree = "0.4.1"

# Enable the test feature for dev builds
probe-rs = { version = "0.21.1", path = ".", features = ["test"] }
>>>>>>> 580e7cf4

[[package.metadata.release.pre-release-replacements]]
file = "../CHANGELOG.md"
search = "## \\[Unreleased\\]"
replace = "## [Unreleased]\n\n## [{{version}}]\n\nReleased {{date}}"
[[package.metadata.release.pre-release-replacements]]
file = "../CHANGELOG.md"
search = "\\[unreleased\\]: https://github.com/probe-rs/probe-rs/compare/v([a-z0-9.-]+)\\.\\.\\.master"
replace = "[unreleased]: https://github.com/probe-rs/probe-rs/compare/v{{version}}...master\n[{{version}}]: https://github.com/probe-rs/probe-rs/compare/v$1...v{{version}}"

# Config for 'cargo dist'
[package.metadata.dist]
features = ["cli", "vendored-libusb"]<|MERGE_RESOLUTION|>--- conflicted
+++ resolved
@@ -204,14 +204,11 @@
 itm = { version = "0.9.0-rc.1", default-features = false }
 insta = { version = "1.34.0", features = ["yaml", "filters"] }
 pretty_assertions = "1.4.0"
-<<<<<<< HEAD
 test-case = "3"
-=======
 termtree = "0.4.1"
 
 # Enable the test feature for dev builds
 probe-rs = { version = "0.21.1", path = ".", features = ["test"] }
->>>>>>> 580e7cf4
 
 [[package.metadata.release.pre-release-replacements]]
 file = "../CHANGELOG.md"
