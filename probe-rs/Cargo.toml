--- conflicted
+++ resolved
@@ -23,42 +23,6 @@
 default = ["builtin-targets"]
 gdb-server = ["dep:gdbstub", "dep:parking_lot"]
 
-<<<<<<< HEAD
-    "dep:byte-unit",
-    "dep:capstone",
-    "dep:cargo_metadata",
-    "dep:clap",
-    "dep:colored",
-    "dep:defmt-decoder",
-    "dep:directories",
-    "dep:goblin",
-    "dep:indicatif",
-    "dep:insta",
-    "dep:itm",
-    "dep:rand",
-    "dep:rustyline",
-    "dep:sanitize-filename",
-    "dep:termtree",
-    "dep:time",
-    "dep:tracing-appender",
-    "dep:tracing-subscriber",
-    "dep:git-version",
-    "dep:serde_json",
-    "dep:schemafy",
-    "dep:svd-parser",
-    "dep:figment",
-    "dep:crossterm",
-    "dep:ratatui",
-    "dep:bytesize",
-    "dep:textwrap",
-    "dep:addr2line",
-    "dep:signal-hook",
-    "dep:libtest-mimic",
-    "dep:ansi-parser",
-    "dep:cargo-config2",
-]
-=======
->>>>>>> dc989b2c
 
 # Enable all built in targets.
 builtin-targets = []
@@ -109,6 +73,8 @@
 espflash = { version = "3", default-features = false }
 dunce = { version = "1" }
 parse_int = "0.6"
+zerocopy = "0.7.32"
+zerocopy-derive = "0.7.32"
 
 # optional
 hexdump = { version = "0.1", optional = true }
@@ -117,65 +83,7 @@
 
 # gdb server
 gdbstub = { version = "0.7", optional = true }
-<<<<<<< HEAD
-itertools = { version = "0.12", optional = true }
-
-# CLI-only
-addr2line = { version = "0.21", optional = true }
-byte-unit = { version = "5", optional = true }
-bytesize = { version = "1", optional = true }
-capstone = { version = "0.12", optional = true }
-cargo_metadata = { version = "0.18", optional = true }
-clap = { version = "4", features = ["derive", "env"], optional = true }
-colored = { version = "2", optional = true }
-crossterm = { version = "<= 0.27", optional = true }
-defmt-decoder = { version = "=0.3.10", features = [
-    "unstable",
-], optional = true } # pinned because "unstable" has potential for breaking changes
-directories = { version = "5", optional = true }
-figment = { version = "0.10", features = [
-    "toml",
-    "json",
-    "yaml",
-    "env",
-], optional = true }
-goblin = { version = "0.8", optional = true }
-indicatif = { version = "0.17", optional = true }
-insta = { version = "1.38", features = ["yaml", "filters"], optional = true }
-itm = { version = "0.9.0-rc.1", default-features = false, optional = true }
-libtest-mimic = { version = "0.7.0", optional = true }
-rand = { version = "0.8", optional = true }
-rustyline = { version = "14", optional = true }
-sanitize-filename = { version = "0.5", optional = true }
-schemafy = { version = "0.6", optional = true }
-serde_json = { version = "1.0.115", optional = true }
-signal-hook = { version = "0.3", optional = true }
-svd-parser = { version = "0.14", features = ["expand"], optional = true }
-termtree = { version = "0.4", optional = true }
-textwrap = { version = "0.16", optional = true }
-time = { version = "0.3", default-features = false, features = [
-    "alloc",
-    "formatting",
-    "large-dates",
-    "macros",
-    "local-offset",
-], optional = true }
-tracing-subscriber = { version = "0.3", features = [
-    "env-filter",
-    "json",
-], optional = true }
-tracing-appender = { version = "0.2", optional = true }
-ratatui = { version = "0.26.1", default-features = false, features = [
-    "crossterm",
-], optional = true }
-ansi-parser = { version = "0.9.0", optional = true }
-parking_lot = "0.12.1"
-cargo-config2 = { version = "0.1.23", optional = true }
-zerocopy = "0.7.32"
-zerocopy-derive = "0.7.32"
-=======
 parking_lot = { version = "0.12.2", optional = true }
->>>>>>> dc989b2c
 
 [build-dependencies]
 bincode = "1"
