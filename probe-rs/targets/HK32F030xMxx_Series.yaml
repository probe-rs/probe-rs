--- conflicted
+++ resolved
@@ -1,7 +1,4 @@
 name: HK32F030xMxx Series
-manufacturer:
-  id: 0x68
-  cc: 0xB
 generated_from_pack: true
 pack_file_release: 1.0.17
 variants:
@@ -10,12 +7,7 @@
   - name: main
     type: armv6m
     core_access_options: !Arm
-<<<<<<< HEAD
-      ap: 0
-=======
-      ap: !v1 0
-      psel: 0x0
->>>>>>> 37660106
+      ap: !v1 0
   memory_map:
   - !Nvm
     name: FLASH
@@ -42,12 +34,7 @@
   - name: main
     type: armv6m
     core_access_options: !Arm
-<<<<<<< HEAD
-      ap: 0
-=======
-      ap: !v1 0
-      psel: 0x0
->>>>>>> 37660106
+      ap: !v1 0
   memory_map:
   - !Nvm
     name: FLASH
@@ -74,12 +61,7 @@
   - name: main
     type: armv6m
     core_access_options: !Arm
-<<<<<<< HEAD
-      ap: 0
-=======
-      ap: !v1 0
-      psel: 0x0
->>>>>>> 37660106
+      ap: !v1 0
   memory_map:
   - !Nvm
     name: FLASH
@@ -105,12 +87,7 @@
   - name: main
     type: armv6m
     core_access_options: !Arm
-<<<<<<< HEAD
-      ap: 0
-=======
-      ap: !v1 0
-      psel: 0x0
->>>>>>> 37660106
+      ap: !v1 0
   memory_map:
   - !Nvm
     name: FLASH
@@ -137,12 +114,7 @@
   - name: main
     type: armv6m
     core_access_options: !Arm
-<<<<<<< HEAD
-      ap: 0
-=======
-      ap: !v1 0
-      psel: 0x0
->>>>>>> 37660106
+      ap: !v1 0
   memory_map:
   - !Nvm
     name: FLASH
@@ -169,12 +141,7 @@
   - name: main
     type: armv6m
     core_access_options: !Arm
-<<<<<<< HEAD
-      ap: 0
-=======
-      ap: !v1 0
-      psel: 0x0
->>>>>>> 37660106
+      ap: !v1 0
   memory_map:
   - !Nvm
     name: FLASH
@@ -201,12 +168,7 @@
   - name: main
     type: armv6m
     core_access_options: !Arm
-<<<<<<< HEAD
-      ap: 0
-=======
-      ap: !v1 0
-      psel: 0x0
->>>>>>> 37660106
+      ap: !v1 0
   memory_map:
   - !Nvm
     name: FLASH
@@ -233,12 +195,7 @@
   - name: main
     type: armv6m
     core_access_options: !Arm
-<<<<<<< HEAD
-      ap: 0
-=======
-      ap: !v1 0
-      psel: 0x0
->>>>>>> 37660106
+      ap: !v1 0
   memory_map:
   - !Nvm
     name: FLASH
@@ -265,12 +222,7 @@
   - name: main
     type: armv6m
     core_access_options: !Arm
-<<<<<<< HEAD
-      ap: 0
-=======
-      ap: !v1 0
-      psel: 0x0
->>>>>>> 37660106
+      ap: !v1 0
   memory_map:
   - !Nvm
     name: FLASH
@@ -297,12 +249,7 @@
   - name: main
     type: armv6m
     core_access_options: !Arm
-<<<<<<< HEAD
-      ap: 0
-=======
-      ap: !v1 0
-      psel: 0x0
->>>>>>> 37660106
+      ap: !v1 0
   memory_map:
   - !Nvm
     name: FLASH
@@ -328,12 +275,7 @@
   - name: main
     type: armv6m
     core_access_options: !Arm
-<<<<<<< HEAD
-      ap: 0
-=======
-      ap: !v1 0
-      psel: 0x0
->>>>>>> 37660106
+      ap: !v1 0
   memory_map:
   - !Nvm
     name: FLASH
@@ -360,12 +302,7 @@
   - name: main
     type: armv6m
     core_access_options: !Arm
-<<<<<<< HEAD
-      ap: 0
-=======
-      ap: !v1 0
-      psel: 0x0
->>>>>>> 37660106
+      ap: !v1 0
   memory_map:
   - !Nvm
     name: FLASH
@@ -392,12 +329,7 @@
   - name: main
     type: armv6m
     core_access_options: !Arm
-<<<<<<< HEAD
-      ap: 0
-=======
-      ap: !v1 0
-      psel: 0x0
->>>>>>> 37660106
+      ap: !v1 0
   memory_map:
   - !Nvm
     name: FLASH
@@ -423,12 +355,7 @@
   - name: main
     type: armv6m
     core_access_options: !Arm
-<<<<<<< HEAD
-      ap: 0
-=======
-      ap: !v1 0
-      psel: 0x0
->>>>>>> 37660106
+      ap: !v1 0
   memory_map:
   - !Nvm
     name: FLASH
@@ -455,12 +382,7 @@
   - name: main
     type: armv6m
     core_access_options: !Arm
-<<<<<<< HEAD
-      ap: 0
-=======
-      ap: !v1 0
-      psel: 0x0
->>>>>>> 37660106
+      ap: !v1 0
   memory_map:
   - !Nvm
     name: FLASH
@@ -487,12 +409,7 @@
   - name: main
     type: armv6m
     core_access_options: !Arm
-<<<<<<< HEAD
-      ap: 0
-=======
-      ap: !v1 0
-      psel: 0x0
->>>>>>> 37660106
+      ap: !v1 0
   memory_map:
   - !Nvm
     name: FLASH
@@ -518,12 +435,7 @@
   - name: main
     type: armv6m
     core_access_options: !Arm
-<<<<<<< HEAD
-      ap: 0
-=======
-      ap: !v1 0
-      psel: 0x0
->>>>>>> 37660106
+      ap: !v1 0
   memory_map:
   - !Nvm
     name: FLASH
@@ -550,12 +462,7 @@
   - name: main
     type: armv6m
     core_access_options: !Arm
-<<<<<<< HEAD
-      ap: 0
-=======
-      ap: !v1 0
-      psel: 0x0
->>>>>>> 37660106
+      ap: !v1 0
   memory_map:
   - !Nvm
     name: FLASH
@@ -582,12 +489,7 @@
   - name: main
     type: armv6m
     core_access_options: !Arm
-<<<<<<< HEAD
-      ap: 0
-=======
-      ap: !v1 0
-      psel: 0x0
->>>>>>> 37660106
+      ap: !v1 0
   memory_map:
   - !Nvm
     name: FLASH
@@ -614,12 +516,7 @@
   - name: main
     type: armv6m
     core_access_options: !Arm
-<<<<<<< HEAD
-      ap: 0
-=======
-      ap: !v1 0
-      psel: 0x0
->>>>>>> 37660106
+      ap: !v1 0
   memory_map:
   - !Nvm
     name: FLASH
@@ -646,12 +543,7 @@
   - name: main
     type: armv6m
     core_access_options: !Arm
-<<<<<<< HEAD
-      ap: 0
-=======
-      ap: !v1 0
-      psel: 0x0
->>>>>>> 37660106
+      ap: !v1 0
   memory_map:
   - !Nvm
     name: FLASH
@@ -678,12 +570,7 @@
   - name: main
     type: armv6m
     core_access_options: !Arm
-<<<<<<< HEAD
-      ap: 0
-=======
-      ap: !v1 0
-      psel: 0x0
->>>>>>> 37660106
+      ap: !v1 0
   memory_map:
   - !Nvm
     name: FLASH
@@ -710,12 +597,7 @@
   - name: main
     type: armv6m
     core_access_options: !Arm
-<<<<<<< HEAD
-      ap: 0
-=======
-      ap: !v1 0
-      psel: 0x0
->>>>>>> 37660106
+      ap: !v1 0
   memory_map:
   - !Nvm
     name: FLASH
@@ -742,12 +624,7 @@
   - name: main
     type: armv6m
     core_access_options: !Arm
-<<<<<<< HEAD
-      ap: 0
-=======
-      ap: !v1 0
-      psel: 0x0
->>>>>>> 37660106
+      ap: !v1 0
   memory_map:
   - !Nvm
     name: FLASH
@@ -774,12 +651,7 @@
   - name: main
     type: armv6m
     core_access_options: !Arm
-<<<<<<< HEAD
-      ap: 0
-=======
-      ap: !v1 0
-      psel: 0x0
->>>>>>> 37660106
+      ap: !v1 0
   memory_map:
   - !Nvm
     name: FLASH
@@ -806,12 +678,7 @@
   - name: main
     type: armv6m
     core_access_options: !Arm
-<<<<<<< HEAD
-      ap: 0
-=======
-      ap: !v1 0
-      psel: 0x0
->>>>>>> 37660106
+      ap: !v1 0
   memory_map:
   - !Nvm
     name: FLASH
@@ -837,12 +704,7 @@
   - name: main
     type: armv6m
     core_access_options: !Arm
-<<<<<<< HEAD
-      ap: 0
-=======
-      ap: !v1 0
-      psel: 0x0
->>>>>>> 37660106
+      ap: !v1 0
   memory_map:
   - !Nvm
     name: FLASH
@@ -869,12 +731,7 @@
   - name: main
     type: armv6m
     core_access_options: !Arm
-<<<<<<< HEAD
-      ap: 0
-=======
-      ap: !v1 0
-      psel: 0x0
->>>>>>> 37660106
+      ap: !v1 0
   memory_map:
   - !Nvm
     name: FLASH
@@ -901,12 +758,7 @@
   - name: main
     type: armv6m
     core_access_options: !Arm
-<<<<<<< HEAD
-      ap: 0
-=======
-      ap: !v1 0
-      psel: 0x0
->>>>>>> 37660106
+      ap: !v1 0
   memory_map:
   - !Nvm
     name: FLASH
@@ -933,12 +785,7 @@
   - name: main
     type: armv6m
     core_access_options: !Arm
-<<<<<<< HEAD
-      ap: 0
-=======
-      ap: !v1 0
-      psel: 0x0
->>>>>>> 37660106
+      ap: !v1 0
   memory_map:
   - !Nvm
     name: FLASH
@@ -965,12 +812,7 @@
   - name: main
     type: armv6m
     core_access_options: !Arm
-<<<<<<< HEAD
-      ap: 0
-=======
-      ap: !v1 0
-      psel: 0x0
->>>>>>> 37660106
+      ap: !v1 0
   memory_map:
   - !Nvm
     name: FLASH
@@ -997,12 +839,7 @@
   - name: main
     type: armv6m
     core_access_options: !Arm
-<<<<<<< HEAD
-      ap: 0
-=======
-      ap: !v1 0
-      psel: 0x0
->>>>>>> 37660106
+      ap: !v1 0
   memory_map:
   - !Nvm
     name: FLASH
@@ -1029,12 +866,7 @@
   - name: main
     type: armv6m
     core_access_options: !Arm
-<<<<<<< HEAD
-      ap: 0
-=======
-      ap: !v1 0
-      psel: 0x0
->>>>>>> 37660106
+      ap: !v1 0
   memory_map:
   - !Nvm
     name: FLASH
@@ -1061,12 +893,7 @@
   - name: main
     type: armv6m
     core_access_options: !Arm
-<<<<<<< HEAD
-      ap: 0
-=======
-      ap: !v1 0
-      psel: 0x0
->>>>>>> 37660106
+      ap: !v1 0
   memory_map:
   - !Nvm
     name: FLASH
@@ -1093,12 +920,7 @@
   - name: main
     type: armv6m
     core_access_options: !Arm
-<<<<<<< HEAD
-      ap: 0
-=======
-      ap: !v1 0
-      psel: 0x0
->>>>>>> 37660106
+      ap: !v1 0
   memory_map:
   - !Nvm
     name: FLASH
@@ -1125,12 +947,7 @@
   - name: main
     type: armv6m
     core_access_options: !Arm
-<<<<<<< HEAD
-      ap: 0
-=======
-      ap: !v1 0
-      psel: 0x0
->>>>>>> 37660106
+      ap: !v1 0
   memory_map:
   - !Nvm
     name: FLASH
@@ -1157,12 +974,7 @@
   - name: main
     type: armv6m
     core_access_options: !Arm
-<<<<<<< HEAD
-      ap: 0
-=======
-      ap: !v1 0
-      psel: 0x0
->>>>>>> 37660106
+      ap: !v1 0
   memory_map:
   - !Nvm
     name: FLASH
@@ -1189,12 +1001,7 @@
   - name: main
     type: armv6m
     core_access_options: !Arm
-<<<<<<< HEAD
-      ap: 0
-=======
-      ap: !v1 0
-      psel: 0x0
->>>>>>> 37660106
+      ap: !v1 0
   memory_map:
   - !Nvm
     name: FLASH
@@ -1221,12 +1028,7 @@
   - name: main
     type: armv6m
     core_access_options: !Arm
-<<<<<<< HEAD
-      ap: 0
-=======
-      ap: !v1 0
-      psel: 0x0
->>>>>>> 37660106
+      ap: !v1 0
   memory_map:
   - !Nvm
     name: FLASH
@@ -1253,12 +1055,7 @@
   - name: main
     type: armv6m
     core_access_options: !Arm
-<<<<<<< HEAD
-      ap: 0
-=======
-      ap: !v1 0
-      psel: 0x0
->>>>>>> 37660106
+      ap: !v1 0
   memory_map:
   - !Nvm
     name: FLASH
@@ -1285,12 +1082,7 @@
   - name: main
     type: armv6m
     core_access_options: !Arm
-<<<<<<< HEAD
-      ap: 0
-=======
-      ap: !v1 0
-      psel: 0x0
->>>>>>> 37660106
+      ap: !v1 0
   memory_map:
   - !Nvm
     name: FLASH
@@ -1317,12 +1109,7 @@
   - name: main
     type: armv6m
     core_access_options: !Arm
-<<<<<<< HEAD
-      ap: 0
-=======
-      ap: !v1 0
-      psel: 0x0
->>>>>>> 37660106
+      ap: !v1 0
   memory_map:
   - !Nvm
     name: FLASH
@@ -1349,12 +1136,7 @@
   - name: main
     type: armv6m
     core_access_options: !Arm
-<<<<<<< HEAD
-      ap: 0
-=======
-      ap: !v1 0
-      psel: 0x0
->>>>>>> 37660106
+      ap: !v1 0
   memory_map:
   - !Nvm
     name: FLASH
@@ -1381,12 +1163,7 @@
   - name: main
     type: armv6m
     core_access_options: !Arm
-<<<<<<< HEAD
-      ap: 0
-=======
-      ap: !v1 0
-      psel: 0x0
->>>>>>> 37660106
+      ap: !v1 0
   memory_map:
   - !Nvm
     name: FLASH
@@ -1413,12 +1190,7 @@
   - name: main
     type: armv6m
     core_access_options: !Arm
-<<<<<<< HEAD
-      ap: 0
-=======
-      ap: !v1 0
-      psel: 0x0
->>>>>>> 37660106
+      ap: !v1 0
   memory_map:
   - !Nvm
     name: FLASH
@@ -1445,12 +1217,7 @@
   - name: main
     type: armv6m
     core_access_options: !Arm
-<<<<<<< HEAD
-      ap: 0
-=======
-      ap: !v1 0
-      psel: 0x0
->>>>>>> 37660106
+      ap: !v1 0
   memory_map:
   - !Nvm
     name: FLASH
@@ -1477,12 +1244,7 @@
   - name: main
     type: armv6m
     core_access_options: !Arm
-<<<<<<< HEAD
-      ap: 0
-=======
-      ap: !v1 0
-      psel: 0x0
->>>>>>> 37660106
+      ap: !v1 0
   memory_map:
   - !Nvm
     name: FLASH
@@ -1509,12 +1271,7 @@
   - name: main
     type: armv6m
     core_access_options: !Arm
-<<<<<<< HEAD
-      ap: 0
-=======
-      ap: !v1 0
-      psel: 0x0
->>>>>>> 37660106
+      ap: !v1 0
   memory_map:
   - !Nvm
     name: FLASH
@@ -1541,12 +1298,7 @@
   - name: main
     type: armv6m
     core_access_options: !Arm
-<<<<<<< HEAD
-      ap: 0
-=======
-      ap: !v1 0
-      psel: 0x0
->>>>>>> 37660106
+      ap: !v1 0
   memory_map:
   - !Nvm
     name: FLASH
