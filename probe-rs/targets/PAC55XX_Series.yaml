name: PAC55XX Series
manufacturer:
  id: 0x6F
  cc: 0xD
generated_from_pack: true
pack_file_release: 1.1.0
variants:
- name: PAC5523
  cores:
  - name: main
    type: armv7em
    core_access_options: !Arm
<<<<<<< HEAD
      ap: 0
=======
      ap: !v1 0
      psel: 0x0
>>>>>>> 37660106
  memory_map:
  - !Nvm
    name: IROM1
    range:
      start: 0x0
      end: 0x20000
    cores:
    - main
    access:
      boot: true
  - !Ram
    name: IRAM1
    range:
      start: 0x20000000
      end: 0x20008000
    cores:
    - main
  flash_algorithms:
  - pac55xx
- name: PAC5524
  cores:
  - name: main
    type: armv7em
    core_access_options: !Arm
<<<<<<< HEAD
      ap: 0
=======
      ap: !v1 0
      psel: 0x0
>>>>>>> 37660106
  memory_map:
  - !Nvm
    name: IROM1
    range:
      start: 0x0
      end: 0x20000
    cores:
    - main
    access:
      boot: true
  - !Ram
    name: IRAM1
    range:
      start: 0x20000000
      end: 0x20008000
    cores:
    - main
  flash_algorithms:
  - pac55xx
- name: PAC5527
  cores:
  - name: main
    type: armv7em
    core_access_options: !Arm
<<<<<<< HEAD
      ap: 0
=======
      ap: !v1 0
      psel: 0x0
>>>>>>> 37660106
  memory_map:
  - !Nvm
    name: IROM1
    range:
      start: 0x0
      end: 0x20000
    cores:
    - main
    access:
      boot: true
  - !Ram
    name: IRAM1
    range:
      start: 0x20000000
      end: 0x20008000
    cores:
    - main
  flash_algorithms:
  - pac55xx
- name: PAC5532
  cores:
  - name: main
    type: armv7em
    core_access_options: !Arm
<<<<<<< HEAD
      ap: 0
=======
      ap: !v1 0
      psel: 0x0
>>>>>>> 37660106
  memory_map:
  - !Nvm
    name: IROM1
    range:
      start: 0x0
      end: 0x20000
    cores:
    - main
    access:
      boot: true
  - !Ram
    name: IRAM1
    range:
      start: 0x20000000
      end: 0x20008000
    cores:
    - main
  flash_algorithms:
  - pac55xx
- name: PAC5556
  cores:
  - name: main
    type: armv7em
    core_access_options: !Arm
<<<<<<< HEAD
      ap: 0
=======
      ap: !v1 0
      psel: 0x0
>>>>>>> 37660106
  memory_map:
  - !Nvm
    name: IROM1
    range:
      start: 0x0
      end: 0x20000
    cores:
    - main
    access:
      boot: true
  - !Ram
    name: IRAM1
    range:
      start: 0x20000000
      end: 0x20008000
    cores:
    - main
  flash_algorithms:
  - pac55xx
- name: PAC55XX
  cores:
  - name: main
    type: armv7em
    core_access_options: !Arm
<<<<<<< HEAD
      ap: 0
=======
      ap: !v1 0
      psel: 0x0
>>>>>>> 37660106
  memory_map:
  - !Nvm
    name: IROM1
    range:
      start: 0x0
      end: 0x20000
    cores:
    - main
    access:
      boot: true
  - !Ram
    name: IRAM1
    range:
      start: 0x20000000
      end: 0x20008000
    cores:
    - main
  flash_algorithms:
  - pac55xx
flash_algorithms:
- name: pac55xx
  description: PAC55XX 128kB Flash
  default: true
  instructions: HLUDRkXyVVBhTCBgASBgTAg0IGAAIAGQG+AAIFxMCDQgYACQAuAAmEAcAJAAmAoo+dsBIFZMCDQgYAAgAJAC4ACYQBwAkACYCij52wGYQBwBkAGYsPV6f9/bT/IFEE1MIGBNSCQdIGAAv0pIAB0AaADwgHAAKPjQT/IVEEVMIGBGSEdMoGBHSCBgACCgYAkgP0wINCBgACAcvQFGACBwR4kgO0kIMQhgAL89SEBoAPACAAAo+dE8SDlJiGA7SAhiAL83SEBoAPACAAAo+dE4SDNJCGIAvzJIQGgA8AIAACj50S9JiGBwRwFGigoAvyxIQGgA8AIAACj50StIKEuYYBhGwmArSBhiAL8lSEBoAPACAAAo+dEiS5hgcEct6fBFA0YMRhVGHkYvRqIIEEZP6uJ6Auuaek/qqgqi64oMzPEECAC/FkhAaADwAgAAKPnRFUjf+EygyvgIAAAhBOBX+CEARvghAEkckUL42wAhBuBP8P8wAusBCkb4KgBJHEFF9tsAIN/4GKDK+AgAvejwhQAkDUAABA1ARSwBAJC0E9UAAA1ARgByAAoU30PJdu4JRf9mEqeceYwAAAAA
  pc_init: 0x1
  pc_uninit: 0x9b
  pc_program_page: 0x11d
  pc_erase_sector: 0xe9
  pc_erase_all: 0xa1
  data_section_offset: 0x1b8
  flash_properties:
    address_range:
      start: 0x0
      end: 0x20000
    page_size: 0x400
    erased_byte_value: 0xff
    program_page_timeout: 300
    erase_sector_timeout: 3000
    sectors:
    - size: 0x400
      address: 0x0<|MERGE_RESOLUTION|>--- conflicted
+++ resolved
@@ -1,7 +1,4 @@
 name: PAC55XX Series
-manufacturer:
-  id: 0x6F
-  cc: 0xD
 generated_from_pack: true
 pack_file_release: 1.1.0
 variants:
@@ -10,12 +7,7 @@
   - name: main
     type: armv7em
     core_access_options: !Arm
-<<<<<<< HEAD
-      ap: 0
-=======
       ap: !v1 0
-      psel: 0x0
->>>>>>> 37660106
   memory_map:
   - !Nvm
     name: IROM1
@@ -40,12 +32,7 @@
   - name: main
     type: armv7em
     core_access_options: !Arm
-<<<<<<< HEAD
-      ap: 0
-=======
       ap: !v1 0
-      psel: 0x0
->>>>>>> 37660106
   memory_map:
   - !Nvm
     name: IROM1
@@ -70,12 +57,7 @@
   - name: main
     type: armv7em
     core_access_options: !Arm
-<<<<<<< HEAD
-      ap: 0
-=======
       ap: !v1 0
-      psel: 0x0
->>>>>>> 37660106
   memory_map:
   - !Nvm
     name: IROM1
@@ -100,12 +82,7 @@
   - name: main
     type: armv7em
     core_access_options: !Arm
-<<<<<<< HEAD
-      ap: 0
-=======
       ap: !v1 0
-      psel: 0x0
->>>>>>> 37660106
   memory_map:
   - !Nvm
     name: IROM1
@@ -130,12 +107,7 @@
   - name: main
     type: armv7em
     core_access_options: !Arm
-<<<<<<< HEAD
-      ap: 0
-=======
       ap: !v1 0
-      psel: 0x0
->>>>>>> 37660106
   memory_map:
   - !Nvm
     name: IROM1
@@ -160,12 +132,7 @@
   - name: main
     type: armv7em
     core_access_options: !Arm
-<<<<<<< HEAD
-      ap: 0
-=======
       ap: !v1 0
-      psel: 0x0
->>>>>>> 37660106
   memory_map:
   - !Nvm
     name: IROM1
