name: STM32F3 Series
manufacturer:
  id: 0x20
  cc: 0x0
variants:
- name: STM32F301C6
  package_variants:
  - STM32F301C6Tx
  - STM32F301C6Yx
  cores:
  - name: main
    type: armv7em
    core_access_options: !Arm
<<<<<<< HEAD
      ap: 0
=======
      ap: !v1 0
      psel: 0x0
>>>>>>> 37660106
  memory_map:
  - !Nvm
    name: BANK_1
    range:
      start: 0x8000000
      end: 0x8008000
    cores:
    - main
    access:
      write: false
      boot: true
  - !Ram
    name: SRAM
    range:
      start: 0x20000000
      end: 0x20004000
    cores:
    - main
  flash_algorithms:
  - stm32f3xx_256
  - stm32f3xx_opt
- name: STM32F301C8
  package_variants:
  - STM32F301C8Tx
  - STM32F301C8Yx
  cores:
  - name: main
    type: armv7em
    core_access_options: !Arm
<<<<<<< HEAD
      ap: 0
=======
      ap: !v1 0
      psel: 0x0
>>>>>>> 37660106
  memory_map:
  - !Nvm
    name: BANK_1
    range:
      start: 0x8000000
      end: 0x8010000
    cores:
    - main
    access:
      write: false
      boot: true
  - !Ram
    name: SRAM
    range:
      start: 0x20000000
      end: 0x20004000
    cores:
    - main
  flash_algorithms:
  - stm32f3xx_256
  - stm32f3xx_opt
- name: STM32F301K6
  package_variants:
  - STM32F301K6Tx
  - STM32F301K6Ux
  cores:
  - name: main
    type: armv7em
    core_access_options: !Arm
<<<<<<< HEAD
      ap: 0
=======
      ap: !v1 0
      psel: 0x0
  memory_map:
  - !Nvm
    name: BANK_1
    range:
      start: 0x8000000
      end: 0x8010000
    cores:
    - main
    access:
      write: false
      boot: true
  - !Ram
    name: SRAM
    range:
      start: 0x20000000
      end: 0x20004000
    cores:
    - main
  flash_algorithms:
  - stm32f3xx_256
  - stm32f3xx_opt
- name: STM32F301K6Ux
  cores:
  - name: main
    type: armv7em
    core_access_options: !Arm
      ap: !v1 0
      psel: 0x0
>>>>>>> 37660106
  memory_map:
  - !Nvm
    name: BANK_1
    range:
      start: 0x8000000
      end: 0x8008000
    cores:
    - main
    access:
      write: false
      boot: true
  - !Ram
    name: SRAM
    range:
      start: 0x20000000
      end: 0x20004000
    cores:
    - main
  flash_algorithms:
  - stm32f3xx_256
  - stm32f3xx_opt
<<<<<<< HEAD
- name: STM32F301K8
  package_variants:
  - STM32F301K8Tx
  - STM32F301K8Ux
=======
- name: STM32F301K8Tx
  cores:
  - name: main
    type: armv7em
    core_access_options: !Arm
      ap: !v1 0
      psel: 0x0
  memory_map:
  - !Nvm
    name: BANK_1
    range:
      start: 0x8000000
      end: 0x8010000
    cores:
    - main
    access:
      write: false
      boot: true
  - !Ram
    name: SRAM
    range:
      start: 0x20000000
      end: 0x20004000
    cores:
    - main
  flash_algorithms:
  - stm32f3xx_256
  - stm32f3xx_opt
- name: STM32F301K8Ux
>>>>>>> 37660106
  cores:
  - name: main
    type: armv7em
    core_access_options: !Arm
<<<<<<< HEAD
      ap: 0
=======
      ap: !v1 0
      psel: 0x0
>>>>>>> 37660106
  memory_map:
  - !Nvm
    name: BANK_1
    range:
      start: 0x8000000
      end: 0x8010000
    cores:
    - main
    access:
      write: false
      boot: true
  - !Ram
    name: SRAM
    range:
      start: 0x20000000
      end: 0x20004000
    cores:
    - main
  flash_algorithms:
  - stm32f3xx_256
  - stm32f3xx_opt
- name: STM32F301R6
  package_variants:
  - STM32F301R6Tx
  cores:
  - name: main
    type: armv7em
    core_access_options: !Arm
<<<<<<< HEAD
      ap: 0
=======
      ap: !v1 0
      psel: 0x0
>>>>>>> 37660106
  memory_map:
  - !Nvm
    name: BANK_1
    range:
      start: 0x8000000
      end: 0x8008000
    cores:
    - main
    access:
      write: false
      boot: true
  - !Ram
    name: SRAM
    range:
      start: 0x20000000
      end: 0x20004000
    cores:
    - main
  flash_algorithms:
  - stm32f3xx_256
  - stm32f3xx_opt
- name: STM32F301R8
  package_variants:
  - STM32F301R8Tx
  cores:
  - name: main
    type: armv7em
    core_access_options: !Arm
<<<<<<< HEAD
      ap: 0
=======
      ap: !v1 0
      psel: 0x0
>>>>>>> 37660106
  memory_map:
  - !Nvm
    name: BANK_1
    range:
      start: 0x8000000
      end: 0x8010000
    cores:
    - main
    access:
      write: false
      boot: true
  - !Ram
    name: SRAM
    range:
      start: 0x20000000
      end: 0x20004000
    cores:
    - main
  flash_algorithms:
  - stm32f3xx_256
  - stm32f3xx_opt
- name: STM32F302C6
  package_variants:
  - STM32F302C6Tx
  cores:
  - name: main
    type: armv7em
    core_access_options: !Arm
<<<<<<< HEAD
      ap: 0
=======
      ap: !v1 0
      psel: 0x0
>>>>>>> 37660106
  memory_map:
  - !Nvm
    name: BANK_1
    range:
      start: 0x8000000
      end: 0x8008000
    cores:
    - main
    access:
      write: false
      boot: true
  - !Ram
    name: SRAM
    range:
      start: 0x20000000
      end: 0x20004000
    cores:
    - main
  flash_algorithms:
  - stm32f3xx_256
  - stm32f3xx_opt
<<<<<<< HEAD
- name: STM32F302C8
  package_variants:
  - STM32F302C8Tx
  - STM32F302C8Yx
=======
- name: STM32F302C8Tx
  cores:
  - name: main
    type: armv7em
    core_access_options: !Arm
      ap: !v1 0
      psel: 0x0
  memory_map:
  - !Nvm
    name: BANK_1
    range:
      start: 0x8000000
      end: 0x8010000
    cores:
    - main
    access:
      write: false
      boot: true
  - !Ram
    name: SRAM
    range:
      start: 0x20000000
      end: 0x20004000
    cores:
    - main
  flash_algorithms:
  - stm32f3xx_256
  - stm32f3xx_opt
- name: STM32F302C8Yx
>>>>>>> 37660106
  cores:
  - name: main
    type: armv7em
    core_access_options: !Arm
<<<<<<< HEAD
      ap: 0
=======
      ap: !v1 0
      psel: 0x0
>>>>>>> 37660106
  memory_map:
  - !Nvm
    name: BANK_1
    range:
      start: 0x8000000
      end: 0x8010000
    cores:
    - main
    access:
      write: false
      boot: true
  - !Ram
    name: SRAM
    range:
      start: 0x20000000
      end: 0x20004000
    cores:
    - main
  flash_algorithms:
  - stm32f3xx_256
  - stm32f3xx_opt
- name: STM32F302CB
  package_variants:
  - STM32F302CBTx
  cores:
  - name: main
    type: armv7em
    core_access_options: !Arm
<<<<<<< HEAD
      ap: 0
=======
      ap: !v1 0
      psel: 0x0
>>>>>>> 37660106
  memory_map:
  - !Nvm
    name: BANK_1
    range:
      start: 0x8000000
      end: 0x8020000
    cores:
    - main
    access:
      write: false
      boot: true
  - !Ram
    name: SRAM
    range:
      start: 0x20000000
      end: 0x20008000
    cores:
    - main
  flash_algorithms:
  - stm32f3xx_256
  - stm32f3xx_opt
- name: STM32F302CC
  package_variants:
  - STM32F302CCTx
  cores:
  - name: main
    type: armv7em
    core_access_options: !Arm
<<<<<<< HEAD
      ap: 0
=======
      ap: !v1 0
      psel: 0x0
>>>>>>> 37660106
  memory_map:
  - !Nvm
    name: BANK_1
    range:
      start: 0x8000000
      end: 0x8040000
    cores:
    - main
    access:
      write: false
      boot: true
  - !Ram
    name: SRAM
    range:
      start: 0x20000000
      end: 0x2000a000
    cores:
    - main
  flash_algorithms:
  - stm32f3xx_256
  - stm32f3xx_opt
- name: STM32F302K6
  package_variants:
  - STM32F302K6Ux
  cores:
  - name: main
    type: armv7em
    core_access_options: !Arm
<<<<<<< HEAD
      ap: 0
=======
      ap: !v1 0
      psel: 0x0
>>>>>>> 37660106
  memory_map:
  - !Nvm
    name: BANK_1
    range:
      start: 0x8000000
      end: 0x8008000
    cores:
    - main
    access:
      write: false
      boot: true
  - !Ram
    name: SRAM
    range:
      start: 0x20000000
      end: 0x20004000
    cores:
    - main
  flash_algorithms:
  - stm32f3xx_256
  - stm32f3xx_opt
- name: STM32F302K8
  package_variants:
  - STM32F302K8Ux
  cores:
  - name: main
    type: armv7em
    core_access_options: !Arm
<<<<<<< HEAD
      ap: 0
=======
      ap: !v1 0
      psel: 0x0
>>>>>>> 37660106
  memory_map:
  - !Nvm
    name: BANK_1
    range:
      start: 0x8000000
      end: 0x8010000
    cores:
    - main
    access:
      write: false
      boot: true
  - !Ram
    name: SRAM
    range:
      start: 0x20000000
      end: 0x20004000
    cores:
    - main
  flash_algorithms:
  - stm32f3xx_256
  - stm32f3xx_opt
- name: STM32F302R6
  package_variants:
  - STM32F302R6Tx
  cores:
  - name: main
    type: armv7em
    core_access_options: !Arm
<<<<<<< HEAD
      ap: 0
=======
      ap: !v1 0
      psel: 0x0
>>>>>>> 37660106
  memory_map:
  - !Nvm
    name: BANK_1
    range:
      start: 0x8000000
      end: 0x8008000
    cores:
    - main
    access:
      write: false
      boot: true
  - !Ram
    name: SRAM
    range:
      start: 0x20000000
      end: 0x20004000
    cores:
    - main
  flash_algorithms:
  - stm32f3xx_256
  - stm32f3xx_opt
- name: STM32F302R8
  package_variants:
  - STM32F302R8Tx
  cores:
  - name: main
    type: armv7em
    core_access_options: !Arm
<<<<<<< HEAD
      ap: 0
=======
      ap: !v1 0
      psel: 0x0
>>>>>>> 37660106
  memory_map:
  - !Nvm
    name: BANK_1
    range:
      start: 0x8000000
      end: 0x8010000
    cores:
    - main
    access:
      write: false
      boot: true
  - !Ram
    name: SRAM
    range:
      start: 0x20000000
      end: 0x20004000
    cores:
    - main
  flash_algorithms:
  - stm32f3xx_256
  - stm32f3xx_opt
- name: STM32F302RB
  package_variants:
  - STM32F302RBTx
  cores:
  - name: main
    type: armv7em
    core_access_options: !Arm
<<<<<<< HEAD
      ap: 0
=======
      ap: !v1 0
      psel: 0x0
>>>>>>> 37660106
  memory_map:
  - !Nvm
    name: BANK_1
    range:
      start: 0x8000000
      end: 0x8020000
    cores:
    - main
    access:
      write: false
      boot: true
  - !Ram
    name: SRAM
    range:
      start: 0x20000000
      end: 0x20008000
    cores:
    - main
  flash_algorithms:
  - stm32f3xx_256
  - stm32f3xx_opt
- name: STM32F302RC
  package_variants:
  - STM32F302RCTx
  cores:
  - name: main
    type: armv7em
    core_access_options: !Arm
<<<<<<< HEAD
      ap: 0
=======
      ap: !v1 0
      psel: 0x0
>>>>>>> 37660106
  memory_map:
  - !Nvm
    name: BANK_1
    range:
      start: 0x8000000
      end: 0x8040000
    cores:
    - main
    access:
      write: false
      boot: true
  - !Ram
    name: SRAM
    range:
      start: 0x20000000
      end: 0x2000a000
    cores:
    - main
  flash_algorithms:
  - stm32f3xx_256
  - stm32f3xx_opt
- name: STM32F302RD
  package_variants:
  - STM32F302RDTx
  cores:
  - name: main
    type: armv7em
    core_access_options: !Arm
<<<<<<< HEAD
      ap: 0
=======
      ap: !v1 0
      psel: 0x0
>>>>>>> 37660106
  memory_map:
  - !Nvm
    name: BANK_1
    range:
      start: 0x8000000
      end: 0x8060000
    cores:
    - main
    access:
      write: false
      boot: true
  - !Ram
    name: SRAM
    range:
      start: 0x20000000
      end: 0x20010000
    cores:
    - main
  flash_algorithms:
  - stm32f3xx_512
  - stm32f3xx_opt
- name: STM32F302RE
  package_variants:
  - STM32F302RETx
  cores:
  - name: main
    type: armv7em
    core_access_options: !Arm
<<<<<<< HEAD
      ap: 0
=======
      ap: !v1 0
      psel: 0x0
>>>>>>> 37660106
  memory_map:
  - !Nvm
    name: BANK_1
    range:
      start: 0x8000000
      end: 0x8080000
    cores:
    - main
    access:
      write: false
      boot: true
  - !Ram
    name: SRAM
    range:
      start: 0x20000000
      end: 0x20010000
    cores:
    - main
  flash_algorithms:
  - stm32f3xx_512
  - stm32f3xx_opt
- name: STM32F302VB
  package_variants:
  - STM32F302VBTx
  cores:
  - name: main
    type: armv7em
    core_access_options: !Arm
<<<<<<< HEAD
      ap: 0
=======
      ap: !v1 0
      psel: 0x0
>>>>>>> 37660106
  memory_map:
  - !Nvm
    name: BANK_1
    range:
      start: 0x8000000
      end: 0x8020000
    cores:
    - main
    access:
      write: false
      boot: true
  - !Ram
    name: SRAM
    range:
      start: 0x20000000
      end: 0x20008000
    cores:
    - main
  flash_algorithms:
  - stm32f3xx_256
  - stm32f3xx_opt
- name: STM32F302VC
  package_variants:
  - STM32F302VCTx
  - STM32F302VCYx
  cores:
  - name: main
    type: armv7em
    core_access_options: !Arm
<<<<<<< HEAD
      ap: 0
=======
      ap: !v1 0
      psel: 0x0
>>>>>>> 37660106
  memory_map:
  - !Nvm
    name: BANK_1
    range:
      start: 0x8000000
      end: 0x8040000
    cores:
    - main
    access:
      write: false
      boot: true
  - !Ram
    name: SRAM
    range:
      start: 0x20000000
      end: 0x2000a000
    cores:
    - main
  flash_algorithms:
  - stm32f3xx_256
  - stm32f3xx_opt
- name: STM32F302VD
  package_variants:
  - STM32F302VDTx
  - STM32F302VDHx
  cores:
  - name: main
    type: armv7em
    core_access_options: !Arm
<<<<<<< HEAD
      ap: 0
=======
      ap: !v1 0
      psel: 0x0
>>>>>>> 37660106
  memory_map:
  - !Nvm
    name: BANK_1
    range:
      start: 0x8000000
      end: 0x8060000
    cores:
    - main
    access:
      write: false
      boot: true
  - !Ram
    name: SRAM
    range:
      start: 0x20000000
      end: 0x20010000
    cores:
    - main
  flash_algorithms:
  - stm32f3xx_512
  - stm32f3xx_opt
- name: STM32F302VE
  package_variants:
  - STM32F302VETx
  - STM32F302VEHx
  cores:
  - name: main
    type: armv7em
    core_access_options: !Arm
<<<<<<< HEAD
      ap: 0
=======
      ap: !v1 0
      psel: 0x0
>>>>>>> 37660106
  memory_map:
  - !Nvm
    name: BANK_1
    range:
      start: 0x8000000
      end: 0x8080000
    cores:
    - main
    access:
      write: false
      boot: true
  - !Ram
    name: SRAM
    range:
      start: 0x20000000
      end: 0x20010000
    cores:
    - main
  flash_algorithms:
  - stm32f3xx_512
  - stm32f3xx_opt
- name: STM32F302ZD
  package_variants:
  - STM32F302ZDTx
  cores:
  - name: main
    type: armv7em
    core_access_options: !Arm
<<<<<<< HEAD
      ap: 0
=======
      ap: !v1 0
      psel: 0x0
>>>>>>> 37660106
  memory_map:
  - !Nvm
    name: BANK_1
    range:
      start: 0x8000000
      end: 0x8060000
    cores:
    - main
    access:
      write: false
      boot: true
  - !Ram
    name: SRAM
    range:
      start: 0x20000000
      end: 0x20010000
    cores:
    - main
  flash_algorithms:
  - stm32f3xx_512
  - stm32f3xx_opt
- name: STM32F302ZE
  package_variants:
  - STM32F302ZETx
  cores:
  - name: main
    type: armv7em
    core_access_options: !Arm
<<<<<<< HEAD
      ap: 0
=======
      ap: !v1 0
      psel: 0x0
>>>>>>> 37660106
  memory_map:
  - !Nvm
    name: BANK_1
    range:
      start: 0x8000000
      end: 0x8080000
    cores:
    - main
    access:
      write: false
      boot: true
  - !Ram
    name: SRAM
    range:
      start: 0x20000000
      end: 0x20010000
    cores:
    - main
  flash_algorithms:
  - stm32f3xx_512
  - stm32f3xx_opt
- name: STM32F303C6
  package_variants:
  - STM32F303C6Tx
  cores:
  - name: main
    type: armv7em
    core_access_options: !Arm
<<<<<<< HEAD
      ap: 0
=======
      ap: !v1 0
      psel: 0x0
>>>>>>> 37660106
  memory_map:
  - !Nvm
    name: BANK_1
    range:
      start: 0x8000000
      end: 0x8008000
    cores:
    - main
    access:
      write: false
      boot: true
  - !Ram
<<<<<<< HEAD
    name: CCMRAM
=======
    name: SRAM
    range:
      start: 0x20000000
      end: 0x20010000
    cores:
    - main
  flash_algorithms:
  - stm32f3xx_512
  - stm32f3xx_opt
- name: STM32F302ZDTx
  cores:
  - name: main
    type: armv7em
    core_access_options: !Arm
      ap: !v1 0
      psel: 0x0
  memory_map:
  - !Nvm
    name: BANK_1
>>>>>>> 37660106
    range:
      start: 0x10000000
      end: 0x10001000
    cores:
    - main
  - !Ram
    name: SRAM
    range:
      start: 0x20000000
      end: 0x20003000
    cores:
    - main
  flash_algorithms:
  - stm32f3xx_256
  - stm32f3xx_opt
- name: STM32F303C8
  package_variants:
  - STM32F303C8Tx
  - STM32F303C8Yx
  cores:
  - name: main
    type: armv7em
    core_access_options: !Arm
<<<<<<< HEAD
      ap: 0
=======
      ap: !v1 0
      psel: 0x0
>>>>>>> 37660106
  memory_map:
  - !Nvm
    name: BANK_1
    range:
      start: 0x8000000
      end: 0x8010000
    cores:
    - main
    access:
      write: false
      boot: true
  - !Ram
    name: CCMRAM
    range:
      start: 0x10000000
      end: 0x10001000
    cores:
    - main
  - !Ram
    name: SRAM
    range:
      start: 0x20000000
      end: 0x20003000
    cores:
    - main
  flash_algorithms:
  - stm32f3xx_256
  - stm32f3xx_opt
- name: STM32F303CB
  package_variants:
  - STM32F303CBTx
  cores:
  - name: main
    type: armv7em
    core_access_options: !Arm
<<<<<<< HEAD
      ap: 0
=======
      ap: !v1 0
      psel: 0x0
>>>>>>> 37660106
  memory_map:
  - !Nvm
    name: BANK_1
    range:
      start: 0x8000000
      end: 0x8020000
    cores:
    - main
    access:
      write: false
      boot: true
  - !Ram
    name: CCMRAM
    range:
      start: 0x10000000
      end: 0x10002000
    cores:
    - main
  - !Ram
    name: SRAM
    range:
      start: 0x20000000
      end: 0x20008000
    cores:
    - main
  flash_algorithms:
  - stm32f3xx_256
  - stm32f3xx_opt
- name: STM32F303CC
  package_variants:
  - STM32F303CCTx
  cores:
  - name: main
    type: armv7em
    core_access_options: !Arm
<<<<<<< HEAD
      ap: 0
=======
      ap: !v1 0
      psel: 0x0
>>>>>>> 37660106
  memory_map:
  - !Nvm
    name: BANK_1
    range:
      start: 0x8000000
      end: 0x8040000
    cores:
    - main
    access:
      write: false
      boot: true
  - !Ram
    name: CCMRAM
    range:
      start: 0x10000000
      end: 0x10002000
    cores:
    - main
  - !Ram
    name: SRAM
    range:
      start: 0x20000000
      end: 0x2000a000
    cores:
    - main
  flash_algorithms:
  - stm32f3xx_256
  - stm32f3xx_opt
- name: STM32F303K6
  package_variants:
  - STM32F303K6Tx
  - STM32F303K6Ux
  cores:
  - name: main
    type: armv7em
    core_access_options: !Arm
<<<<<<< HEAD
      ap: 0
=======
      ap: !v1 0
      psel: 0x0
>>>>>>> 37660106
  memory_map:
  - !Nvm
    name: BANK_1
    range:
      start: 0x8000000
      end: 0x8008000
    cores:
    - main
    access:
      write: false
      boot: true
  - !Ram
    name: CCMRAM
    range:
      start: 0x10000000
      end: 0x10001000
    cores:
    - main
  - !Ram
    name: SRAM
    range:
      start: 0x20000000
      end: 0x20003000
    cores:
    - main
  flash_algorithms:
  - stm32f3xx_256
  - stm32f3xx_opt
- name: STM32F303K8
  package_variants:
  - STM32F303K8Tx
  - STM32F303K8Ux
  cores:
  - name: main
    type: armv7em
    core_access_options: !Arm
<<<<<<< HEAD
      ap: 0
=======
      ap: !v1 0
      psel: 0x0
>>>>>>> 37660106
  memory_map:
  - !Nvm
    name: BANK_1
    range:
      start: 0x8000000
      end: 0x8010000
    cores:
    - main
    access:
      write: false
      boot: true
  - !Ram
    name: CCMRAM
    range:
      start: 0x10000000
      end: 0x10001000
    cores:
    - main
  - !Ram
    name: SRAM
    range:
      start: 0x20000000
      end: 0x20003000
    cores:
    - main
  flash_algorithms:
  - stm32f3xx_256
  - stm32f3xx_opt
- name: STM32F303R6
  package_variants:
  - STM32F303R6Tx
  cores:
  - name: main
    type: armv7em
    core_access_options: !Arm
<<<<<<< HEAD
      ap: 0
=======
      ap: !v1 0
      psel: 0x0
>>>>>>> 37660106
  memory_map:
  - !Nvm
    name: BANK_1
    range:
      start: 0x8000000
      end: 0x8008000
    cores:
    - main
    access:
      write: false
      boot: true
  - !Ram
    name: CCMRAM
    range:
      start: 0x10000000
      end: 0x10001000
    cores:
    - main
  - !Ram
    name: SRAM
    range:
      start: 0x20000000
      end: 0x20003000
    cores:
    - main
  flash_algorithms:
  - stm32f3xx_256
  - stm32f3xx_opt
- name: STM32F303R8
  package_variants:
  - STM32F303R8Tx
  cores:
  - name: main
    type: armv7em
    core_access_options: !Arm
<<<<<<< HEAD
      ap: 0
=======
      ap: !v1 0
      psel: 0x0
>>>>>>> 37660106
  memory_map:
  - !Nvm
    name: BANK_1
    range:
      start: 0x8000000
      end: 0x8010000
    cores:
    - main
    access:
      write: false
      boot: true
  - !Ram
    name: CCMRAM
    range:
      start: 0x10000000
      end: 0x10001000
    cores:
    - main
  - !Ram
    name: SRAM
    range:
      start: 0x20000000
      end: 0x20003000
    cores:
    - main
  flash_algorithms:
  - stm32f3xx_256
  - stm32f3xx_opt
- name: STM32F303RB
  package_variants:
  - STM32F303RBTx
  cores:
  - name: main
    type: armv7em
    core_access_options: !Arm
<<<<<<< HEAD
      ap: 0
=======
      ap: !v1 0
      psel: 0x0
>>>>>>> 37660106
  memory_map:
  - !Nvm
    name: BANK_1
    range:
      start: 0x8000000
      end: 0x8020000
    cores:
    - main
    access:
      write: false
      boot: true
  - !Ram
    name: CCMRAM
    range:
      start: 0x10000000
      end: 0x10002000
    cores:
    - main
  - !Ram
    name: SRAM
    range:
      start: 0x20000000
      end: 0x20008000
    cores:
    - main
  flash_algorithms:
  - stm32f3xx_256
  - stm32f3xx_opt
- name: STM32F303RC
  package_variants:
  - STM32F303RCTx
  cores:
  - name: main
    type: armv7em
    core_access_options: !Arm
<<<<<<< HEAD
      ap: 0
=======
      ap: !v1 0
      psel: 0x0
>>>>>>> 37660106
  memory_map:
  - !Nvm
    name: BANK_1
    range:
      start: 0x8000000
      end: 0x8040000
    cores:
    - main
    access:
      write: false
      boot: true
  - !Ram
    name: CCMRAM
    range:
      start: 0x10000000
      end: 0x10002000
    cores:
    - main
  - !Ram
    name: SRAM
    range:
      start: 0x20000000
      end: 0x2000a000
    cores:
    - main
  flash_algorithms:
  - stm32f3xx_256
  - stm32f3xx_opt
- name: STM32F303RD
  package_variants:
  - STM32F303RDTx
  cores:
  - name: main
    type: armv7em
    core_access_options: !Arm
<<<<<<< HEAD
      ap: 0
=======
      ap: !v1 0
      psel: 0x0
>>>>>>> 37660106
  memory_map:
  - !Nvm
    name: BANK_1
    range:
      start: 0x8000000
      end: 0x8060000
    cores:
    - main
    access:
      write: false
      boot: true
  - !Ram
    name: CCMRAM
    range:
      start: 0x10000000
      end: 0x10004000
    cores:
    - main
  - !Ram
    name: SRAM
    range:
      start: 0x20000000
      end: 0x20010000
    cores:
    - main
  flash_algorithms:
  - stm32f3xx_512
  - stm32f3xx_opt
- name: STM32F303RE
  package_variants:
  - STM32F303RETx
  cores:
  - name: main
    type: armv7em
    core_access_options: !Arm
<<<<<<< HEAD
      ap: 0
=======
      ap: !v1 0
      psel: 0x0
>>>>>>> 37660106
  memory_map:
  - !Nvm
    name: BANK_1
    range:
      start: 0x8000000
      end: 0x8080000
    cores:
    - main
    access:
      write: false
      boot: true
  - !Ram
    name: CCMRAM
    range:
      start: 0x10000000
      end: 0x10004000
    cores:
    - main
  - !Ram
    name: SRAM
    range:
      start: 0x20000000
      end: 0x20010000
    cores:
    - main
  flash_algorithms:
  - stm32f3xx_512
  - stm32f3xx_opt
- name: STM32F303VB
  package_variants:
  - STM32F303VBTx
  cores:
  - name: main
    type: armv7em
    core_access_options: !Arm
<<<<<<< HEAD
      ap: 0
=======
      ap: !v1 0
      psel: 0x0
>>>>>>> 37660106
  memory_map:
  - !Nvm
    name: BANK_1
    range:
      start: 0x8000000
      end: 0x8020000
    cores:
    - main
    access:
      write: false
      boot: true
  - !Ram
    name: CCMRAM
    range:
      start: 0x10000000
      end: 0x10002000
    cores:
    - main
  - !Ram
    name: SRAM
    range:
      start: 0x20000000
      end: 0x20008000
    cores:
    - main
  flash_algorithms:
  - stm32f3xx_256
  - stm32f3xx_opt
- name: STM32F303VC
  package_variants:
  - STM32F303VCTx
  - STM32F303VCYx
  cores:
  - name: main
    type: armv7em
    core_access_options: !Arm
<<<<<<< HEAD
      ap: 0
=======
      ap: !v1 0
      psel: 0x0
>>>>>>> 37660106
  memory_map:
  - !Nvm
    name: BANK_1
    range:
      start: 0x8000000
      end: 0x8040000
    cores:
    - main
    access:
      write: false
      boot: true
  - !Ram
    name: CCMRAM
    range:
      start: 0x10000000
      end: 0x10002000
    cores:
    - main
  - !Ram
    name: SRAM
    range:
      start: 0x20000000
      end: 0x2000a000
    cores:
    - main
  flash_algorithms:
  - stm32f3xx_256
  - stm32f3xx_opt
- name: STM32F303VD
  package_variants:
  - STM32F303VDTx
  - STM32F303VDHx
  cores:
  - name: main
    type: armv7em
    core_access_options: !Arm
<<<<<<< HEAD
      ap: 0
=======
      ap: !v1 0
      psel: 0x0
>>>>>>> 37660106
  memory_map:
  - !Nvm
    name: BANK_1
    range:
      start: 0x8000000
      end: 0x8060000
    cores:
    - main
    access:
      write: false
      boot: true
  - !Ram
    name: CCMRAM
    range:
      start: 0x10000000
      end: 0x10004000
    cores:
    - main
  - !Ram
    name: SRAM
    range:
      start: 0x20000000
      end: 0x20010000
    cores:
    - main
  flash_algorithms:
  - stm32f3xx_512
  - stm32f3xx_opt
- name: STM32F303VE
  package_variants:
  - STM32F303VETx
  - STM32F303VEHx
  - STM32F303VEYx
  cores:
  - name: main
    type: armv7em
    core_access_options: !Arm
<<<<<<< HEAD
      ap: 0
=======
      ap: !v1 0
      psel: 0x0
>>>>>>> 37660106
  memory_map:
  - !Nvm
    name: BANK_1
    range:
      start: 0x8000000
      end: 0x8080000
    cores:
    - main
    access:
      write: false
      boot: true
  - !Ram
    name: CCMRAM
    range:
      start: 0x10000000
      end: 0x10004000
    cores:
    - main
  - !Ram
    name: SRAM
    range:
      start: 0x20000000
      end: 0x20010000
    cores:
    - main
  flash_algorithms:
  - stm32f3xx_512
  - stm32f3xx_opt
- name: STM32F303ZD
  package_variants:
  - STM32F303ZDTx
  cores:
  - name: main
    type: armv7em
    core_access_options: !Arm
<<<<<<< HEAD
      ap: 0
=======
      ap: !v1 0
      psel: 0x0
>>>>>>> 37660106
  memory_map:
  - !Nvm
    name: BANK_1
    range:
      start: 0x8000000
      end: 0x8060000
    cores:
    - main
    access:
      write: false
      boot: true
  - !Ram
    name: CCMRAM
    range:
      start: 0x10000000
      end: 0x10004000
    cores:
    - main
  - !Ram
    name: SRAM
    range:
      start: 0x20000000
      end: 0x20010000
    cores:
    - main
  flash_algorithms:
  - stm32f3xx_512
  - stm32f3xx_opt
- name: STM32F303ZE
  package_variants:
  - STM32F303ZETx
  cores:
  - name: main
    type: armv7em
    core_access_options: !Arm
<<<<<<< HEAD
      ap: 0
=======
      ap: !v1 0
      psel: 0x0
>>>>>>> 37660106
  memory_map:
  - !Nvm
    name: BANK_1
    range:
      start: 0x8000000
      end: 0x8080000
    cores:
    - main
    access:
      write: false
      boot: true
  - !Ram
    name: CCMRAM
    range:
      start: 0x10000000
      end: 0x10004000
    cores:
    - main
  - !Ram
    name: SRAM
    range:
      start: 0x20000000
      end: 0x20010000
    cores:
    - main
  flash_algorithms:
  - stm32f3xx_512
  - stm32f3xx_opt
- name: STM32F318C8
  package_variants:
  - STM32F318C8Tx
  - STM32F318C8Yx
  cores:
  - name: main
    type: armv7em
    core_access_options: !Arm
<<<<<<< HEAD
      ap: 0
=======
      ap: !v1 0
      psel: 0x0
>>>>>>> 37660106
  memory_map:
  - !Nvm
    name: BANK_1
    range:
      start: 0x8000000
      end: 0x8010000
    cores:
    - main
    access:
      write: false
      boot: true
  - !Ram
    name: SRAM
    range:
      start: 0x20000000
      end: 0x20004000
    cores:
    - main
  flash_algorithms:
  - stm32f3xx_256
  - stm32f3xx_opt
- name: STM32F318K8
  package_variants:
  - STM32F318K8Ux
  cores:
  - name: main
    type: armv7em
    core_access_options: !Arm
<<<<<<< HEAD
      ap: 0
=======
      ap: !v1 0
      psel: 0x0
>>>>>>> 37660106
  memory_map:
  - !Nvm
    name: BANK_1
    range:
      start: 0x8000000
      end: 0x8010000
    cores:
    - main
    access:
      write: false
      boot: true
  - !Ram
    name: SRAM
    range:
      start: 0x20000000
      end: 0x20004000
    cores:
    - main
  flash_algorithms:
  - stm32f3xx_256
  - stm32f3xx_opt
- name: STM32F328C8
  package_variants:
  - STM32F328C8Tx
  cores:
  - name: main
    type: armv7em
    core_access_options: !Arm
<<<<<<< HEAD
      ap: 0
=======
      ap: !v1 0
      psel: 0x0
>>>>>>> 37660106
  memory_map:
  - !Nvm
    name: BANK_1
    range:
      start: 0x8000000
      end: 0x8010000
    cores:
    - main
    access:
      write: false
      boot: true
  - !Ram
    name: CCMRAM
    range:
      start: 0x10000000
      end: 0x10001000
    cores:
    - main
  - !Ram
    name: SRAM
    range:
      start: 0x20000000
      end: 0x20003000
    cores:
    - main
  flash_algorithms:
  - stm32f3xx_256
  - stm32f3xx_opt
- name: STM32F334C4
  package_variants:
  - STM32F334C4Tx
  cores:
  - name: main
    type: armv7em
    core_access_options: !Arm
<<<<<<< HEAD
      ap: 0
=======
      ap: !v1 0
      psel: 0x0
>>>>>>> 37660106
  memory_map:
  - !Nvm
    name: BANK_1
    range:
      start: 0x8000000
      end: 0x8004000
    cores:
    - main
    access:
      write: false
      boot: true
  - !Ram
    name: CCMRAM
    range:
      start: 0x10000000
      end: 0x10001000
    cores:
    - main
  - !Ram
    name: SRAM
    range:
      start: 0x20000000
      end: 0x20003000
    cores:
    - main
  flash_algorithms:
  - stm32f3xx_256
  - stm32f3xx_opt
- name: STM32F334C6
  package_variants:
  - STM32F334C6Tx
  cores:
  - name: main
    type: armv7em
    core_access_options: !Arm
<<<<<<< HEAD
      ap: 0
=======
      ap: !v1 0
      psel: 0x0
>>>>>>> 37660106
  memory_map:
  - !Nvm
    name: BANK_1
    range:
      start: 0x8000000
      end: 0x8008000
    cores:
    - main
    access:
      write: false
      boot: true
  - !Ram
    name: CCMRAM
    range:
      start: 0x10000000
      end: 0x10001000
    cores:
    - main
  - !Ram
    name: SRAM
    range:
      start: 0x20000000
      end: 0x20003000
    cores:
    - main
  flash_algorithms:
  - stm32f3xx_256
  - stm32f3xx_opt
- name: STM32F334C8
  package_variants:
  - STM32F334C8Tx
  - STM32F334C8Yx
  cores:
  - name: main
    type: armv7em
    core_access_options: !Arm
<<<<<<< HEAD
      ap: 0
=======
      ap: !v1 0
      psel: 0x0
>>>>>>> 37660106
  memory_map:
  - !Nvm
    name: BANK_1
    range:
      start: 0x8000000
      end: 0x8010000
    cores:
    - main
    access:
      write: false
      boot: true
  - !Ram
    name: CCMRAM
    range:
      start: 0x10000000
      end: 0x10001000
    cores:
    - main
  - !Ram
    name: SRAM
    range:
      start: 0x20000000
      end: 0x20003000
    cores:
    - main
  flash_algorithms:
  - stm32f3xx_256
  - stm32f3xx_opt
- name: STM32F334K4
  package_variants:
  - STM32F334K4Tx
  - STM32F334K4Ux
  cores:
  - name: main
    type: armv7em
    core_access_options: !Arm
<<<<<<< HEAD
      ap: 0
=======
      ap: !v1 0
      psel: 0x0
  memory_map:
  - !Nvm
    name: BANK_1
    range:
      start: 0x8000000
      end: 0x8060000
    cores:
    - main
    access:
      write: false
      boot: true
  - !Ram
    name: CCMRAM
    range:
      start: 0x10000000
      end: 0x10004000
    cores:
    - main
  - !Ram
    name: SRAM
    range:
      start: 0x20000000
      end: 0x20010000
    cores:
    - main
  flash_algorithms:
  - stm32f3xx_512
  - stm32f3xx_opt
- name: STM32F303ZETx
  cores:
  - name: main
    type: armv7em
    core_access_options: !Arm
      ap: !v1 0
      psel: 0x0
  memory_map:
  - !Nvm
    name: BANK_1
    range:
      start: 0x8000000
      end: 0x8080000
    cores:
    - main
    access:
      write: false
      boot: true
  - !Ram
    name: CCMRAM
    range:
      start: 0x10000000
      end: 0x10004000
    cores:
    - main
  - !Ram
    name: SRAM
    range:
      start: 0x20000000
      end: 0x20010000
    cores:
    - main
  flash_algorithms:
  - stm32f3xx_512
  - stm32f3xx_opt
- name: STM32F318C8Tx
  cores:
  - name: main
    type: armv7em
    core_access_options: !Arm
      ap: !v1 0
      psel: 0x0
  memory_map:
  - !Nvm
    name: BANK_1
    range:
      start: 0x8000000
      end: 0x8010000
    cores:
    - main
    access:
      write: false
      boot: true
  - !Ram
    name: SRAM
    range:
      start: 0x20000000
      end: 0x20004000
    cores:
    - main
  flash_algorithms:
  - stm32f3xx_256
  - stm32f3xx_opt
- name: STM32F318C8Yx
  cores:
  - name: main
    type: armv7em
    core_access_options: !Arm
      ap: !v1 0
      psel: 0x0
  memory_map:
  - !Nvm
    name: BANK_1
    range:
      start: 0x8000000
      end: 0x8010000
    cores:
    - main
    access:
      write: false
      boot: true
  - !Ram
    name: SRAM
    range:
      start: 0x20000000
      end: 0x20004000
    cores:
    - main
  flash_algorithms:
  - stm32f3xx_256
  - stm32f3xx_opt
- name: STM32F318K8Ux
  cores:
  - name: main
    type: armv7em
    core_access_options: !Arm
      ap: !v1 0
      psel: 0x0
  memory_map:
  - !Nvm
    name: BANK_1
    range:
      start: 0x8000000
      end: 0x8010000
    cores:
    - main
    access:
      write: false
      boot: true
  - !Ram
    name: SRAM
    range:
      start: 0x20000000
      end: 0x20004000
    cores:
    - main
  flash_algorithms:
  - stm32f3xx_256
  - stm32f3xx_opt
- name: STM32F328C8Tx
  cores:
  - name: main
    type: armv7em
    core_access_options: !Arm
      ap: !v1 0
      psel: 0x0
  memory_map:
  - !Nvm
    name: BANK_1
    range:
      start: 0x8000000
      end: 0x8010000
    cores:
    - main
    access:
      write: false
      boot: true
  - !Ram
    name: CCMRAM
    range:
      start: 0x10000000
      end: 0x10001000
    cores:
    - main
  - !Ram
    name: SRAM
    range:
      start: 0x20000000
      end: 0x20003000
    cores:
    - main
  flash_algorithms:
  - stm32f3xx_256
  - stm32f3xx_opt
- name: STM32F334C4Tx
  cores:
  - name: main
    type: armv7em
    core_access_options: !Arm
      ap: !v1 0
      psel: 0x0
  memory_map:
  - !Nvm
    name: BANK_1
    range:
      start: 0x8000000
      end: 0x8004000
    cores:
    - main
    access:
      write: false
      boot: true
  - !Ram
    name: CCMRAM
    range:
      start: 0x10000000
      end: 0x10001000
    cores:
    - main
  - !Ram
    name: SRAM
    range:
      start: 0x20000000
      end: 0x20003000
    cores:
    - main
  flash_algorithms:
  - stm32f3xx_256
  - stm32f3xx_opt
- name: STM32F334C6Tx
  cores:
  - name: main
    type: armv7em
    core_access_options: !Arm
      ap: !v1 0
      psel: 0x0
  memory_map:
  - !Nvm
    name: BANK_1
    range:
      start: 0x8000000
      end: 0x8008000
    cores:
    - main
    access:
      write: false
      boot: true
  - !Ram
    name: CCMRAM
    range:
      start: 0x10000000
      end: 0x10001000
    cores:
    - main
  - !Ram
    name: SRAM
    range:
      start: 0x20000000
      end: 0x20003000
    cores:
    - main
  flash_algorithms:
  - stm32f3xx_256
  - stm32f3xx_opt
- name: STM32F334C8Tx
  cores:
  - name: main
    type: armv7em
    core_access_options: !Arm
      ap: !v1 0
      psel: 0x0
  memory_map:
  - !Nvm
    name: BANK_1
    range:
      start: 0x8000000
      end: 0x8010000
    cores:
    - main
    access:
      write: false
      boot: true
  - !Ram
    name: CCMRAM
    range:
      start: 0x10000000
      end: 0x10001000
    cores:
    - main
  - !Ram
    name: SRAM
    range:
      start: 0x20000000
      end: 0x20003000
    cores:
    - main
  flash_algorithms:
  - stm32f3xx_256
  - stm32f3xx_opt
- name: STM32F334C8Yx
  cores:
  - name: main
    type: armv7em
    core_access_options: !Arm
      ap: !v1 0
      psel: 0x0
  memory_map:
  - !Nvm
    name: BANK_1
    range:
      start: 0x8000000
      end: 0x8010000
    cores:
    - main
    access:
      write: false
      boot: true
  - !Ram
    name: CCMRAM
    range:
      start: 0x10000000
      end: 0x10001000
    cores:
    - main
  - !Ram
    name: SRAM
    range:
      start: 0x20000000
      end: 0x20003000
    cores:
    - main
  flash_algorithms:
  - stm32f3xx_256
  - stm32f3xx_opt
- name: STM32F334K4Tx
  cores:
  - name: main
    type: armv7em
    core_access_options: !Arm
      ap: !v1 0
      psel: 0x0
  memory_map:
  - !Nvm
    name: BANK_1
    range:
      start: 0x8000000
      end: 0x8004000
    cores:
    - main
    access:
      write: false
      boot: true
  - !Ram
    name: CCMRAM
    range:
      start: 0x10000000
      end: 0x10001000
    cores:
    - main
  - !Ram
    name: SRAM
    range:
      start: 0x20000000
      end: 0x20003000
    cores:
    - main
  flash_algorithms:
  - stm32f3xx_256
  - stm32f3xx_opt
- name: STM32F334K4Ux
  cores:
  - name: main
    type: armv7em
    core_access_options: !Arm
      ap: !v1 0
      psel: 0x0
>>>>>>> 37660106
  memory_map:
  - !Nvm
    name: BANK_1
    range:
      start: 0x8000000
      end: 0x8004000
    cores:
    - main
    access:
      write: false
      boot: true
  - !Ram
    name: CCMRAM
    range:
      start: 0x10000000
      end: 0x10001000
    cores:
    - main
  - !Ram
    name: SRAM
    range:
      start: 0x20000000
      end: 0x20003000
    cores:
    - main
  flash_algorithms:
  - stm32f3xx_256
  - stm32f3xx_opt
<<<<<<< HEAD
- name: STM32F334K6
  package_variants:
  - STM32F334K6Tx
  - STM32F334K6Ux
=======
- name: STM32F334K6Tx
  cores:
  - name: main
    type: armv7em
    core_access_options: !Arm
      ap: !v1 0
      psel: 0x0
  memory_map:
  - !Nvm
    name: BANK_1
    range:
      start: 0x8000000
      end: 0x8008000
    cores:
    - main
    access:
      write: false
      boot: true
  - !Ram
    name: CCMRAM
    range:
      start: 0x10000000
      end: 0x10001000
    cores:
    - main
  - !Ram
    name: SRAM
    range:
      start: 0x20000000
      end: 0x20003000
    cores:
    - main
  flash_algorithms:
  - stm32f3xx_256
  - stm32f3xx_opt
- name: STM32F334K6Ux
>>>>>>> 37660106
  cores:
  - name: main
    type: armv7em
    core_access_options: !Arm
<<<<<<< HEAD
      ap: 0
=======
      ap: !v1 0
      psel: 0x0
>>>>>>> 37660106
  memory_map:
  - !Nvm
    name: BANK_1
    range:
      start: 0x8000000
      end: 0x8008000
    cores:
    - main
    access:
      write: false
      boot: true
  - !Ram
    name: CCMRAM
    range:
      start: 0x10000000
      end: 0x10001000
    cores:
    - main
  - !Ram
    name: SRAM
    range:
      start: 0x20000000
      end: 0x20003000
    cores:
    - main
  flash_algorithms:
  - stm32f3xx_256
  - stm32f3xx_opt
<<<<<<< HEAD
- name: STM32F334K8
  package_variants:
  - STM32F334K8Tx
  - STM32F334K8Ux
=======
- name: STM32F334K8Tx
  cores:
  - name: main
    type: armv7em
    core_access_options: !Arm
      ap: !v1 0
      psel: 0x0
  memory_map:
  - !Nvm
    name: BANK_1
    range:
      start: 0x8000000
      end: 0x8010000
    cores:
    - main
    access:
      write: false
      boot: true
  - !Ram
    name: CCMRAM
    range:
      start: 0x10000000
      end: 0x10001000
    cores:
    - main
  - !Ram
    name: SRAM
    range:
      start: 0x20000000
      end: 0x20003000
    cores:
    - main
  flash_algorithms:
  - stm32f3xx_256
  - stm32f3xx_opt
- name: STM32F334K8Ux
>>>>>>> 37660106
  cores:
  - name: main
    type: armv7em
    core_access_options: !Arm
<<<<<<< HEAD
      ap: 0
=======
      ap: !v1 0
      psel: 0x0
>>>>>>> 37660106
  memory_map:
  - !Nvm
    name: BANK_1
    range:
      start: 0x8000000
      end: 0x8010000
    cores:
    - main
    access:
      write: false
      boot: true
  - !Ram
    name: CCMRAM
    range:
      start: 0x10000000
      end: 0x10001000
    cores:
    - main
  - !Ram
    name: SRAM
    range:
      start: 0x20000000
      end: 0x20003000
    cores:
    - main
  flash_algorithms:
  - stm32f3xx_256
  - stm32f3xx_opt
- name: STM32F334R6
  package_variants:
  - STM32F334R6Tx
  cores:
  - name: main
    type: armv7em
    core_access_options: !Arm
<<<<<<< HEAD
      ap: 0
=======
      ap: !v1 0
      psel: 0x0
>>>>>>> 37660106
  memory_map:
  - !Nvm
    name: BANK_1
    range:
      start: 0x8000000
      end: 0x8008000
    cores:
    - main
    access:
      write: false
      boot: true
  - !Ram
    name: CCMRAM
    range:
      start: 0x10000000
      end: 0x10001000
    cores:
    - main
  - !Ram
    name: SRAM
    range:
      start: 0x20000000
      end: 0x20003000
    cores:
    - main
  flash_algorithms:
  - stm32f3xx_256
  - stm32f3xx_opt
- name: STM32F334R8
  package_variants:
  - STM32F334R8Tx
  cores:
  - name: main
    type: armv7em
    core_access_options: !Arm
<<<<<<< HEAD
      ap: 0
=======
      ap: !v1 0
      psel: 0x0
>>>>>>> 37660106
  memory_map:
  - !Nvm
    name: BANK_1
    range:
      start: 0x8000000
      end: 0x8010000
    cores:
    - main
    access:
      write: false
      boot: true
  - !Ram
    name: CCMRAM
    range:
      start: 0x10000000
      end: 0x10001000
    cores:
    - main
  - !Ram
    name: SRAM
    range:
      start: 0x20000000
      end: 0x20003000
    cores:
    - main
  flash_algorithms:
  - stm32f3xx_256
  - stm32f3xx_opt
- name: STM32F358CC
  package_variants:
  - STM32F358CCTx
  cores:
  - name: main
    type: armv7em
    core_access_options: !Arm
<<<<<<< HEAD
      ap: 0
=======
      ap: !v1 0
      psel: 0x0
>>>>>>> 37660106
  memory_map:
  - !Nvm
    name: BANK_1
    range:
      start: 0x8000000
      end: 0x8040000
    cores:
    - main
    access:
      write: false
      boot: true
  - !Ram
    name: CCMRAM
    range:
      start: 0x10000000
      end: 0x10002000
    cores:
    - main
  - !Ram
    name: SRAM
    range:
      start: 0x20000000
      end: 0x2000a000
    cores:
    - main
  flash_algorithms:
  - stm32f3xx_256
  - stm32f3xx_opt
- name: STM32F358RC
  package_variants:
  - STM32F358RCTx
  cores:
  - name: main
    type: armv7em
    core_access_options: !Arm
<<<<<<< HEAD
      ap: 0
=======
      ap: !v1 0
      psel: 0x0
>>>>>>> 37660106
  memory_map:
  - !Nvm
    name: BANK_1
    range:
      start: 0x8000000
      end: 0x8040000
    cores:
    - main
    access:
      write: false
      boot: true
  - !Ram
    name: CCMRAM
    range:
      start: 0x10000000
      end: 0x10002000
    cores:
    - main
  - !Ram
    name: SRAM
    range:
      start: 0x20000000
      end: 0x2000a000
    cores:
    - main
  flash_algorithms:
  - stm32f3xx_256
  - stm32f3xx_opt
- name: STM32F358VC
  package_variants:
  - STM32F358VCTx
  cores:
  - name: main
    type: armv7em
    core_access_options: !Arm
<<<<<<< HEAD
      ap: 0
=======
      ap: !v1 0
      psel: 0x0
>>>>>>> 37660106
  memory_map:
  - !Nvm
    name: BANK_1
    range:
      start: 0x8000000
      end: 0x8040000
    cores:
    - main
    access:
      write: false
      boot: true
  - !Ram
    name: CCMRAM
    range:
      start: 0x10000000
      end: 0x10002000
    cores:
    - main
  - !Ram
    name: SRAM
    range:
      start: 0x20000000
      end: 0x2000a000
    cores:
    - main
  flash_algorithms:
  - stm32f3xx_256
  - stm32f3xx_opt
- name: STM32F373C8
  package_variants:
  - STM32F373C8Tx
  cores:
  - name: main
    type: armv7em
    core_access_options: !Arm
<<<<<<< HEAD
      ap: 0
=======
      ap: !v1 0
      psel: 0x0
>>>>>>> 37660106
  memory_map:
  - !Nvm
    name: BANK_1
    range:
      start: 0x8000000
      end: 0x8010000
    cores:
    - main
    access:
      write: false
      boot: true
  - !Ram
    name: SRAM
    range:
      start: 0x20000000
      end: 0x20004000
    cores:
    - main
  flash_algorithms:
  - stm32f3xx_256
  - stm32f3xx_opt
- name: STM32F373CB
  package_variants:
  - STM32F373CBTx
  cores:
  - name: main
    type: armv7em
    core_access_options: !Arm
<<<<<<< HEAD
      ap: 0
=======
      ap: !v1 0
      psel: 0x0
>>>>>>> 37660106
  memory_map:
  - !Nvm
    name: BANK_1
    range:
      start: 0x8000000
      end: 0x8020000
    cores:
    - main
    access:
      write: false
      boot: true
  - !Ram
    name: SRAM
    range:
      start: 0x20000000
      end: 0x20006000
    cores:
    - main
  flash_algorithms:
  - stm32f3xx_256
  - stm32f3xx_opt
- name: STM32F373CC
  package_variants:
  - STM32F373CCTx
  cores:
  - name: main
    type: armv7em
    core_access_options: !Arm
<<<<<<< HEAD
      ap: 0
=======
      ap: !v1 0
      psel: 0x0
>>>>>>> 37660106
  memory_map:
  - !Nvm
    name: BANK_1
    range:
      start: 0x8000000
      end: 0x8040000
    cores:
    - main
    access:
      write: false
      boot: true
  - !Ram
    name: SRAM
    range:
      start: 0x20000000
      end: 0x20008000
    cores:
    - main
  flash_algorithms:
  - stm32f3xx_256
  - stm32f3xx_opt
- name: STM32F373R8
  package_variants:
  - STM32F373R8Tx
  cores:
  - name: main
    type: armv7em
    core_access_options: !Arm
<<<<<<< HEAD
      ap: 0
=======
      ap: !v1 0
      psel: 0x0
>>>>>>> 37660106
  memory_map:
  - !Nvm
    name: BANK_1
    range:
      start: 0x8000000
      end: 0x8010000
    cores:
    - main
    access:
      write: false
      boot: true
  - !Ram
    name: SRAM
    range:
      start: 0x20000000
      end: 0x20004000
    cores:
    - main
  flash_algorithms:
  - stm32f3xx_256
  - stm32f3xx_opt
- name: STM32F373RB
  package_variants:
  - STM32F373RBTx
  cores:
  - name: main
    type: armv7em
    core_access_options: !Arm
<<<<<<< HEAD
      ap: 0
=======
      ap: !v1 0
      psel: 0x0
>>>>>>> 37660106
  memory_map:
  - !Nvm
    name: BANK_1
    range:
      start: 0x8000000
      end: 0x8020000
    cores:
    - main
    access:
      write: false
      boot: true
  - !Ram
    name: SRAM
    range:
      start: 0x20000000
      end: 0x20006000
    cores:
    - main
  flash_algorithms:
  - stm32f3xx_256
  - stm32f3xx_opt
- name: STM32F373RC
  package_variants:
  - STM32F373RCTx
  cores:
  - name: main
    type: armv7em
    core_access_options: !Arm
<<<<<<< HEAD
      ap: 0
=======
      ap: !v1 0
      psel: 0x0
>>>>>>> 37660106
  memory_map:
  - !Nvm
    name: BANK_1
    range:
      start: 0x8000000
      end: 0x8040000
    cores:
    - main
    access:
      write: false
      boot: true
  - !Ram
    name: SRAM
    range:
      start: 0x20000000
      end: 0x20008000
    cores:
    - main
  flash_algorithms:
  - stm32f3xx_256
  - stm32f3xx_opt
<<<<<<< HEAD
- name: STM32F373V8
  package_variants:
  - STM32F373V8Hx
  - STM32F373V8Tx
=======
- name: STM32F373V8Hx
  cores:
  - name: main
    type: armv7em
    core_access_options: !Arm
      ap: !v1 0
      psel: 0x0
  memory_map:
  - !Nvm
    name: BANK_1
    range:
      start: 0x8000000
      end: 0x8010000
    cores:
    - main
    access:
      write: false
      boot: true
  - !Ram
    name: SRAM
    range:
      start: 0x20000000
      end: 0x20004000
    cores:
    - main
  flash_algorithms:
  - stm32f3xx_256
  - stm32f3xx_opt
- name: STM32F373V8Tx
>>>>>>> 37660106
  cores:
  - name: main
    type: armv7em
    core_access_options: !Arm
<<<<<<< HEAD
      ap: 0
=======
      ap: !v1 0
      psel: 0x0
>>>>>>> 37660106
  memory_map:
  - !Nvm
    name: BANK_1
    range:
      start: 0x8000000
      end: 0x8010000
    cores:
    - main
    access:
      write: false
      boot: true
  - !Ram
    name: SRAM
    range:
      start: 0x20000000
      end: 0x20004000
    cores:
    - main
  flash_algorithms:
  - stm32f3xx_256
  - stm32f3xx_opt
<<<<<<< HEAD
- name: STM32F373VB
  package_variants:
  - STM32F373VBHx
  - STM32F373VBTx
=======
- name: STM32F373VBHx
  cores:
  - name: main
    type: armv7em
    core_access_options: !Arm
      ap: !v1 0
      psel: 0x0
  memory_map:
  - !Nvm
    name: BANK_1
    range:
      start: 0x8000000
      end: 0x8020000
    cores:
    - main
    access:
      write: false
      boot: true
  - !Ram
    name: SRAM
    range:
      start: 0x20000000
      end: 0x20006000
    cores:
    - main
  flash_algorithms:
  - stm32f3xx_256
  - stm32f3xx_opt
- name: STM32F373VBTx
>>>>>>> 37660106
  cores:
  - name: main
    type: armv7em
    core_access_options: !Arm
<<<<<<< HEAD
      ap: 0
=======
      ap: !v1 0
      psel: 0x0
>>>>>>> 37660106
  memory_map:
  - !Nvm
    name: BANK_1
    range:
      start: 0x8000000
      end: 0x8020000
    cores:
    - main
    access:
      write: false
      boot: true
  - !Ram
    name: SRAM
    range:
      start: 0x20000000
      end: 0x20006000
    cores:
    - main
  flash_algorithms:
  - stm32f3xx_256
  - stm32f3xx_opt
<<<<<<< HEAD
- name: STM32F373VC
  package_variants:
  - STM32F373VCTx
  - STM32F373VCHx
=======
- name: STM32F373VCHx
  cores:
  - name: main
    type: armv7em
    core_access_options: !Arm
      ap: !v1 0
      psel: 0x0
  memory_map:
  - !Nvm
    name: BANK_1
    range:
      start: 0x8000000
      end: 0x8040000
    cores:
    - main
    access:
      write: false
      boot: true
  - !Ram
    name: SRAM
    range:
      start: 0x20000000
      end: 0x20008000
    cores:
    - main
  flash_algorithms:
  - stm32f3xx_256
  - stm32f3xx_opt
- name: STM32F373VCTx
  cores:
  - name: main
    type: armv7em
    core_access_options: !Arm
      ap: !v1 0
      psel: 0x0
  memory_map:
  - !Nvm
    name: BANK_1
    range:
      start: 0x8000000
      end: 0x8040000
    cores:
    - main
    access:
      write: false
      boot: true
  - !Ram
    name: SRAM
    range:
      start: 0x20000000
      end: 0x20008000
    cores:
    - main
  flash_algorithms:
  - stm32f3xx_256
  - stm32f3xx_opt
- name: STM32F378CCTx
>>>>>>> 37660106
  cores:
  - name: main
    type: armv7em
    core_access_options: !Arm
<<<<<<< HEAD
      ap: 0
=======
      ap: !v1 0
      psel: 0x0
>>>>>>> 37660106
  memory_map:
  - !Nvm
    name: BANK_1
    range:
      start: 0x8000000
      end: 0x8040000
    cores:
    - main
    access:
      write: false
      boot: true
  - !Ram
    name: SRAM
    range:
      start: 0x20000000
      end: 0x20008000
    cores:
    - main
  flash_algorithms:
  - stm32f3xx_256
  - stm32f3xx_opt
- name: STM32F378CC
  package_variants:
  - STM32F378CCTx
  cores:
  - name: main
    type: armv7em
    core_access_options: !Arm
<<<<<<< HEAD
      ap: 0
=======
      ap: !v1 0
      psel: 0x0
>>>>>>> 37660106
  memory_map:
  - !Nvm
    name: BANK_1
    range:
      start: 0x8000000
      end: 0x8040000
    cores:
    - main
    access:
      write: false
      boot: true
  - !Ram
    name: SRAM
    range:
      start: 0x20000000
      end: 0x20008000
    cores:
    - main
  flash_algorithms:
  - stm32f3xx_256
  - stm32f3xx_opt
- name: STM32F378RC
  package_variants:
  - STM32F378RCTx
  - STM32F378RCYx
  cores:
  - name: main
    type: armv7em
    core_access_options: !Arm
<<<<<<< HEAD
      ap: 0
=======
      ap: !v1 0
      psel: 0x0
>>>>>>> 37660106
  memory_map:
  - !Nvm
    name: BANK_1
    range:
      start: 0x8000000
      end: 0x8040000
    cores:
    - main
    access:
      write: false
      boot: true
  - !Ram
    name: SRAM
    range:
      start: 0x20000000
      end: 0x20008000
    cores:
    - main
  flash_algorithms:
  - stm32f3xx_256
  - stm32f3xx_opt
- name: STM32F378VC
  package_variants:
  - STM32F378VCTx
  - STM32F378VCHx
  cores:
  - name: main
    type: armv7em
    core_access_options: !Arm
<<<<<<< HEAD
      ap: 0
=======
      ap: !v1 0
      psel: 0x0
>>>>>>> 37660106
  memory_map:
  - !Nvm
    name: BANK_1
    range:
      start: 0x8000000
      end: 0x8040000
    cores:
    - main
    access:
      write: false
      boot: true
  - !Ram
    name: SRAM
    range:
      start: 0x20000000
      end: 0x20008000
    cores:
    - main
  flash_algorithms:
  - stm32f3xx_256
  - stm32f3xx_opt
- name: STM32F398VE
  package_variants:
  - STM32F398VETx
  cores:
  - name: main
    type: armv7em
    core_access_options: !Arm
<<<<<<< HEAD
      ap: 0
=======
      ap: !v1 0
      psel: 0x0
>>>>>>> 37660106
  memory_map:
  - !Nvm
    name: BANK_1
    range:
      start: 0x8000000
      end: 0x8080000
    cores:
    - main
    access:
      write: false
      boot: true
  - !Ram
    name: CCMRAM
    range:
      start: 0x10000000
      end: 0x10004000
    cores:
    - main
  - !Ram
    name: SRAM
    range:
      start: 0x20000000
      end: 0x20010000
    cores:
    - main
  flash_algorithms:
  - stm32f3xx_512
  - stm32f3xx_opt
flash_algorithms:
- name: stm32f3xx_256
  description: STM32F3xx Flash
  default: true
  instructions: N0g2SUFgN0lBYAAhAWDBaBQiEUPBYMBpwAUG1DNIMkkBYAYhQWAySYFgACBwRyxIAWmAIhFDAWEAIHBHELUoSAFpBCQhQwFhAWlAIhFDAWEoSSZKAOARYMNo2wf70QFpoUMBYQAgEL0QtR1JCmkCJCJDCmFIYQhpQCIQQwhhHUgaSgDgEGDLaNsH+9EIaaBDCGEAIBC9cLVJHEkISQAUJg9NASMW4CxpHEMsYRSIBIDsaOQH/NEsaWQIZAAsYexoNEIE0OhoMEPoYAEgcL2AHJIciR4AKebRACBwvSMBZ0UAIAJAq4nvzVVVAAAAMABA/w8AAKqqAAAAAAAA
  pc_init: 0x1
  pc_uninit: 0x2f
  pc_program_page: 0x97
  pc_erase_sector: 0x69
  pc_erase_all: 0x3d
  data_section_offset: 0xf8
  flash_properties:
    address_range:
      start: 0x8000000
      end: 0x8040000
    page_size: 0x400
    erased_byte_value: 0xff
    program_page_timeout: 100
    erase_sector_timeout: 6000
    sectors:
    - size: 0x800
      address: 0x0
- name: stm32f3xx_opt
  description: STM32F3xx Flash Options
  instructions: S0hKSkJgS0lBYIJggWAAIQFgwWgUIhFDwWDAacAFBtRGSEVJAWAGIUFgRUmBYAAgcEc/SAFpQhWRQwFhAWmAIhFDAWEAIHBHcLU5SMFoFCMZQ8FgAWkgJCFDAWEBaUAiEUMBYTdJNUoA4BFgxWjtB/vRBWmlQwVhBWkQJCVDBWEtTTFOVTU1gADgEWDFaO0H+9EBaaFDAWHBaBlCBNDBaBlDwWABIHC9ACBwvRC1IEgBaSAkIUMBYQFpQCIRQwFhIEkeSgDgEWDDaNsH+9EBaaFDAWEAIBC9ASBwR/C1SRxJCEkAEk0QJhZLGuAsaTRDLGEUiASAEUwA4CNg72j/B/vRLGm0Qyxh7GgUJzxCBdDpaBQgAUPpYAEg8L2AHJIciR4AKeLRACDwvQAAIwFnRQAgAkCrie/NVVUAAAAwAED/DwAAqqoAAAD4/x8AAAAA
  pc_init: 0x1
  pc_uninit: 0x33
  pc_program_page: 0xdd
  pc_erase_sector: 0xad
  pc_erase_all: 0x49
  data_section_offset: 0x14c
  flash_properties:
    address_range:
      start: 0x1ffff800
      end: 0x1ffff810
    page_size: 0x10
    erased_byte_value: 0xff
    program_page_timeout: 3000
    erase_sector_timeout: 3000
    sectors:
    - size: 0x10
      address: 0x0
- name: stm32f3xx_512
  description: STM32F3xx 512KB Flash
  default: true
  instructions: N0g2SUFgN0lBYAAhAWDBaBQiEUPBYMBpwAUG1DNIMkkBYAYhQWAySYFgACBwRyxIAWmAIhFDAWEAIHBHELUoSAFpBCQhQwFhAWlAIhFDAWEoSSZKAOARYMNo2wf70QFpoUMBYQAgEL0QtR1JCmkCJCJDCmFIYQhpQCIQQwhhHUgaSgDgEGDLaNsH+9EIaaBDCGEAIBC9cLVJHEkISQAUJg9NASMW4CxpHEMsYRSIBIDsaOQH/NEsaWQIZAAsYexoNEIE0OhoMEPoYAEgcL2AHIkekhwAKebRACBwvSMBZ0UAIAJAq4nvzVVVAAAAMABA/w8AAKqqAAAAAAAA
  pc_init: 0x1
  pc_uninit: 0x2f
  pc_program_page: 0x97
  pc_erase_sector: 0x69
  pc_erase_all: 0x3d
  data_section_offset: 0xf8
  flash_properties:
    address_range:
      start: 0x8000000
      end: 0x8080000
    page_size: 0x400
    erased_byte_value: 0xff
    program_page_timeout: 100
    erase_sector_timeout: 6000
    sectors:
    - size: 0x800
      address: 0x0<|MERGE_RESOLUTION|>--- conflicted
+++ resolved
@@ -3,20 +3,12 @@
   id: 0x20
   cc: 0x0
 variants:
-- name: STM32F301C6
-  package_variants:
-  - STM32F301C6Tx
-  - STM32F301C6Yx
-  cores:
-  - name: main
-    type: armv7em
-    core_access_options: !Arm
-<<<<<<< HEAD
-      ap: 0
-=======
-      ap: !v1 0
-      psel: 0x0
->>>>>>> 37660106
+- name: STM32F301C6Tx
+  cores:
+  - name: main
+    type: armv7em
+    core_access_options: !Arm
+      ap: !v1 0
   memory_map:
   - !Nvm
     name: BANK_1
@@ -38,20 +30,12 @@
   flash_algorithms:
   - stm32f3xx_256
   - stm32f3xx_opt
-- name: STM32F301C8
-  package_variants:
-  - STM32F301C8Tx
-  - STM32F301C8Yx
-  cores:
-  - name: main
-    type: armv7em
-    core_access_options: !Arm
-<<<<<<< HEAD
-      ap: 0
-=======
-      ap: !v1 0
-      psel: 0x0
->>>>>>> 37660106
+- name: STM32F301C8Tx
+  cores:
+  - name: main
+    type: armv7em
+    core_access_options: !Arm
+      ap: !v1 0
   memory_map:
   - !Nvm
     name: BANK_1
@@ -73,19 +57,12 @@
   flash_algorithms:
   - stm32f3xx_256
   - stm32f3xx_opt
-- name: STM32F301K6
-  package_variants:
-  - STM32F301K6Tx
-  - STM32F301K6Ux
-  cores:
-  - name: main
-    type: armv7em
-    core_access_options: !Arm
-<<<<<<< HEAD
-      ap: 0
-=======
-      ap: !v1 0
-      psel: 0x0
+- name: STM32F301C8Yx
+  cores:
+  - name: main
+    type: armv7em
+    core_access_options: !Arm
+      ap: !v1 0
   memory_map:
   - !Nvm
     name: BANK_1
@@ -113,8 +90,6 @@
     type: armv7em
     core_access_options: !Arm
       ap: !v1 0
-      psel: 0x0
->>>>>>> 37660106
   memory_map:
   - !Nvm
     name: BANK_1
@@ -136,19 +111,12 @@
   flash_algorithms:
   - stm32f3xx_256
   - stm32f3xx_opt
-<<<<<<< HEAD
-- name: STM32F301K8
-  package_variants:
-  - STM32F301K8Tx
-  - STM32F301K8Ux
-=======
 - name: STM32F301K8Tx
   cores:
   - name: main
     type: armv7em
     core_access_options: !Arm
       ap: !v1 0
-      psel: 0x0
   memory_map:
   - !Nvm
     name: BANK_1
@@ -171,17 +139,11 @@
   - stm32f3xx_256
   - stm32f3xx_opt
 - name: STM32F301K8Ux
->>>>>>> 37660106
-  cores:
-  - name: main
-    type: armv7em
-    core_access_options: !Arm
-<<<<<<< HEAD
-      ap: 0
-=======
-      ap: !v1 0
-      psel: 0x0
->>>>>>> 37660106
+  cores:
+  - name: main
+    type: armv7em
+    core_access_options: !Arm
+      ap: !v1 0
   memory_map:
   - !Nvm
     name: BANK_1
@@ -203,19 +165,12 @@
   flash_algorithms:
   - stm32f3xx_256
   - stm32f3xx_opt
-- name: STM32F301R6
-  package_variants:
-  - STM32F301R6Tx
-  cores:
-  - name: main
-    type: armv7em
-    core_access_options: !Arm
-<<<<<<< HEAD
-      ap: 0
-=======
-      ap: !v1 0
-      psel: 0x0
->>>>>>> 37660106
+- name: STM32F301R6Tx
+  cores:
+  - name: main
+    type: armv7em
+    core_access_options: !Arm
+      ap: !v1 0
   memory_map:
   - !Nvm
     name: BANK_1
@@ -237,19 +192,12 @@
   flash_algorithms:
   - stm32f3xx_256
   - stm32f3xx_opt
-- name: STM32F301R8
-  package_variants:
-  - STM32F301R8Tx
-  cores:
-  - name: main
-    type: armv7em
-    core_access_options: !Arm
-<<<<<<< HEAD
-      ap: 0
-=======
-      ap: !v1 0
-      psel: 0x0
->>>>>>> 37660106
+- name: STM32F301R8Tx
+  cores:
+  - name: main
+    type: armv7em
+    core_access_options: !Arm
+      ap: !v1 0
   memory_map:
   - !Nvm
     name: BANK_1
@@ -271,19 +219,12 @@
   flash_algorithms:
   - stm32f3xx_256
   - stm32f3xx_opt
-- name: STM32F302C6
-  package_variants:
-  - STM32F302C6Tx
-  cores:
-  - name: main
-    type: armv7em
-    core_access_options: !Arm
-<<<<<<< HEAD
-      ap: 0
-=======
-      ap: !v1 0
-      psel: 0x0
->>>>>>> 37660106
+- name: STM32F302C6Tx
+  cores:
+  - name: main
+    type: armv7em
+    core_access_options: !Arm
+      ap: !v1 0
   memory_map:
   - !Nvm
     name: BANK_1
@@ -305,19 +246,12 @@
   flash_algorithms:
   - stm32f3xx_256
   - stm32f3xx_opt
-<<<<<<< HEAD
-- name: STM32F302C8
-  package_variants:
-  - STM32F302C8Tx
-  - STM32F302C8Yx
-=======
 - name: STM32F302C8Tx
   cores:
   - name: main
     type: armv7em
     core_access_options: !Arm
       ap: !v1 0
-      psel: 0x0
   memory_map:
   - !Nvm
     name: BANK_1
@@ -340,17 +274,11 @@
   - stm32f3xx_256
   - stm32f3xx_opt
 - name: STM32F302C8Yx
->>>>>>> 37660106
-  cores:
-  - name: main
-    type: armv7em
-    core_access_options: !Arm
-<<<<<<< HEAD
-      ap: 0
-=======
-      ap: !v1 0
-      psel: 0x0
->>>>>>> 37660106
+  cores:
+  - name: main
+    type: armv7em
+    core_access_options: !Arm
+      ap: !v1 0
   memory_map:
   - !Nvm
     name: BANK_1
@@ -372,19 +300,12 @@
   flash_algorithms:
   - stm32f3xx_256
   - stm32f3xx_opt
-- name: STM32F302CB
-  package_variants:
-  - STM32F302CBTx
-  cores:
-  - name: main
-    type: armv7em
-    core_access_options: !Arm
-<<<<<<< HEAD
-      ap: 0
-=======
-      ap: !v1 0
-      psel: 0x0
->>>>>>> 37660106
+- name: STM32F302CBTx
+  cores:
+  - name: main
+    type: armv7em
+    core_access_options: !Arm
+      ap: !v1 0
   memory_map:
   - !Nvm
     name: BANK_1
@@ -406,19 +327,12 @@
   flash_algorithms:
   - stm32f3xx_256
   - stm32f3xx_opt
-- name: STM32F302CC
-  package_variants:
-  - STM32F302CCTx
-  cores:
-  - name: main
-    type: armv7em
-    core_access_options: !Arm
-<<<<<<< HEAD
-      ap: 0
-=======
-      ap: !v1 0
-      psel: 0x0
->>>>>>> 37660106
+- name: STM32F302CCTx
+  cores:
+  - name: main
+    type: armv7em
+    core_access_options: !Arm
+      ap: !v1 0
   memory_map:
   - !Nvm
     name: BANK_1
@@ -440,19 +354,12 @@
   flash_algorithms:
   - stm32f3xx_256
   - stm32f3xx_opt
-- name: STM32F302K6
-  package_variants:
-  - STM32F302K6Ux
-  cores:
-  - name: main
-    type: armv7em
-    core_access_options: !Arm
-<<<<<<< HEAD
-      ap: 0
-=======
-      ap: !v1 0
-      psel: 0x0
->>>>>>> 37660106
+- name: STM32F302K6Ux
+  cores:
+  - name: main
+    type: armv7em
+    core_access_options: !Arm
+      ap: !v1 0
   memory_map:
   - !Nvm
     name: BANK_1
@@ -474,19 +381,12 @@
   flash_algorithms:
   - stm32f3xx_256
   - stm32f3xx_opt
-- name: STM32F302K8
-  package_variants:
-  - STM32F302K8Ux
-  cores:
-  - name: main
-    type: armv7em
-    core_access_options: !Arm
-<<<<<<< HEAD
-      ap: 0
-=======
-      ap: !v1 0
-      psel: 0x0
->>>>>>> 37660106
+- name: STM32F302K8Ux
+  cores:
+  - name: main
+    type: armv7em
+    core_access_options: !Arm
+      ap: !v1 0
   memory_map:
   - !Nvm
     name: BANK_1
@@ -508,19 +408,12 @@
   flash_algorithms:
   - stm32f3xx_256
   - stm32f3xx_opt
-- name: STM32F302R6
-  package_variants:
-  - STM32F302R6Tx
-  cores:
-  - name: main
-    type: armv7em
-    core_access_options: !Arm
-<<<<<<< HEAD
-      ap: 0
-=======
-      ap: !v1 0
-      psel: 0x0
->>>>>>> 37660106
+- name: STM32F302R6Tx
+  cores:
+  - name: main
+    type: armv7em
+    core_access_options: !Arm
+      ap: !v1 0
   memory_map:
   - !Nvm
     name: BANK_1
@@ -542,19 +435,12 @@
   flash_algorithms:
   - stm32f3xx_256
   - stm32f3xx_opt
-- name: STM32F302R8
-  package_variants:
-  - STM32F302R8Tx
-  cores:
-  - name: main
-    type: armv7em
-    core_access_options: !Arm
-<<<<<<< HEAD
-      ap: 0
-=======
-      ap: !v1 0
-      psel: 0x0
->>>>>>> 37660106
+- name: STM32F302R8Tx
+  cores:
+  - name: main
+    type: armv7em
+    core_access_options: !Arm
+      ap: !v1 0
   memory_map:
   - !Nvm
     name: BANK_1
@@ -576,19 +462,12 @@
   flash_algorithms:
   - stm32f3xx_256
   - stm32f3xx_opt
-- name: STM32F302RB
-  package_variants:
-  - STM32F302RBTx
-  cores:
-  - name: main
-    type: armv7em
-    core_access_options: !Arm
-<<<<<<< HEAD
-      ap: 0
-=======
-      ap: !v1 0
-      psel: 0x0
->>>>>>> 37660106
+- name: STM32F302RBTx
+  cores:
+  - name: main
+    type: armv7em
+    core_access_options: !Arm
+      ap: !v1 0
   memory_map:
   - !Nvm
     name: BANK_1
@@ -610,19 +489,12 @@
   flash_algorithms:
   - stm32f3xx_256
   - stm32f3xx_opt
-- name: STM32F302RC
-  package_variants:
-  - STM32F302RCTx
-  cores:
-  - name: main
-    type: armv7em
-    core_access_options: !Arm
-<<<<<<< HEAD
-      ap: 0
-=======
-      ap: !v1 0
-      psel: 0x0
->>>>>>> 37660106
+- name: STM32F302RCTx
+  cores:
+  - name: main
+    type: armv7em
+    core_access_options: !Arm
+      ap: !v1 0
   memory_map:
   - !Nvm
     name: BANK_1
@@ -644,19 +516,12 @@
   flash_algorithms:
   - stm32f3xx_256
   - stm32f3xx_opt
-- name: STM32F302RD
-  package_variants:
-  - STM32F302RDTx
-  cores:
-  - name: main
-    type: armv7em
-    core_access_options: !Arm
-<<<<<<< HEAD
-      ap: 0
-=======
-      ap: !v1 0
-      psel: 0x0
->>>>>>> 37660106
+- name: STM32F302RDTx
+  cores:
+  - name: main
+    type: armv7em
+    core_access_options: !Arm
+      ap: !v1 0
   memory_map:
   - !Nvm
     name: BANK_1
@@ -678,19 +543,12 @@
   flash_algorithms:
   - stm32f3xx_512
   - stm32f3xx_opt
-- name: STM32F302RE
-  package_variants:
-  - STM32F302RETx
-  cores:
-  - name: main
-    type: armv7em
-    core_access_options: !Arm
-<<<<<<< HEAD
-      ap: 0
-=======
-      ap: !v1 0
-      psel: 0x0
->>>>>>> 37660106
+- name: STM32F302RETx
+  cores:
+  - name: main
+    type: armv7em
+    core_access_options: !Arm
+      ap: !v1 0
   memory_map:
   - !Nvm
     name: BANK_1
@@ -712,19 +570,12 @@
   flash_algorithms:
   - stm32f3xx_512
   - stm32f3xx_opt
-- name: STM32F302VB
-  package_variants:
-  - STM32F302VBTx
-  cores:
-  - name: main
-    type: armv7em
-    core_access_options: !Arm
-<<<<<<< HEAD
-      ap: 0
-=======
-      ap: !v1 0
-      psel: 0x0
->>>>>>> 37660106
+- name: STM32F302VBTx
+  cores:
+  - name: main
+    type: armv7em
+    core_access_options: !Arm
+      ap: !v1 0
   memory_map:
   - !Nvm
     name: BANK_1
@@ -746,20 +597,12 @@
   flash_algorithms:
   - stm32f3xx_256
   - stm32f3xx_opt
-- name: STM32F302VC
-  package_variants:
-  - STM32F302VCTx
-  - STM32F302VCYx
-  cores:
-  - name: main
-    type: armv7em
-    core_access_options: !Arm
-<<<<<<< HEAD
-      ap: 0
-=======
-      ap: !v1 0
-      psel: 0x0
->>>>>>> 37660106
+- name: STM32F302VCTx
+  cores:
+  - name: main
+    type: armv7em
+    core_access_options: !Arm
+      ap: !v1 0
   memory_map:
   - !Nvm
     name: BANK_1
@@ -781,20 +624,39 @@
   flash_algorithms:
   - stm32f3xx_256
   - stm32f3xx_opt
-- name: STM32F302VD
-  package_variants:
-  - STM32F302VDTx
-  - STM32F302VDHx
-  cores:
-  - name: main
-    type: armv7em
-    core_access_options: !Arm
-<<<<<<< HEAD
-      ap: 0
-=======
-      ap: !v1 0
-      psel: 0x0
->>>>>>> 37660106
+- name: STM32F302VCYx
+  cores:
+  - name: main
+    type: armv7em
+    core_access_options: !Arm
+      ap: !v1 0
+  memory_map:
+  - !Nvm
+    name: BANK_1
+    range:
+      start: 0x8000000
+      end: 0x8040000
+    cores:
+    - main
+    access:
+      write: false
+      boot: true
+  - !Ram
+    name: SRAM
+    range:
+      start: 0x20000000
+      end: 0x2000a000
+    cores:
+    - main
+  flash_algorithms:
+  - stm32f3xx_256
+  - stm32f3xx_opt
+- name: STM32F302VDHx
+  cores:
+  - name: main
+    type: armv7em
+    core_access_options: !Arm
+      ap: !v1 0
   memory_map:
   - !Nvm
     name: BANK_1
@@ -816,20 +678,39 @@
   flash_algorithms:
   - stm32f3xx_512
   - stm32f3xx_opt
-- name: STM32F302VE
-  package_variants:
-  - STM32F302VETx
-  - STM32F302VEHx
-  cores:
-  - name: main
-    type: armv7em
-    core_access_options: !Arm
-<<<<<<< HEAD
-      ap: 0
-=======
-      ap: !v1 0
-      psel: 0x0
->>>>>>> 37660106
+- name: STM32F302VDTx
+  cores:
+  - name: main
+    type: armv7em
+    core_access_options: !Arm
+      ap: !v1 0
+  memory_map:
+  - !Nvm
+    name: BANK_1
+    range:
+      start: 0x8000000
+      end: 0x8060000
+    cores:
+    - main
+    access:
+      write: false
+      boot: true
+  - !Ram
+    name: SRAM
+    range:
+      start: 0x20000000
+      end: 0x20010000
+    cores:
+    - main
+  flash_algorithms:
+  - stm32f3xx_512
+  - stm32f3xx_opt
+- name: STM32F302VEHx
+  cores:
+  - name: main
+    type: armv7em
+    core_access_options: !Arm
+      ap: !v1 0
   memory_map:
   - !Nvm
     name: BANK_1
@@ -851,19 +732,39 @@
   flash_algorithms:
   - stm32f3xx_512
   - stm32f3xx_opt
-- name: STM32F302ZD
-  package_variants:
-  - STM32F302ZDTx
-  cores:
-  - name: main
-    type: armv7em
-    core_access_options: !Arm
-<<<<<<< HEAD
-      ap: 0
-=======
-      ap: !v1 0
-      psel: 0x0
->>>>>>> 37660106
+- name: STM32F302VETx
+  cores:
+  - name: main
+    type: armv7em
+    core_access_options: !Arm
+      ap: !v1 0
+  memory_map:
+  - !Nvm
+    name: BANK_1
+    range:
+      start: 0x8000000
+      end: 0x8080000
+    cores:
+    - main
+    access:
+      write: false
+      boot: true
+  - !Ram
+    name: SRAM
+    range:
+      start: 0x20000000
+      end: 0x20010000
+    cores:
+    - main
+  flash_algorithms:
+  - stm32f3xx_512
+  - stm32f3xx_opt
+- name: STM32F302ZDTx
+  cores:
+  - name: main
+    type: armv7em
+    core_access_options: !Arm
+      ap: !v1 0
   memory_map:
   - !Nvm
     name: BANK_1
@@ -885,19 +786,12 @@
   flash_algorithms:
   - stm32f3xx_512
   - stm32f3xx_opt
-- name: STM32F302ZE
-  package_variants:
-  - STM32F302ZETx
-  cores:
-  - name: main
-    type: armv7em
-    core_access_options: !Arm
-<<<<<<< HEAD
-      ap: 0
-=======
-      ap: !v1 0
-      psel: 0x0
->>>>>>> 37660106
+- name: STM32F302ZETx
+  cores:
+  - name: main
+    type: armv7em
+    core_access_options: !Arm
+      ap: !v1 0
   memory_map:
   - !Nvm
     name: BANK_1
@@ -919,19 +813,12 @@
   flash_algorithms:
   - stm32f3xx_512
   - stm32f3xx_opt
-- name: STM32F303C6
-  package_variants:
-  - STM32F303C6Tx
-  cores:
-  - name: main
-    type: armv7em
-    core_access_options: !Arm
-<<<<<<< HEAD
-      ap: 0
-=======
-      ap: !v1 0
-      psel: 0x0
->>>>>>> 37660106
+- name: STM32F303C6Tx
+  cores:
+  - name: main
+    type: armv7em
+    core_access_options: !Arm
+      ap: !v1 0
   memory_map:
   - !Nvm
     name: BANK_1
@@ -944,9 +831,421 @@
       write: false
       boot: true
   - !Ram
-<<<<<<< HEAD
-    name: CCMRAM
-=======
+    name: CCMRAM
+    range:
+      start: 0x10000000
+      end: 0x10001000
+    cores:
+    - main
+  - !Ram
+    name: SRAM
+    range:
+      start: 0x20000000
+      end: 0x20003000
+    cores:
+    - main
+  flash_algorithms:
+  - stm32f3xx_256
+  - stm32f3xx_opt
+- name: STM32F303C8Tx
+  cores:
+  - name: main
+    type: armv7em
+    core_access_options: !Arm
+      ap: !v1 0
+  memory_map:
+  - !Nvm
+    name: BANK_1
+    range:
+      start: 0x8000000
+      end: 0x8010000
+    cores:
+    - main
+    access:
+      write: false
+      boot: true
+  - !Ram
+    name: CCMRAM
+    range:
+      start: 0x10000000
+      end: 0x10001000
+    cores:
+    - main
+  - !Ram
+    name: SRAM
+    range:
+      start: 0x20000000
+      end: 0x20003000
+    cores:
+    - main
+  flash_algorithms:
+  - stm32f3xx_256
+  - stm32f3xx_opt
+- name: STM32F303CBTx
+  cores:
+  - name: main
+    type: armv7em
+    core_access_options: !Arm
+      ap: !v1 0
+  memory_map:
+  - !Nvm
+    name: BANK_1
+    range:
+      start: 0x8000000
+      end: 0x8020000
+    cores:
+    - main
+    access:
+      write: false
+      boot: true
+  - !Ram
+    name: CCMRAM
+    range:
+      start: 0x10000000
+      end: 0x10002000
+    cores:
+    - main
+  - !Ram
+    name: SRAM
+    range:
+      start: 0x20000000
+      end: 0x20008000
+    cores:
+    - main
+  flash_algorithms:
+  - stm32f3xx_256
+  - stm32f3xx_opt
+- name: STM32F303CCTx
+  cores:
+  - name: main
+    type: armv7em
+    core_access_options: !Arm
+      ap: !v1 0
+  memory_map:
+  - !Nvm
+    name: BANK_1
+    range:
+      start: 0x8000000
+      end: 0x8040000
+    cores:
+    - main
+    access:
+      write: false
+      boot: true
+  - !Ram
+    name: CCMRAM
+    range:
+      start: 0x10000000
+      end: 0x10002000
+    cores:
+    - main
+  - !Ram
+    name: SRAM
+    range:
+      start: 0x20000000
+      end: 0x2000a000
+    cores:
+    - main
+  flash_algorithms:
+  - stm32f3xx_256
+  - stm32f3xx_opt
+- name: STM32F303K6Tx
+  cores:
+  - name: main
+    type: armv7em
+    core_access_options: !Arm
+      ap: !v1 0
+  memory_map:
+  - !Nvm
+    name: BANK_1
+    range:
+      start: 0x8000000
+      end: 0x8008000
+    cores:
+    - main
+    access:
+      write: false
+      boot: true
+  - !Ram
+    name: CCMRAM
+    range:
+      start: 0x10000000
+      end: 0x10001000
+    cores:
+    - main
+  - !Ram
+    name: SRAM
+    range:
+      start: 0x20000000
+      end: 0x20003000
+    cores:
+    - main
+  flash_algorithms:
+  - stm32f3xx_256
+  - stm32f3xx_opt
+- name: STM32F303K6Ux
+  cores:
+  - name: main
+    type: armv7em
+    core_access_options: !Arm
+      ap: !v1 0
+  memory_map:
+  - !Nvm
+    name: BANK_1
+    range:
+      start: 0x8000000
+      end: 0x8008000
+    cores:
+    - main
+    access:
+      write: false
+      boot: true
+  - !Ram
+    name: CCMRAM
+    range:
+      start: 0x10000000
+      end: 0x10001000
+    cores:
+    - main
+  - !Ram
+    name: SRAM
+    range:
+      start: 0x20000000
+      end: 0x20003000
+    cores:
+    - main
+  flash_algorithms:
+  - stm32f3xx_256
+  - stm32f3xx_opt
+- name: STM32F303K8Tx
+  cores:
+  - name: main
+    type: armv7em
+    core_access_options: !Arm
+      ap: !v1 0
+  memory_map:
+  - !Nvm
+    name: BANK_1
+    range:
+      start: 0x8000000
+      end: 0x8010000
+    cores:
+    - main
+    access:
+      write: false
+      boot: true
+  - !Ram
+    name: CCMRAM
+    range:
+      start: 0x10000000
+      end: 0x10001000
+    cores:
+    - main
+  - !Ram
+    name: SRAM
+    range:
+      start: 0x20000000
+      end: 0x20003000
+    cores:
+    - main
+  flash_algorithms:
+  - stm32f3xx_256
+  - stm32f3xx_opt
+- name: STM32F303K8Ux
+  cores:
+  - name: main
+    type: armv7em
+    core_access_options: !Arm
+      ap: !v1 0
+  memory_map:
+  - !Nvm
+    name: BANK_1
+    range:
+      start: 0x8000000
+      end: 0x8010000
+    cores:
+    - main
+    access:
+      write: false
+      boot: true
+  - !Ram
+    name: CCMRAM
+    range:
+      start: 0x10000000
+      end: 0x10001000
+    cores:
+    - main
+  - !Ram
+    name: SRAM
+    range:
+      start: 0x20000000
+      end: 0x20003000
+    cores:
+    - main
+  flash_algorithms:
+  - stm32f3xx_256
+  - stm32f3xx_opt
+- name: STM32F303R6Tx
+  cores:
+  - name: main
+    type: armv7em
+    core_access_options: !Arm
+      ap: !v1 0
+  memory_map:
+  - !Nvm
+    name: BANK_1
+    range:
+      start: 0x8000000
+      end: 0x8008000
+    cores:
+    - main
+    access:
+      write: false
+      boot: true
+  - !Ram
+    name: CCMRAM
+    range:
+      start: 0x10000000
+      end: 0x10001000
+    cores:
+    - main
+  - !Ram
+    name: SRAM
+    range:
+      start: 0x20000000
+      end: 0x20003000
+    cores:
+    - main
+  flash_algorithms:
+  - stm32f3xx_256
+  - stm32f3xx_opt
+- name: STM32F303R8Tx
+  cores:
+  - name: main
+    type: armv7em
+    core_access_options: !Arm
+      ap: !v1 0
+  memory_map:
+  - !Nvm
+    name: BANK_1
+    range:
+      start: 0x8000000
+      end: 0x8010000
+    cores:
+    - main
+    access:
+      write: false
+      boot: true
+  - !Ram
+    name: CCMRAM
+    range:
+      start: 0x10000000
+      end: 0x10001000
+    cores:
+    - main
+  - !Ram
+    name: SRAM
+    range:
+      start: 0x20000000
+      end: 0x20003000
+    cores:
+    - main
+  flash_algorithms:
+  - stm32f3xx_256
+  - stm32f3xx_opt
+- name: STM32F303RBTx
+  cores:
+  - name: main
+    type: armv7em
+    core_access_options: !Arm
+      ap: !v1 0
+  memory_map:
+  - !Nvm
+    name: BANK_1
+    range:
+      start: 0x8000000
+      end: 0x8020000
+    cores:
+    - main
+    access:
+      write: false
+      boot: true
+  - !Ram
+    name: CCMRAM
+    range:
+      start: 0x10000000
+      end: 0x10002000
+    cores:
+    - main
+  - !Ram
+    name: SRAM
+    range:
+      start: 0x20000000
+      end: 0x20008000
+    cores:
+    - main
+  flash_algorithms:
+  - stm32f3xx_256
+  - stm32f3xx_opt
+- name: STM32F303RCTx
+  cores:
+  - name: main
+    type: armv7em
+    core_access_options: !Arm
+      ap: !v1 0
+  memory_map:
+  - !Nvm
+    name: BANK_1
+    range:
+      start: 0x8000000
+      end: 0x8040000
+    cores:
+    - main
+    access:
+      write: false
+      boot: true
+  - !Ram
+    name: CCMRAM
+    range:
+      start: 0x10000000
+      end: 0x10002000
+    cores:
+    - main
+  - !Ram
+    name: SRAM
+    range:
+      start: 0x20000000
+      end: 0x2000a000
+    cores:
+    - main
+  flash_algorithms:
+  - stm32f3xx_256
+  - stm32f3xx_opt
+- name: STM32F303RDTx
+  cores:
+  - name: main
+    type: armv7em
+    core_access_options: !Arm
+      ap: !v1 0
+  memory_map:
+  - !Nvm
+    name: BANK_1
+    range:
+      start: 0x8000000
+      end: 0x8060000
+    cores:
+    - main
+    access:
+      write: false
+      boot: true
+  - !Ram
+    name: CCMRAM
+    range:
+      start: 0x10000000
+      end: 0x10004000
+    cores:
+    - main
+  - !Ram
     name: SRAM
     range:
       start: 0x20000000
@@ -956,17 +1255,480 @@
   flash_algorithms:
   - stm32f3xx_512
   - stm32f3xx_opt
-- name: STM32F302ZDTx
-  cores:
-  - name: main
-    type: armv7em
-    core_access_options: !Arm
-      ap: !v1 0
-      psel: 0x0
-  memory_map:
-  - !Nvm
-    name: BANK_1
->>>>>>> 37660106
+- name: STM32F303RETx
+  cores:
+  - name: main
+    type: armv7em
+    core_access_options: !Arm
+      ap: !v1 0
+  memory_map:
+  - !Nvm
+    name: BANK_1
+    range:
+      start: 0x8000000
+      end: 0x8080000
+    cores:
+    - main
+    access:
+      write: false
+      boot: true
+  - !Ram
+    name: CCMRAM
+    range:
+      start: 0x10000000
+      end: 0x10004000
+    cores:
+    - main
+  - !Ram
+    name: SRAM
+    range:
+      start: 0x20000000
+      end: 0x20010000
+    cores:
+    - main
+  flash_algorithms:
+  - stm32f3xx_512
+  - stm32f3xx_opt
+- name: STM32F303VBTx
+  cores:
+  - name: main
+    type: armv7em
+    core_access_options: !Arm
+      ap: !v1 0
+  memory_map:
+  - !Nvm
+    name: BANK_1
+    range:
+      start: 0x8000000
+      end: 0x8020000
+    cores:
+    - main
+    access:
+      write: false
+      boot: true
+  - !Ram
+    name: CCMRAM
+    range:
+      start: 0x10000000
+      end: 0x10002000
+    cores:
+    - main
+  - !Ram
+    name: SRAM
+    range:
+      start: 0x20000000
+      end: 0x20008000
+    cores:
+    - main
+  flash_algorithms:
+  - stm32f3xx_256
+  - stm32f3xx_opt
+- name: STM32F303VCTx
+  cores:
+  - name: main
+    type: armv7em
+    core_access_options: !Arm
+      ap: !v1 0
+  memory_map:
+  - !Nvm
+    name: BANK_1
+    range:
+      start: 0x8000000
+      end: 0x8040000
+    cores:
+    - main
+    access:
+      write: false
+      boot: true
+  - !Ram
+    name: CCMRAM
+    range:
+      start: 0x10000000
+      end: 0x10002000
+    cores:
+    - main
+  - !Ram
+    name: SRAM
+    range:
+      start: 0x20000000
+      end: 0x2000a000
+    cores:
+    - main
+  flash_algorithms:
+  - stm32f3xx_256
+  - stm32f3xx_opt
+- name: STM32F303VCYx
+  cores:
+  - name: main
+    type: armv7em
+    core_access_options: !Arm
+      ap: !v1 0
+  memory_map:
+  - !Nvm
+    name: BANK_1
+    range:
+      start: 0x8000000
+      end: 0x8040000
+    cores:
+    - main
+    access:
+      write: false
+      boot: true
+  - !Ram
+    name: CCMRAM
+    range:
+      start: 0x10000000
+      end: 0x10002000
+    cores:
+    - main
+  - !Ram
+    name: SRAM
+    range:
+      start: 0x20000000
+      end: 0x2000a000
+    cores:
+    - main
+  flash_algorithms:
+  - stm32f3xx_256
+  - stm32f3xx_opt
+- name: STM32F303VDHx
+  cores:
+  - name: main
+    type: armv7em
+    core_access_options: !Arm
+      ap: !v1 0
+  memory_map:
+  - !Nvm
+    name: BANK_1
+    range:
+      start: 0x8000000
+      end: 0x8060000
+    cores:
+    - main
+    access:
+      write: false
+      boot: true
+  - !Ram
+    name: CCMRAM
+    range:
+      start: 0x10000000
+      end: 0x10004000
+    cores:
+    - main
+  - !Ram
+    name: SRAM
+    range:
+      start: 0x20000000
+      end: 0x20010000
+    cores:
+    - main
+  flash_algorithms:
+  - stm32f3xx_512
+  - stm32f3xx_opt
+- name: STM32F303VDTx
+  cores:
+  - name: main
+    type: armv7em
+    core_access_options: !Arm
+      ap: !v1 0
+  memory_map:
+  - !Nvm
+    name: BANK_1
+    range:
+      start: 0x8000000
+      end: 0x8060000
+    cores:
+    - main
+    access:
+      write: false
+      boot: true
+  - !Ram
+    name: CCMRAM
+    range:
+      start: 0x10000000
+      end: 0x10004000
+    cores:
+    - main
+  - !Ram
+    name: SRAM
+    range:
+      start: 0x20000000
+      end: 0x20010000
+    cores:
+    - main
+  flash_algorithms:
+  - stm32f3xx_512
+  - stm32f3xx_opt
+- name: STM32F303VEHx
+  cores:
+  - name: main
+    type: armv7em
+    core_access_options: !Arm
+      ap: !v1 0
+  memory_map:
+  - !Nvm
+    name: BANK_1
+    range:
+      start: 0x8000000
+      end: 0x8080000
+    cores:
+    - main
+    access:
+      write: false
+      boot: true
+  - !Ram
+    name: CCMRAM
+    range:
+      start: 0x10000000
+      end: 0x10004000
+    cores:
+    - main
+  - !Ram
+    name: SRAM
+    range:
+      start: 0x20000000
+      end: 0x20010000
+    cores:
+    - main
+  flash_algorithms:
+  - stm32f3xx_512
+  - stm32f3xx_opt
+- name: STM32F303VETx
+  cores:
+  - name: main
+    type: armv7em
+    core_access_options: !Arm
+      ap: !v1 0
+  memory_map:
+  - !Nvm
+    name: BANK_1
+    range:
+      start: 0x8000000
+      end: 0x8080000
+    cores:
+    - main
+    access:
+      write: false
+      boot: true
+  - !Ram
+    name: CCMRAM
+    range:
+      start: 0x10000000
+      end: 0x10004000
+    cores:
+    - main
+  - !Ram
+    name: SRAM
+    range:
+      start: 0x20000000
+      end: 0x20010000
+    cores:
+    - main
+  flash_algorithms:
+  - stm32f3xx_512
+  - stm32f3xx_opt
+- name: STM32F303VEYx
+  cores:
+  - name: main
+    type: armv7em
+    core_access_options: !Arm
+      ap: !v1 0
+  memory_map:
+  - !Nvm
+    name: BANK_1
+    range:
+      start: 0x8000000
+      end: 0x8080000
+    cores:
+    - main
+    access:
+      write: false
+      boot: true
+  - !Ram
+    name: CCMRAM
+    range:
+      start: 0x10000000
+      end: 0x10004000
+    cores:
+    - main
+  - !Ram
+    name: SRAM
+    range:
+      start: 0x20000000
+      end: 0x20010000
+    cores:
+    - main
+  flash_algorithms:
+  - stm32f3xx_512
+  - stm32f3xx_opt
+- name: STM32F303ZDTx
+  cores:
+  - name: main
+    type: armv7em
+    core_access_options: !Arm
+      ap: !v1 0
+  memory_map:
+  - !Nvm
+    name: BANK_1
+    range:
+      start: 0x8000000
+      end: 0x8060000
+    cores:
+    - main
+    access:
+      write: false
+      boot: true
+  - !Ram
+    name: CCMRAM
+    range:
+      start: 0x10000000
+      end: 0x10004000
+    cores:
+    - main
+  - !Ram
+    name: SRAM
+    range:
+      start: 0x20000000
+      end: 0x20010000
+    cores:
+    - main
+  flash_algorithms:
+  - stm32f3xx_512
+  - stm32f3xx_opt
+- name: STM32F303ZETx
+  cores:
+  - name: main
+    type: armv7em
+    core_access_options: !Arm
+      ap: !v1 0
+  memory_map:
+  - !Nvm
+    name: BANK_1
+    range:
+      start: 0x8000000
+      end: 0x8080000
+    cores:
+    - main
+    access:
+      write: false
+      boot: true
+  - !Ram
+    name: CCMRAM
+    range:
+      start: 0x10000000
+      end: 0x10004000
+    cores:
+    - main
+  - !Ram
+    name: SRAM
+    range:
+      start: 0x20000000
+      end: 0x20010000
+    cores:
+    - main
+  flash_algorithms:
+  - stm32f3xx_512
+  - stm32f3xx_opt
+- name: STM32F318C8Tx
+  cores:
+  - name: main
+    type: armv7em
+    core_access_options: !Arm
+      ap: !v1 0
+  memory_map:
+  - !Nvm
+    name: BANK_1
+    range:
+      start: 0x8000000
+      end: 0x8010000
+    cores:
+    - main
+    access:
+      write: false
+      boot: true
+  - !Ram
+    name: SRAM
+    range:
+      start: 0x20000000
+      end: 0x20004000
+    cores:
+    - main
+  flash_algorithms:
+  - stm32f3xx_256
+  - stm32f3xx_opt
+- name: STM32F318C8Yx
+  cores:
+  - name: main
+    type: armv7em
+    core_access_options: !Arm
+      ap: !v1 0
+  memory_map:
+  - !Nvm
+    name: BANK_1
+    range:
+      start: 0x8000000
+      end: 0x8010000
+    cores:
+    - main
+    access:
+      write: false
+      boot: true
+  - !Ram
+    name: SRAM
+    range:
+      start: 0x20000000
+      end: 0x20004000
+    cores:
+    - main
+  flash_algorithms:
+  - stm32f3xx_256
+  - stm32f3xx_opt
+- name: STM32F318K8Ux
+  cores:
+  - name: main
+    type: armv7em
+    core_access_options: !Arm
+      ap: !v1 0
+  memory_map:
+  - !Nvm
+    name: BANK_1
+    range:
+      start: 0x8000000
+      end: 0x8010000
+    cores:
+    - main
+    access:
+      write: false
+      boot: true
+  - !Ram
+    name: SRAM
+    range:
+      start: 0x20000000
+      end: 0x20004000
+    cores:
+    - main
+  flash_algorithms:
+  - stm32f3xx_256
+  - stm32f3xx_opt
+- name: STM32F328C8Tx
+  cores:
+  - name: main
+    type: armv7em
+    core_access_options: !Arm
+      ap: !v1 0
+  memory_map:
+  - !Nvm
+    name: BANK_1
+    range:
+      start: 0x8000000
+      end: 0x8010000
+    cores:
+    - main
+    access:
+      write: false
+      boot: true
+  - !Ram
+    name: CCMRAM
     range:
       start: 0x10000000
       end: 0x10001000
@@ -982,20 +1744,80 @@
   flash_algorithms:
   - stm32f3xx_256
   - stm32f3xx_opt
-- name: STM32F303C8
-  package_variants:
-  - STM32F303C8Tx
-  - STM32F303C8Yx
-  cores:
-  - name: main
-    type: armv7em
-    core_access_options: !Arm
-<<<<<<< HEAD
-      ap: 0
-=======
-      ap: !v1 0
-      psel: 0x0
->>>>>>> 37660106
+- name: STM32F334C4Tx
+  cores:
+  - name: main
+    type: armv7em
+    core_access_options: !Arm
+      ap: !v1 0
+  memory_map:
+  - !Nvm
+    name: BANK_1
+    range:
+      start: 0x8000000
+      end: 0x8004000
+    cores:
+    - main
+    access:
+      write: false
+      boot: true
+  - !Ram
+    name: CCMRAM
+    range:
+      start: 0x10000000
+      end: 0x10001000
+    cores:
+    - main
+  - !Ram
+    name: SRAM
+    range:
+      start: 0x20000000
+      end: 0x20003000
+    cores:
+    - main
+  flash_algorithms:
+  - stm32f3xx_256
+  - stm32f3xx_opt
+- name: STM32F334C6Tx
+  cores:
+  - name: main
+    type: armv7em
+    core_access_options: !Arm
+      ap: !v1 0
+  memory_map:
+  - !Nvm
+    name: BANK_1
+    range:
+      start: 0x8000000
+      end: 0x8008000
+    cores:
+    - main
+    access:
+      write: false
+      boot: true
+  - !Ram
+    name: CCMRAM
+    range:
+      start: 0x10000000
+      end: 0x10001000
+    cores:
+    - main
+  - !Ram
+    name: SRAM
+    range:
+      start: 0x20000000
+      end: 0x20003000
+    cores:
+    - main
+  flash_algorithms:
+  - stm32f3xx_256
+  - stm32f3xx_opt
+- name: STM32F334C8Tx
+  cores:
+  - name: main
+    type: armv7em
+    core_access_options: !Arm
+      ap: !v1 0
   memory_map:
   - !Nvm
     name: BANK_1
@@ -1024,19 +1846,447 @@
   flash_algorithms:
   - stm32f3xx_256
   - stm32f3xx_opt
-- name: STM32F303CB
-  package_variants:
-  - STM32F303CBTx
-  cores:
-  - name: main
-    type: armv7em
-    core_access_options: !Arm
-<<<<<<< HEAD
-      ap: 0
-=======
-      ap: !v1 0
-      psel: 0x0
->>>>>>> 37660106
+- name: STM32F334C8Yx
+  cores:
+  - name: main
+    type: armv7em
+    core_access_options: !Arm
+      ap: !v1 0
+  memory_map:
+  - !Nvm
+    name: BANK_1
+    range:
+      start: 0x8000000
+      end: 0x8010000
+    cores:
+    - main
+    access:
+      write: false
+      boot: true
+  - !Ram
+    name: CCMRAM
+    range:
+      start: 0x10000000
+      end: 0x10001000
+    cores:
+    - main
+  - !Ram
+    name: SRAM
+    range:
+      start: 0x20000000
+      end: 0x20003000
+    cores:
+    - main
+  flash_algorithms:
+  - stm32f3xx_256
+  - stm32f3xx_opt
+- name: STM32F334K4Tx
+  cores:
+  - name: main
+    type: armv7em
+    core_access_options: !Arm
+      ap: !v1 0
+  memory_map:
+  - !Nvm
+    name: BANK_1
+    range:
+      start: 0x8000000
+      end: 0x8004000
+    cores:
+    - main
+    access:
+      write: false
+      boot: true
+  - !Ram
+    name: CCMRAM
+    range:
+      start: 0x10000000
+      end: 0x10001000
+    cores:
+    - main
+  - !Ram
+    name: SRAM
+    range:
+      start: 0x20000000
+      end: 0x20003000
+    cores:
+    - main
+  flash_algorithms:
+  - stm32f3xx_256
+  - stm32f3xx_opt
+- name: STM32F334K4Ux
+  cores:
+  - name: main
+    type: armv7em
+    core_access_options: !Arm
+      ap: !v1 0
+  memory_map:
+  - !Nvm
+    name: BANK_1
+    range:
+      start: 0x8000000
+      end: 0x8004000
+    cores:
+    - main
+    access:
+      write: false
+      boot: true
+  - !Ram
+    name: CCMRAM
+    range:
+      start: 0x10000000
+      end: 0x10001000
+    cores:
+    - main
+  - !Ram
+    name: SRAM
+    range:
+      start: 0x20000000
+      end: 0x20003000
+    cores:
+    - main
+  flash_algorithms:
+  - stm32f3xx_256
+  - stm32f3xx_opt
+- name: STM32F334K6Tx
+  cores:
+  - name: main
+    type: armv7em
+    core_access_options: !Arm
+      ap: !v1 0
+  memory_map:
+  - !Nvm
+    name: BANK_1
+    range:
+      start: 0x8000000
+      end: 0x8008000
+    cores:
+    - main
+    access:
+      write: false
+      boot: true
+  - !Ram
+    name: CCMRAM
+    range:
+      start: 0x10000000
+      end: 0x10001000
+    cores:
+    - main
+  - !Ram
+    name: SRAM
+    range:
+      start: 0x20000000
+      end: 0x20003000
+    cores:
+    - main
+  flash_algorithms:
+  - stm32f3xx_256
+  - stm32f3xx_opt
+- name: STM32F334K6Ux
+  cores:
+  - name: main
+    type: armv7em
+    core_access_options: !Arm
+      ap: !v1 0
+  memory_map:
+  - !Nvm
+    name: BANK_1
+    range:
+      start: 0x8000000
+      end: 0x8008000
+    cores:
+    - main
+    access:
+      write: false
+      boot: true
+  - !Ram
+    name: CCMRAM
+    range:
+      start: 0x10000000
+      end: 0x10001000
+    cores:
+    - main
+  - !Ram
+    name: SRAM
+    range:
+      start: 0x20000000
+      end: 0x20003000
+    cores:
+    - main
+  flash_algorithms:
+  - stm32f3xx_256
+  - stm32f3xx_opt
+- name: STM32F334K8Tx
+  cores:
+  - name: main
+    type: armv7em
+    core_access_options: !Arm
+      ap: !v1 0
+  memory_map:
+  - !Nvm
+    name: BANK_1
+    range:
+      start: 0x8000000
+      end: 0x8010000
+    cores:
+    - main
+    access:
+      write: false
+      boot: true
+  - !Ram
+    name: CCMRAM
+    range:
+      start: 0x10000000
+      end: 0x10001000
+    cores:
+    - main
+  - !Ram
+    name: SRAM
+    range:
+      start: 0x20000000
+      end: 0x20003000
+    cores:
+    - main
+  flash_algorithms:
+  - stm32f3xx_256
+  - stm32f3xx_opt
+- name: STM32F334K8Ux
+  cores:
+  - name: main
+    type: armv7em
+    core_access_options: !Arm
+      ap: !v1 0
+  memory_map:
+  - !Nvm
+    name: BANK_1
+    range:
+      start: 0x8000000
+      end: 0x8010000
+    cores:
+    - main
+    access:
+      write: false
+      boot: true
+  - !Ram
+    name: CCMRAM
+    range:
+      start: 0x10000000
+      end: 0x10001000
+    cores:
+    - main
+  - !Ram
+    name: SRAM
+    range:
+      start: 0x20000000
+      end: 0x20003000
+    cores:
+    - main
+  flash_algorithms:
+  - stm32f3xx_256
+  - stm32f3xx_opt
+- name: STM32F334R6Tx
+  cores:
+  - name: main
+    type: armv7em
+    core_access_options: !Arm
+      ap: !v1 0
+  memory_map:
+  - !Nvm
+    name: BANK_1
+    range:
+      start: 0x8000000
+      end: 0x8008000
+    cores:
+    - main
+    access:
+      write: false
+      boot: true
+  - !Ram
+    name: CCMRAM
+    range:
+      start: 0x10000000
+      end: 0x10001000
+    cores:
+    - main
+  - !Ram
+    name: SRAM
+    range:
+      start: 0x20000000
+      end: 0x20003000
+    cores:
+    - main
+  flash_algorithms:
+  - stm32f3xx_256
+  - stm32f3xx_opt
+- name: STM32F334R8Tx
+  cores:
+  - name: main
+    type: armv7em
+    core_access_options: !Arm
+      ap: !v1 0
+  memory_map:
+  - !Nvm
+    name: BANK_1
+    range:
+      start: 0x8000000
+      end: 0x8010000
+    cores:
+    - main
+    access:
+      write: false
+      boot: true
+  - !Ram
+    name: CCMRAM
+    range:
+      start: 0x10000000
+      end: 0x10001000
+    cores:
+    - main
+  - !Ram
+    name: SRAM
+    range:
+      start: 0x20000000
+      end: 0x20003000
+    cores:
+    - main
+  flash_algorithms:
+  - stm32f3xx_256
+  - stm32f3xx_opt
+- name: STM32F358CCTx
+  cores:
+  - name: main
+    type: armv7em
+    core_access_options: !Arm
+      ap: !v1 0
+  memory_map:
+  - !Nvm
+    name: BANK_1
+    range:
+      start: 0x8000000
+      end: 0x8040000
+    cores:
+    - main
+    access:
+      write: false
+      boot: true
+  - !Ram
+    name: CCMRAM
+    range:
+      start: 0x10000000
+      end: 0x10002000
+    cores:
+    - main
+  - !Ram
+    name: SRAM
+    range:
+      start: 0x20000000
+      end: 0x2000a000
+    cores:
+    - main
+  flash_algorithms:
+  - stm32f3xx_256
+  - stm32f3xx_opt
+- name: STM32F358RCTx
+  cores:
+  - name: main
+    type: armv7em
+    core_access_options: !Arm
+      ap: !v1 0
+  memory_map:
+  - !Nvm
+    name: BANK_1
+    range:
+      start: 0x8000000
+      end: 0x8040000
+    cores:
+    - main
+    access:
+      write: false
+      boot: true
+  - !Ram
+    name: CCMRAM
+    range:
+      start: 0x10000000
+      end: 0x10002000
+    cores:
+    - main
+  - !Ram
+    name: SRAM
+    range:
+      start: 0x20000000
+      end: 0x2000a000
+    cores:
+    - main
+  flash_algorithms:
+  - stm32f3xx_256
+  - stm32f3xx_opt
+- name: STM32F358VCTx
+  cores:
+  - name: main
+    type: armv7em
+    core_access_options: !Arm
+      ap: !v1 0
+  memory_map:
+  - !Nvm
+    name: BANK_1
+    range:
+      start: 0x8000000
+      end: 0x8040000
+    cores:
+    - main
+    access:
+      write: false
+      boot: true
+  - !Ram
+    name: CCMRAM
+    range:
+      start: 0x10000000
+      end: 0x10002000
+    cores:
+    - main
+  - !Ram
+    name: SRAM
+    range:
+      start: 0x20000000
+      end: 0x2000a000
+    cores:
+    - main
+  flash_algorithms:
+  - stm32f3xx_256
+  - stm32f3xx_opt
+- name: STM32F373C8Tx
+  cores:
+  - name: main
+    type: armv7em
+    core_access_options: !Arm
+      ap: !v1 0
+  memory_map:
+  - !Nvm
+    name: BANK_1
+    range:
+      start: 0x8000000
+      end: 0x8010000
+    cores:
+    - main
+    access:
+      write: false
+      boot: true
+  - !Ram
+    name: SRAM
+    range:
+      start: 0x20000000
+      end: 0x20004000
+    cores:
+    - main
+  flash_algorithms:
+  - stm32f3xx_256
+  - stm32f3xx_opt
+- name: STM32F373CBTx
+  cores:
+  - name: main
+    type: armv7em
+    core_access_options: !Arm
+      ap: !v1 0
   memory_map:
   - !Nvm
     name: BANK_1
@@ -1049,12 +2299,32 @@
       write: false
       boot: true
   - !Ram
-    name: CCMRAM
-    range:
-      start: 0x10000000
-      end: 0x10002000
-    cores:
-    - main
+    name: SRAM
+    range:
+      start: 0x20000000
+      end: 0x20006000
+    cores:
+    - main
+  flash_algorithms:
+  - stm32f3xx_256
+  - stm32f3xx_opt
+- name: STM32F373CCTx
+  cores:
+  - name: main
+    type: armv7em
+    core_access_options: !Arm
+      ap: !v1 0
+  memory_map:
+  - !Nvm
+    name: BANK_1
+    range:
+      start: 0x8000000
+      end: 0x8040000
+    cores:
+    - main
+    access:
+      write: false
+      boot: true
   - !Ram
     name: SRAM
     range:
@@ -1065,19 +2335,66 @@
   flash_algorithms:
   - stm32f3xx_256
   - stm32f3xx_opt
-- name: STM32F303CC
-  package_variants:
-  - STM32F303CCTx
-  cores:
-  - name: main
-    type: armv7em
-    core_access_options: !Arm
-<<<<<<< HEAD
-      ap: 0
-=======
-      ap: !v1 0
-      psel: 0x0
->>>>>>> 37660106
+- name: STM32F373R8Tx
+  cores:
+  - name: main
+    type: armv7em
+    core_access_options: !Arm
+      ap: !v1 0
+  memory_map:
+  - !Nvm
+    name: BANK_1
+    range:
+      start: 0x8000000
+      end: 0x8010000
+    cores:
+    - main
+    access:
+      write: false
+      boot: true
+  - !Ram
+    name: SRAM
+    range:
+      start: 0x20000000
+      end: 0x20004000
+    cores:
+    - main
+  flash_algorithms:
+  - stm32f3xx_256
+  - stm32f3xx_opt
+- name: STM32F373RBTx
+  cores:
+  - name: main
+    type: armv7em
+    core_access_options: !Arm
+      ap: !v1 0
+  memory_map:
+  - !Nvm
+    name: BANK_1
+    range:
+      start: 0x8000000
+      end: 0x8020000
+    cores:
+    - main
+    access:
+      write: false
+      boot: true
+  - !Ram
+    name: SRAM
+    range:
+      start: 0x20000000
+      end: 0x20006000
+    cores:
+    - main
+  flash_algorithms:
+  - stm32f3xx_256
+  - stm32f3xx_opt
+- name: STM32F373RCTx
+  cores:
+  - name: main
+    type: armv7em
+    core_access_options: !Arm
+      ap: !v1 0
   memory_map:
   - !Nvm
     name: BANK_1
@@ -1090,78 +2407,21 @@
       write: false
       boot: true
   - !Ram
-    name: CCMRAM
-    range:
-      start: 0x10000000
-      end: 0x10002000
-    cores:
-    - main
-  - !Ram
-    name: SRAM
-    range:
-      start: 0x20000000
-      end: 0x2000a000
-    cores:
-    - main
-  flash_algorithms:
-  - stm32f3xx_256
-  - stm32f3xx_opt
-- name: STM32F303K6
-  package_variants:
-  - STM32F303K6Tx
-  - STM32F303K6Ux
-  cores:
-  - name: main
-    type: armv7em
-    core_access_options: !Arm
-<<<<<<< HEAD
-      ap: 0
-=======
-      ap: !v1 0
-      psel: 0x0
->>>>>>> 37660106
-  memory_map:
-  - !Nvm
-    name: BANK_1
-    range:
-      start: 0x8000000
-      end: 0x8008000
-    cores:
-    - main
-    access:
-      write: false
-      boot: true
-  - !Ram
-    name: CCMRAM
-    range:
-      start: 0x10000000
-      end: 0x10001000
-    cores:
-    - main
-  - !Ram
-    name: SRAM
-    range:
-      start: 0x20000000
-      end: 0x20003000
-    cores:
-    - main
-  flash_algorithms:
-  - stm32f3xx_256
-  - stm32f3xx_opt
-- name: STM32F303K8
-  package_variants:
-  - STM32F303K8Tx
-  - STM32F303K8Ux
-  cores:
-  - name: main
-    type: armv7em
-    core_access_options: !Arm
-<<<<<<< HEAD
-      ap: 0
-=======
-      ap: !v1 0
-      psel: 0x0
->>>>>>> 37660106
+    name: SRAM
+    range:
+      start: 0x20000000
+      end: 0x20008000
+    cores:
+    - main
+  flash_algorithms:
+  - stm32f3xx_256
+  - stm32f3xx_opt
+- name: STM32F373V8Hx
+  cores:
+  - name: main
+    type: armv7em
+    core_access_options: !Arm
+      ap: !v1 0
   memory_map:
   - !Nvm
     name: BANK_1
@@ -1174,76 +2434,21 @@
       write: false
       boot: true
   - !Ram
-    name: CCMRAM
-    range:
-      start: 0x10000000
-      end: 0x10001000
-    cores:
-    - main
-  - !Ram
-    name: SRAM
-    range:
-      start: 0x20000000
-      end: 0x20003000
-    cores:
-    - main
-  flash_algorithms:
-  - stm32f3xx_256
-  - stm32f3xx_opt
-- name: STM32F303R6
-  package_variants:
-  - STM32F303R6Tx
-  cores:
-  - name: main
-    type: armv7em
-    core_access_options: !Arm
-<<<<<<< HEAD
-      ap: 0
-=======
-      ap: !v1 0
-      psel: 0x0
->>>>>>> 37660106
-  memory_map:
-  - !Nvm
-    name: BANK_1
-    range:
-      start: 0x8000000
-      end: 0x8008000
-    cores:
-    - main
-    access:
-      write: false
-      boot: true
-  - !Ram
-    name: CCMRAM
-    range:
-      start: 0x10000000
-      end: 0x10001000
-    cores:
-    - main
-  - !Ram
-    name: SRAM
-    range:
-      start: 0x20000000
-      end: 0x20003000
-    cores:
-    - main
-  flash_algorithms:
-  - stm32f3xx_256
-  - stm32f3xx_opt
-- name: STM32F303R8
-  package_variants:
-  - STM32F303R8Tx
-  cores:
-  - name: main
-    type: armv7em
-    core_access_options: !Arm
-<<<<<<< HEAD
-      ap: 0
-=======
-      ap: !v1 0
-      psel: 0x0
->>>>>>> 37660106
+    name: SRAM
+    range:
+      start: 0x20000000
+      end: 0x20004000
+    cores:
+    - main
+  flash_algorithms:
+  - stm32f3xx_256
+  - stm32f3xx_opt
+- name: STM32F373V8Tx
+  cores:
+  - name: main
+    type: armv7em
+    core_access_options: !Arm
+      ap: !v1 0
   memory_map:
   - !Nvm
     name: BANK_1
@@ -1256,35 +2461,21 @@
       write: false
       boot: true
   - !Ram
-    name: CCMRAM
-    range:
-      start: 0x10000000
-      end: 0x10001000
-    cores:
-    - main
-  - !Ram
-    name: SRAM
-    range:
-      start: 0x20000000
-      end: 0x20003000
-    cores:
-    - main
-  flash_algorithms:
-  - stm32f3xx_256
-  - stm32f3xx_opt
-- name: STM32F303RB
-  package_variants:
-  - STM32F303RBTx
-  cores:
-  - name: main
-    type: armv7em
-    core_access_options: !Arm
-<<<<<<< HEAD
-      ap: 0
-=======
-      ap: !v1 0
-      psel: 0x0
->>>>>>> 37660106
+    name: SRAM
+    range:
+      start: 0x20000000
+      end: 0x20004000
+    cores:
+    - main
+  flash_algorithms:
+  - stm32f3xx_256
+  - stm32f3xx_opt
+- name: STM32F373VBHx
+  cores:
+  - name: main
+    type: armv7em
+    core_access_options: !Arm
+      ap: !v1 0
   memory_map:
   - !Nvm
     name: BANK_1
@@ -1297,12 +2488,59 @@
       write: false
       boot: true
   - !Ram
-    name: CCMRAM
-    range:
-      start: 0x10000000
-      end: 0x10002000
-    cores:
-    - main
+    name: SRAM
+    range:
+      start: 0x20000000
+      end: 0x20006000
+    cores:
+    - main
+  flash_algorithms:
+  - stm32f3xx_256
+  - stm32f3xx_opt
+- name: STM32F373VBTx
+  cores:
+  - name: main
+    type: armv7em
+    core_access_options: !Arm
+      ap: !v1 0
+  memory_map:
+  - !Nvm
+    name: BANK_1
+    range:
+      start: 0x8000000
+      end: 0x8020000
+    cores:
+    - main
+    access:
+      write: false
+      boot: true
+  - !Ram
+    name: SRAM
+    range:
+      start: 0x20000000
+      end: 0x20006000
+    cores:
+    - main
+  flash_algorithms:
+  - stm32f3xx_256
+  - stm32f3xx_opt
+- name: STM32F373VCHx
+  cores:
+  - name: main
+    type: armv7em
+    core_access_options: !Arm
+      ap: !v1 0
+  memory_map:
+  - !Nvm
+    name: BANK_1
+    range:
+      start: 0x8000000
+      end: 0x8040000
+    cores:
+    - main
+    access:
+      write: false
+      boot: true
   - !Ram
     name: SRAM
     range:
@@ -1313,19 +2551,12 @@
   flash_algorithms:
   - stm32f3xx_256
   - stm32f3xx_opt
-- name: STM32F303RC
-  package_variants:
-  - STM32F303RCTx
-  cores:
-  - name: main
-    type: armv7em
-    core_access_options: !Arm
-<<<<<<< HEAD
-      ap: 0
-=======
-      ap: !v1 0
-      psel: 0x0
->>>>>>> 37660106
+- name: STM32F373VCTx
+  cores:
+  - name: main
+    type: armv7em
+    core_access_options: !Arm
+      ap: !v1 0
   memory_map:
   - !Nvm
     name: BANK_1
@@ -1338,136 +2569,6 @@
       write: false
       boot: true
   - !Ram
-    name: CCMRAM
-    range:
-      start: 0x10000000
-      end: 0x10002000
-    cores:
-    - main
-  - !Ram
-    name: SRAM
-    range:
-      start: 0x20000000
-      end: 0x2000a000
-    cores:
-    - main
-  flash_algorithms:
-  - stm32f3xx_256
-  - stm32f3xx_opt
-- name: STM32F303RD
-  package_variants:
-  - STM32F303RDTx
-  cores:
-  - name: main
-    type: armv7em
-    core_access_options: !Arm
-<<<<<<< HEAD
-      ap: 0
-=======
-      ap: !v1 0
-      psel: 0x0
->>>>>>> 37660106
-  memory_map:
-  - !Nvm
-    name: BANK_1
-    range:
-      start: 0x8000000
-      end: 0x8060000
-    cores:
-    - main
-    access:
-      write: false
-      boot: true
-  - !Ram
-    name: CCMRAM
-    range:
-      start: 0x10000000
-      end: 0x10004000
-    cores:
-    - main
-  - !Ram
-    name: SRAM
-    range:
-      start: 0x20000000
-      end: 0x20010000
-    cores:
-    - main
-  flash_algorithms:
-  - stm32f3xx_512
-  - stm32f3xx_opt
-- name: STM32F303RE
-  package_variants:
-  - STM32F303RETx
-  cores:
-  - name: main
-    type: armv7em
-    core_access_options: !Arm
-<<<<<<< HEAD
-      ap: 0
-=======
-      ap: !v1 0
-      psel: 0x0
->>>>>>> 37660106
-  memory_map:
-  - !Nvm
-    name: BANK_1
-    range:
-      start: 0x8000000
-      end: 0x8080000
-    cores:
-    - main
-    access:
-      write: false
-      boot: true
-  - !Ram
-    name: CCMRAM
-    range:
-      start: 0x10000000
-      end: 0x10004000
-    cores:
-    - main
-  - !Ram
-    name: SRAM
-    range:
-      start: 0x20000000
-      end: 0x20010000
-    cores:
-    - main
-  flash_algorithms:
-  - stm32f3xx_512
-  - stm32f3xx_opt
-- name: STM32F303VB
-  package_variants:
-  - STM32F303VBTx
-  cores:
-  - name: main
-    type: armv7em
-    core_access_options: !Arm
-<<<<<<< HEAD
-      ap: 0
-=======
-      ap: !v1 0
-      psel: 0x0
->>>>>>> 37660106
-  memory_map:
-  - !Nvm
-    name: BANK_1
-    range:
-      start: 0x8000000
-      end: 0x8020000
-    cores:
-    - main
-    access:
-      write: false
-      boot: true
-  - !Ram
-    name: CCMRAM
-    range:
-      start: 0x10000000
-      end: 0x10002000
-    cores:
-    - main
-  - !Ram
     name: SRAM
     range:
       start: 0x20000000
@@ -1477,20 +2578,12 @@
   flash_algorithms:
   - stm32f3xx_256
   - stm32f3xx_opt
-- name: STM32F303VC
-  package_variants:
-  - STM32F303VCTx
-  - STM32F303VCYx
-  cores:
-  - name: main
-    type: armv7em
-    core_access_options: !Arm
-<<<<<<< HEAD
-      ap: 0
-=======
-      ap: !v1 0
-      psel: 0x0
->>>>>>> 37660106
+- name: STM32F378CCTx
+  cores:
+  - name: main
+    type: armv7em
+    core_access_options: !Arm
+      ap: !v1 0
   memory_map:
   - !Nvm
     name: BANK_1
@@ -1503,1086 +2596,21 @@
       write: false
       boot: true
   - !Ram
-    name: CCMRAM
-    range:
-      start: 0x10000000
-      end: 0x10002000
-    cores:
-    - main
-  - !Ram
-    name: SRAM
-    range:
-      start: 0x20000000
-      end: 0x2000a000
-    cores:
-    - main
-  flash_algorithms:
-  - stm32f3xx_256
-  - stm32f3xx_opt
-- name: STM32F303VD
-  package_variants:
-  - STM32F303VDTx
-  - STM32F303VDHx
-  cores:
-  - name: main
-    type: armv7em
-    core_access_options: !Arm
-<<<<<<< HEAD
-      ap: 0
-=======
-      ap: !v1 0
-      psel: 0x0
->>>>>>> 37660106
-  memory_map:
-  - !Nvm
-    name: BANK_1
-    range:
-      start: 0x8000000
-      end: 0x8060000
-    cores:
-    - main
-    access:
-      write: false
-      boot: true
-  - !Ram
-    name: CCMRAM
-    range:
-      start: 0x10000000
-      end: 0x10004000
-    cores:
-    - main
-  - !Ram
-    name: SRAM
-    range:
-      start: 0x20000000
-      end: 0x20010000
-    cores:
-    - main
-  flash_algorithms:
-  - stm32f3xx_512
-  - stm32f3xx_opt
-- name: STM32F303VE
-  package_variants:
-  - STM32F303VETx
-  - STM32F303VEHx
-  - STM32F303VEYx
-  cores:
-  - name: main
-    type: armv7em
-    core_access_options: !Arm
-<<<<<<< HEAD
-      ap: 0
-=======
-      ap: !v1 0
-      psel: 0x0
->>>>>>> 37660106
-  memory_map:
-  - !Nvm
-    name: BANK_1
-    range:
-      start: 0x8000000
-      end: 0x8080000
-    cores:
-    - main
-    access:
-      write: false
-      boot: true
-  - !Ram
-    name: CCMRAM
-    range:
-      start: 0x10000000
-      end: 0x10004000
-    cores:
-    - main
-  - !Ram
-    name: SRAM
-    range:
-      start: 0x20000000
-      end: 0x20010000
-    cores:
-    - main
-  flash_algorithms:
-  - stm32f3xx_512
-  - stm32f3xx_opt
-- name: STM32F303ZD
-  package_variants:
-  - STM32F303ZDTx
-  cores:
-  - name: main
-    type: armv7em
-    core_access_options: !Arm
-<<<<<<< HEAD
-      ap: 0
-=======
-      ap: !v1 0
-      psel: 0x0
->>>>>>> 37660106
-  memory_map:
-  - !Nvm
-    name: BANK_1
-    range:
-      start: 0x8000000
-      end: 0x8060000
-    cores:
-    - main
-    access:
-      write: false
-      boot: true
-  - !Ram
-    name: CCMRAM
-    range:
-      start: 0x10000000
-      end: 0x10004000
-    cores:
-    - main
-  - !Ram
-    name: SRAM
-    range:
-      start: 0x20000000
-      end: 0x20010000
-    cores:
-    - main
-  flash_algorithms:
-  - stm32f3xx_512
-  - stm32f3xx_opt
-- name: STM32F303ZE
-  package_variants:
-  - STM32F303ZETx
-  cores:
-  - name: main
-    type: armv7em
-    core_access_options: !Arm
-<<<<<<< HEAD
-      ap: 0
-=======
-      ap: !v1 0
-      psel: 0x0
->>>>>>> 37660106
-  memory_map:
-  - !Nvm
-    name: BANK_1
-    range:
-      start: 0x8000000
-      end: 0x8080000
-    cores:
-    - main
-    access:
-      write: false
-      boot: true
-  - !Ram
-    name: CCMRAM
-    range:
-      start: 0x10000000
-      end: 0x10004000
-    cores:
-    - main
-  - !Ram
-    name: SRAM
-    range:
-      start: 0x20000000
-      end: 0x20010000
-    cores:
-    - main
-  flash_algorithms:
-  - stm32f3xx_512
-  - stm32f3xx_opt
-- name: STM32F318C8
-  package_variants:
-  - STM32F318C8Tx
-  - STM32F318C8Yx
-  cores:
-  - name: main
-    type: armv7em
-    core_access_options: !Arm
-<<<<<<< HEAD
-      ap: 0
-=======
-      ap: !v1 0
-      psel: 0x0
->>>>>>> 37660106
-  memory_map:
-  - !Nvm
-    name: BANK_1
-    range:
-      start: 0x8000000
-      end: 0x8010000
-    cores:
-    - main
-    access:
-      write: false
-      boot: true
-  - !Ram
-    name: SRAM
-    range:
-      start: 0x20000000
-      end: 0x20004000
-    cores:
-    - main
-  flash_algorithms:
-  - stm32f3xx_256
-  - stm32f3xx_opt
-- name: STM32F318K8
-  package_variants:
-  - STM32F318K8Ux
-  cores:
-  - name: main
-    type: armv7em
-    core_access_options: !Arm
-<<<<<<< HEAD
-      ap: 0
-=======
-      ap: !v1 0
-      psel: 0x0
->>>>>>> 37660106
-  memory_map:
-  - !Nvm
-    name: BANK_1
-    range:
-      start: 0x8000000
-      end: 0x8010000
-    cores:
-    - main
-    access:
-      write: false
-      boot: true
-  - !Ram
-    name: SRAM
-    range:
-      start: 0x20000000
-      end: 0x20004000
-    cores:
-    - main
-  flash_algorithms:
-  - stm32f3xx_256
-  - stm32f3xx_opt
-- name: STM32F328C8
-  package_variants:
-  - STM32F328C8Tx
-  cores:
-  - name: main
-    type: armv7em
-    core_access_options: !Arm
-<<<<<<< HEAD
-      ap: 0
-=======
-      ap: !v1 0
-      psel: 0x0
->>>>>>> 37660106
-  memory_map:
-  - !Nvm
-    name: BANK_1
-    range:
-      start: 0x8000000
-      end: 0x8010000
-    cores:
-    - main
-    access:
-      write: false
-      boot: true
-  - !Ram
-    name: CCMRAM
-    range:
-      start: 0x10000000
-      end: 0x10001000
-    cores:
-    - main
-  - !Ram
-    name: SRAM
-    range:
-      start: 0x20000000
-      end: 0x20003000
-    cores:
-    - main
-  flash_algorithms:
-  - stm32f3xx_256
-  - stm32f3xx_opt
-- name: STM32F334C4
-  package_variants:
-  - STM32F334C4Tx
-  cores:
-  - name: main
-    type: armv7em
-    core_access_options: !Arm
-<<<<<<< HEAD
-      ap: 0
-=======
-      ap: !v1 0
-      psel: 0x0
->>>>>>> 37660106
-  memory_map:
-  - !Nvm
-    name: BANK_1
-    range:
-      start: 0x8000000
-      end: 0x8004000
-    cores:
-    - main
-    access:
-      write: false
-      boot: true
-  - !Ram
-    name: CCMRAM
-    range:
-      start: 0x10000000
-      end: 0x10001000
-    cores:
-    - main
-  - !Ram
-    name: SRAM
-    range:
-      start: 0x20000000
-      end: 0x20003000
-    cores:
-    - main
-  flash_algorithms:
-  - stm32f3xx_256
-  - stm32f3xx_opt
-- name: STM32F334C6
-  package_variants:
-  - STM32F334C6Tx
-  cores:
-  - name: main
-    type: armv7em
-    core_access_options: !Arm
-<<<<<<< HEAD
-      ap: 0
-=======
-      ap: !v1 0
-      psel: 0x0
->>>>>>> 37660106
-  memory_map:
-  - !Nvm
-    name: BANK_1
-    range:
-      start: 0x8000000
-      end: 0x8008000
-    cores:
-    - main
-    access:
-      write: false
-      boot: true
-  - !Ram
-    name: CCMRAM
-    range:
-      start: 0x10000000
-      end: 0x10001000
-    cores:
-    - main
-  - !Ram
-    name: SRAM
-    range:
-      start: 0x20000000
-      end: 0x20003000
-    cores:
-    - main
-  flash_algorithms:
-  - stm32f3xx_256
-  - stm32f3xx_opt
-- name: STM32F334C8
-  package_variants:
-  - STM32F334C8Tx
-  - STM32F334C8Yx
-  cores:
-  - name: main
-    type: armv7em
-    core_access_options: !Arm
-<<<<<<< HEAD
-      ap: 0
-=======
-      ap: !v1 0
-      psel: 0x0
->>>>>>> 37660106
-  memory_map:
-  - !Nvm
-    name: BANK_1
-    range:
-      start: 0x8000000
-      end: 0x8010000
-    cores:
-    - main
-    access:
-      write: false
-      boot: true
-  - !Ram
-    name: CCMRAM
-    range:
-      start: 0x10000000
-      end: 0x10001000
-    cores:
-    - main
-  - !Ram
-    name: SRAM
-    range:
-      start: 0x20000000
-      end: 0x20003000
-    cores:
-    - main
-  flash_algorithms:
-  - stm32f3xx_256
-  - stm32f3xx_opt
-- name: STM32F334K4
-  package_variants:
-  - STM32F334K4Tx
-  - STM32F334K4Ux
-  cores:
-  - name: main
-    type: armv7em
-    core_access_options: !Arm
-<<<<<<< HEAD
-      ap: 0
-=======
-      ap: !v1 0
-      psel: 0x0
-  memory_map:
-  - !Nvm
-    name: BANK_1
-    range:
-      start: 0x8000000
-      end: 0x8060000
-    cores:
-    - main
-    access:
-      write: false
-      boot: true
-  - !Ram
-    name: CCMRAM
-    range:
-      start: 0x10000000
-      end: 0x10004000
-    cores:
-    - main
-  - !Ram
-    name: SRAM
-    range:
-      start: 0x20000000
-      end: 0x20010000
-    cores:
-    - main
-  flash_algorithms:
-  - stm32f3xx_512
-  - stm32f3xx_opt
-- name: STM32F303ZETx
-  cores:
-  - name: main
-    type: armv7em
-    core_access_options: !Arm
-      ap: !v1 0
-      psel: 0x0
-  memory_map:
-  - !Nvm
-    name: BANK_1
-    range:
-      start: 0x8000000
-      end: 0x8080000
-    cores:
-    - main
-    access:
-      write: false
-      boot: true
-  - !Ram
-    name: CCMRAM
-    range:
-      start: 0x10000000
-      end: 0x10004000
-    cores:
-    - main
-  - !Ram
-    name: SRAM
-    range:
-      start: 0x20000000
-      end: 0x20010000
-    cores:
-    - main
-  flash_algorithms:
-  - stm32f3xx_512
-  - stm32f3xx_opt
-- name: STM32F318C8Tx
-  cores:
-  - name: main
-    type: armv7em
-    core_access_options: !Arm
-      ap: !v1 0
-      psel: 0x0
-  memory_map:
-  - !Nvm
-    name: BANK_1
-    range:
-      start: 0x8000000
-      end: 0x8010000
-    cores:
-    - main
-    access:
-      write: false
-      boot: true
-  - !Ram
-    name: SRAM
-    range:
-      start: 0x20000000
-      end: 0x20004000
-    cores:
-    - main
-  flash_algorithms:
-  - stm32f3xx_256
-  - stm32f3xx_opt
-- name: STM32F318C8Yx
-  cores:
-  - name: main
-    type: armv7em
-    core_access_options: !Arm
-      ap: !v1 0
-      psel: 0x0
-  memory_map:
-  - !Nvm
-    name: BANK_1
-    range:
-      start: 0x8000000
-      end: 0x8010000
-    cores:
-    - main
-    access:
-      write: false
-      boot: true
-  - !Ram
-    name: SRAM
-    range:
-      start: 0x20000000
-      end: 0x20004000
-    cores:
-    - main
-  flash_algorithms:
-  - stm32f3xx_256
-  - stm32f3xx_opt
-- name: STM32F318K8Ux
-  cores:
-  - name: main
-    type: armv7em
-    core_access_options: !Arm
-      ap: !v1 0
-      psel: 0x0
-  memory_map:
-  - !Nvm
-    name: BANK_1
-    range:
-      start: 0x8000000
-      end: 0x8010000
-    cores:
-    - main
-    access:
-      write: false
-      boot: true
-  - !Ram
-    name: SRAM
-    range:
-      start: 0x20000000
-      end: 0x20004000
-    cores:
-    - main
-  flash_algorithms:
-  - stm32f3xx_256
-  - stm32f3xx_opt
-- name: STM32F328C8Tx
-  cores:
-  - name: main
-    type: armv7em
-    core_access_options: !Arm
-      ap: !v1 0
-      psel: 0x0
-  memory_map:
-  - !Nvm
-    name: BANK_1
-    range:
-      start: 0x8000000
-      end: 0x8010000
-    cores:
-    - main
-    access:
-      write: false
-      boot: true
-  - !Ram
-    name: CCMRAM
-    range:
-      start: 0x10000000
-      end: 0x10001000
-    cores:
-    - main
-  - !Ram
-    name: SRAM
-    range:
-      start: 0x20000000
-      end: 0x20003000
-    cores:
-    - main
-  flash_algorithms:
-  - stm32f3xx_256
-  - stm32f3xx_opt
-- name: STM32F334C4Tx
-  cores:
-  - name: main
-    type: armv7em
-    core_access_options: !Arm
-      ap: !v1 0
-      psel: 0x0
-  memory_map:
-  - !Nvm
-    name: BANK_1
-    range:
-      start: 0x8000000
-      end: 0x8004000
-    cores:
-    - main
-    access:
-      write: false
-      boot: true
-  - !Ram
-    name: CCMRAM
-    range:
-      start: 0x10000000
-      end: 0x10001000
-    cores:
-    - main
-  - !Ram
-    name: SRAM
-    range:
-      start: 0x20000000
-      end: 0x20003000
-    cores:
-    - main
-  flash_algorithms:
-  - stm32f3xx_256
-  - stm32f3xx_opt
-- name: STM32F334C6Tx
-  cores:
-  - name: main
-    type: armv7em
-    core_access_options: !Arm
-      ap: !v1 0
-      psel: 0x0
-  memory_map:
-  - !Nvm
-    name: BANK_1
-    range:
-      start: 0x8000000
-      end: 0x8008000
-    cores:
-    - main
-    access:
-      write: false
-      boot: true
-  - !Ram
-    name: CCMRAM
-    range:
-      start: 0x10000000
-      end: 0x10001000
-    cores:
-    - main
-  - !Ram
-    name: SRAM
-    range:
-      start: 0x20000000
-      end: 0x20003000
-    cores:
-    - main
-  flash_algorithms:
-  - stm32f3xx_256
-  - stm32f3xx_opt
-- name: STM32F334C8Tx
-  cores:
-  - name: main
-    type: armv7em
-    core_access_options: !Arm
-      ap: !v1 0
-      psel: 0x0
-  memory_map:
-  - !Nvm
-    name: BANK_1
-    range:
-      start: 0x8000000
-      end: 0x8010000
-    cores:
-    - main
-    access:
-      write: false
-      boot: true
-  - !Ram
-    name: CCMRAM
-    range:
-      start: 0x10000000
-      end: 0x10001000
-    cores:
-    - main
-  - !Ram
-    name: SRAM
-    range:
-      start: 0x20000000
-      end: 0x20003000
-    cores:
-    - main
-  flash_algorithms:
-  - stm32f3xx_256
-  - stm32f3xx_opt
-- name: STM32F334C8Yx
-  cores:
-  - name: main
-    type: armv7em
-    core_access_options: !Arm
-      ap: !v1 0
-      psel: 0x0
-  memory_map:
-  - !Nvm
-    name: BANK_1
-    range:
-      start: 0x8000000
-      end: 0x8010000
-    cores:
-    - main
-    access:
-      write: false
-      boot: true
-  - !Ram
-    name: CCMRAM
-    range:
-      start: 0x10000000
-      end: 0x10001000
-    cores:
-    - main
-  - !Ram
-    name: SRAM
-    range:
-      start: 0x20000000
-      end: 0x20003000
-    cores:
-    - main
-  flash_algorithms:
-  - stm32f3xx_256
-  - stm32f3xx_opt
-- name: STM32F334K4Tx
-  cores:
-  - name: main
-    type: armv7em
-    core_access_options: !Arm
-      ap: !v1 0
-      psel: 0x0
-  memory_map:
-  - !Nvm
-    name: BANK_1
-    range:
-      start: 0x8000000
-      end: 0x8004000
-    cores:
-    - main
-    access:
-      write: false
-      boot: true
-  - !Ram
-    name: CCMRAM
-    range:
-      start: 0x10000000
-      end: 0x10001000
-    cores:
-    - main
-  - !Ram
-    name: SRAM
-    range:
-      start: 0x20000000
-      end: 0x20003000
-    cores:
-    - main
-  flash_algorithms:
-  - stm32f3xx_256
-  - stm32f3xx_opt
-- name: STM32F334K4Ux
-  cores:
-  - name: main
-    type: armv7em
-    core_access_options: !Arm
-      ap: !v1 0
-      psel: 0x0
->>>>>>> 37660106
-  memory_map:
-  - !Nvm
-    name: BANK_1
-    range:
-      start: 0x8000000
-      end: 0x8004000
-    cores:
-    - main
-    access:
-      write: false
-      boot: true
-  - !Ram
-    name: CCMRAM
-    range:
-      start: 0x10000000
-      end: 0x10001000
-    cores:
-    - main
-  - !Ram
-    name: SRAM
-    range:
-      start: 0x20000000
-      end: 0x20003000
-    cores:
-    - main
-  flash_algorithms:
-  - stm32f3xx_256
-  - stm32f3xx_opt
-<<<<<<< HEAD
-- name: STM32F334K6
-  package_variants:
-  - STM32F334K6Tx
-  - STM32F334K6Ux
-=======
-- name: STM32F334K6Tx
-  cores:
-  - name: main
-    type: armv7em
-    core_access_options: !Arm
-      ap: !v1 0
-      psel: 0x0
-  memory_map:
-  - !Nvm
-    name: BANK_1
-    range:
-      start: 0x8000000
-      end: 0x8008000
-    cores:
-    - main
-    access:
-      write: false
-      boot: true
-  - !Ram
-    name: CCMRAM
-    range:
-      start: 0x10000000
-      end: 0x10001000
-    cores:
-    - main
-  - !Ram
-    name: SRAM
-    range:
-      start: 0x20000000
-      end: 0x20003000
-    cores:
-    - main
-  flash_algorithms:
-  - stm32f3xx_256
-  - stm32f3xx_opt
-- name: STM32F334K6Ux
->>>>>>> 37660106
-  cores:
-  - name: main
-    type: armv7em
-    core_access_options: !Arm
-<<<<<<< HEAD
-      ap: 0
-=======
-      ap: !v1 0
-      psel: 0x0
->>>>>>> 37660106
-  memory_map:
-  - !Nvm
-    name: BANK_1
-    range:
-      start: 0x8000000
-      end: 0x8008000
-    cores:
-    - main
-    access:
-      write: false
-      boot: true
-  - !Ram
-    name: CCMRAM
-    range:
-      start: 0x10000000
-      end: 0x10001000
-    cores:
-    - main
-  - !Ram
-    name: SRAM
-    range:
-      start: 0x20000000
-      end: 0x20003000
-    cores:
-    - main
-  flash_algorithms:
-  - stm32f3xx_256
-  - stm32f3xx_opt
-<<<<<<< HEAD
-- name: STM32F334K8
-  package_variants:
-  - STM32F334K8Tx
-  - STM32F334K8Ux
-=======
-- name: STM32F334K8Tx
-  cores:
-  - name: main
-    type: armv7em
-    core_access_options: !Arm
-      ap: !v1 0
-      psel: 0x0
-  memory_map:
-  - !Nvm
-    name: BANK_1
-    range:
-      start: 0x8000000
-      end: 0x8010000
-    cores:
-    - main
-    access:
-      write: false
-      boot: true
-  - !Ram
-    name: CCMRAM
-    range:
-      start: 0x10000000
-      end: 0x10001000
-    cores:
-    - main
-  - !Ram
-    name: SRAM
-    range:
-      start: 0x20000000
-      end: 0x20003000
-    cores:
-    - main
-  flash_algorithms:
-  - stm32f3xx_256
-  - stm32f3xx_opt
-- name: STM32F334K8Ux
->>>>>>> 37660106
-  cores:
-  - name: main
-    type: armv7em
-    core_access_options: !Arm
-<<<<<<< HEAD
-      ap: 0
-=======
-      ap: !v1 0
-      psel: 0x0
->>>>>>> 37660106
-  memory_map:
-  - !Nvm
-    name: BANK_1
-    range:
-      start: 0x8000000
-      end: 0x8010000
-    cores:
-    - main
-    access:
-      write: false
-      boot: true
-  - !Ram
-    name: CCMRAM
-    range:
-      start: 0x10000000
-      end: 0x10001000
-    cores:
-    - main
-  - !Ram
-    name: SRAM
-    range:
-      start: 0x20000000
-      end: 0x20003000
-    cores:
-    - main
-  flash_algorithms:
-  - stm32f3xx_256
-  - stm32f3xx_opt
-- name: STM32F334R6
-  package_variants:
-  - STM32F334R6Tx
-  cores:
-  - name: main
-    type: armv7em
-    core_access_options: !Arm
-<<<<<<< HEAD
-      ap: 0
-=======
-      ap: !v1 0
-      psel: 0x0
->>>>>>> 37660106
-  memory_map:
-  - !Nvm
-    name: BANK_1
-    range:
-      start: 0x8000000
-      end: 0x8008000
-    cores:
-    - main
-    access:
-      write: false
-      boot: true
-  - !Ram
-    name: CCMRAM
-    range:
-      start: 0x10000000
-      end: 0x10001000
-    cores:
-    - main
-  - !Ram
-    name: SRAM
-    range:
-      start: 0x20000000
-      end: 0x20003000
-    cores:
-    - main
-  flash_algorithms:
-  - stm32f3xx_256
-  - stm32f3xx_opt
-- name: STM32F334R8
-  package_variants:
-  - STM32F334R8Tx
-  cores:
-  - name: main
-    type: armv7em
-    core_access_options: !Arm
-<<<<<<< HEAD
-      ap: 0
-=======
-      ap: !v1 0
-      psel: 0x0
->>>>>>> 37660106
-  memory_map:
-  - !Nvm
-    name: BANK_1
-    range:
-      start: 0x8000000
-      end: 0x8010000
-    cores:
-    - main
-    access:
-      write: false
-      boot: true
-  - !Ram
-    name: CCMRAM
-    range:
-      start: 0x10000000
-      end: 0x10001000
-    cores:
-    - main
-  - !Ram
-    name: SRAM
-    range:
-      start: 0x20000000
-      end: 0x20003000
-    cores:
-    - main
-  flash_algorithms:
-  - stm32f3xx_256
-  - stm32f3xx_opt
-- name: STM32F358CC
-  package_variants:
-  - STM32F358CCTx
-  cores:
-  - name: main
-    type: armv7em
-    core_access_options: !Arm
-<<<<<<< HEAD
-      ap: 0
-=======
-      ap: !v1 0
-      psel: 0x0
->>>>>>> 37660106
+    name: SRAM
+    range:
+      start: 0x20000000
+      end: 0x20008000
+    cores:
+    - main
+  flash_algorithms:
+  - stm32f3xx_256
+  - stm32f3xx_opt
+- name: STM32F378RCTx
+  cores:
+  - name: main
+    type: armv7em
+    core_access_options: !Arm
+      ap: !v1 0
   memory_map:
   - !Nvm
     name: BANK_1
@@ -2595,35 +2623,21 @@
       write: false
       boot: true
   - !Ram
-    name: CCMRAM
-    range:
-      start: 0x10000000
-      end: 0x10002000
-    cores:
-    - main
-  - !Ram
-    name: SRAM
-    range:
-      start: 0x20000000
-      end: 0x2000a000
-    cores:
-    - main
-  flash_algorithms:
-  - stm32f3xx_256
-  - stm32f3xx_opt
-- name: STM32F358RC
-  package_variants:
-  - STM32F358RCTx
-  cores:
-  - name: main
-    type: armv7em
-    core_access_options: !Arm
-<<<<<<< HEAD
-      ap: 0
-=======
-      ap: !v1 0
-      psel: 0x0
->>>>>>> 37660106
+    name: SRAM
+    range:
+      start: 0x20000000
+      end: 0x20008000
+    cores:
+    - main
+  flash_algorithms:
+  - stm32f3xx_256
+  - stm32f3xx_opt
+- name: STM32F378RCYx
+  cores:
+  - name: main
+    type: armv7em
+    core_access_options: !Arm
+      ap: !v1 0
   memory_map:
   - !Nvm
     name: BANK_1
@@ -2636,35 +2650,21 @@
       write: false
       boot: true
   - !Ram
-    name: CCMRAM
-    range:
-      start: 0x10000000
-      end: 0x10002000
-    cores:
-    - main
-  - !Ram
-    name: SRAM
-    range:
-      start: 0x20000000
-      end: 0x2000a000
-    cores:
-    - main
-  flash_algorithms:
-  - stm32f3xx_256
-  - stm32f3xx_opt
-- name: STM32F358VC
-  package_variants:
-  - STM32F358VCTx
-  cores:
-  - name: main
-    type: armv7em
-    core_access_options: !Arm
-<<<<<<< HEAD
-      ap: 0
-=======
-      ap: !v1 0
-      psel: 0x0
->>>>>>> 37660106
+    name: SRAM
+    range:
+      start: 0x20000000
+      end: 0x20008000
+    cores:
+    - main
+  flash_algorithms:
+  - stm32f3xx_256
+  - stm32f3xx_opt
+- name: STM32F378VCTx
+  cores:
+  - name: main
+    type: armv7em
+    core_access_options: !Arm
+      ap: !v1 0
   memory_map:
   - !Nvm
     name: BANK_1
@@ -2677,115 +2677,6 @@
       write: false
       boot: true
   - !Ram
-    name: CCMRAM
-    range:
-      start: 0x10000000
-      end: 0x10002000
-    cores:
-    - main
-  - !Ram
-    name: SRAM
-    range:
-      start: 0x20000000
-      end: 0x2000a000
-    cores:
-    - main
-  flash_algorithms:
-  - stm32f3xx_256
-  - stm32f3xx_opt
-- name: STM32F373C8
-  package_variants:
-  - STM32F373C8Tx
-  cores:
-  - name: main
-    type: armv7em
-    core_access_options: !Arm
-<<<<<<< HEAD
-      ap: 0
-=======
-      ap: !v1 0
-      psel: 0x0
->>>>>>> 37660106
-  memory_map:
-  - !Nvm
-    name: BANK_1
-    range:
-      start: 0x8000000
-      end: 0x8010000
-    cores:
-    - main
-    access:
-      write: false
-      boot: true
-  - !Ram
-    name: SRAM
-    range:
-      start: 0x20000000
-      end: 0x20004000
-    cores:
-    - main
-  flash_algorithms:
-  - stm32f3xx_256
-  - stm32f3xx_opt
-- name: STM32F373CB
-  package_variants:
-  - STM32F373CBTx
-  cores:
-  - name: main
-    type: armv7em
-    core_access_options: !Arm
-<<<<<<< HEAD
-      ap: 0
-=======
-      ap: !v1 0
-      psel: 0x0
->>>>>>> 37660106
-  memory_map:
-  - !Nvm
-    name: BANK_1
-    range:
-      start: 0x8000000
-      end: 0x8020000
-    cores:
-    - main
-    access:
-      write: false
-      boot: true
-  - !Ram
-    name: SRAM
-    range:
-      start: 0x20000000
-      end: 0x20006000
-    cores:
-    - main
-  flash_algorithms:
-  - stm32f3xx_256
-  - stm32f3xx_opt
-- name: STM32F373CC
-  package_variants:
-  - STM32F373CCTx
-  cores:
-  - name: main
-    type: armv7em
-    core_access_options: !Arm
-<<<<<<< HEAD
-      ap: 0
-=======
-      ap: !v1 0
-      psel: 0x0
->>>>>>> 37660106
-  memory_map:
-  - !Nvm
-    name: BANK_1
-    range:
-      start: 0x8000000
-      end: 0x8040000
-    cores:
-    - main
-    access:
-      write: false
-      boot: true
-  - !Ram
     name: SRAM
     range:
       start: 0x20000000
@@ -2795,454 +2686,12 @@
   flash_algorithms:
   - stm32f3xx_256
   - stm32f3xx_opt
-- name: STM32F373R8
-  package_variants:
-  - STM32F373R8Tx
-  cores:
-  - name: main
-    type: armv7em
-    core_access_options: !Arm
-<<<<<<< HEAD
-      ap: 0
-=======
-      ap: !v1 0
-      psel: 0x0
->>>>>>> 37660106
-  memory_map:
-  - !Nvm
-    name: BANK_1
-    range:
-      start: 0x8000000
-      end: 0x8010000
-    cores:
-    - main
-    access:
-      write: false
-      boot: true
-  - !Ram
-    name: SRAM
-    range:
-      start: 0x20000000
-      end: 0x20004000
-    cores:
-    - main
-  flash_algorithms:
-  - stm32f3xx_256
-  - stm32f3xx_opt
-- name: STM32F373RB
-  package_variants:
-  - STM32F373RBTx
-  cores:
-  - name: main
-    type: armv7em
-    core_access_options: !Arm
-<<<<<<< HEAD
-      ap: 0
-=======
-      ap: !v1 0
-      psel: 0x0
->>>>>>> 37660106
-  memory_map:
-  - !Nvm
-    name: BANK_1
-    range:
-      start: 0x8000000
-      end: 0x8020000
-    cores:
-    - main
-    access:
-      write: false
-      boot: true
-  - !Ram
-    name: SRAM
-    range:
-      start: 0x20000000
-      end: 0x20006000
-    cores:
-    - main
-  flash_algorithms:
-  - stm32f3xx_256
-  - stm32f3xx_opt
-- name: STM32F373RC
-  package_variants:
-  - STM32F373RCTx
-  cores:
-  - name: main
-    type: armv7em
-    core_access_options: !Arm
-<<<<<<< HEAD
-      ap: 0
-=======
-      ap: !v1 0
-      psel: 0x0
->>>>>>> 37660106
-  memory_map:
-  - !Nvm
-    name: BANK_1
-    range:
-      start: 0x8000000
-      end: 0x8040000
-    cores:
-    - main
-    access:
-      write: false
-      boot: true
-  - !Ram
-    name: SRAM
-    range:
-      start: 0x20000000
-      end: 0x20008000
-    cores:
-    - main
-  flash_algorithms:
-  - stm32f3xx_256
-  - stm32f3xx_opt
-<<<<<<< HEAD
-- name: STM32F373V8
-  package_variants:
-  - STM32F373V8Hx
-  - STM32F373V8Tx
-=======
-- name: STM32F373V8Hx
-  cores:
-  - name: main
-    type: armv7em
-    core_access_options: !Arm
-      ap: !v1 0
-      psel: 0x0
-  memory_map:
-  - !Nvm
-    name: BANK_1
-    range:
-      start: 0x8000000
-      end: 0x8010000
-    cores:
-    - main
-    access:
-      write: false
-      boot: true
-  - !Ram
-    name: SRAM
-    range:
-      start: 0x20000000
-      end: 0x20004000
-    cores:
-    - main
-  flash_algorithms:
-  - stm32f3xx_256
-  - stm32f3xx_opt
-- name: STM32F373V8Tx
->>>>>>> 37660106
-  cores:
-  - name: main
-    type: armv7em
-    core_access_options: !Arm
-<<<<<<< HEAD
-      ap: 0
-=======
-      ap: !v1 0
-      psel: 0x0
->>>>>>> 37660106
-  memory_map:
-  - !Nvm
-    name: BANK_1
-    range:
-      start: 0x8000000
-      end: 0x8010000
-    cores:
-    - main
-    access:
-      write: false
-      boot: true
-  - !Ram
-    name: SRAM
-    range:
-      start: 0x20000000
-      end: 0x20004000
-    cores:
-    - main
-  flash_algorithms:
-  - stm32f3xx_256
-  - stm32f3xx_opt
-<<<<<<< HEAD
-- name: STM32F373VB
-  package_variants:
-  - STM32F373VBHx
-  - STM32F373VBTx
-=======
-- name: STM32F373VBHx
-  cores:
-  - name: main
-    type: armv7em
-    core_access_options: !Arm
-      ap: !v1 0
-      psel: 0x0
-  memory_map:
-  - !Nvm
-    name: BANK_1
-    range:
-      start: 0x8000000
-      end: 0x8020000
-    cores:
-    - main
-    access:
-      write: false
-      boot: true
-  - !Ram
-    name: SRAM
-    range:
-      start: 0x20000000
-      end: 0x20006000
-    cores:
-    - main
-  flash_algorithms:
-  - stm32f3xx_256
-  - stm32f3xx_opt
-- name: STM32F373VBTx
->>>>>>> 37660106
-  cores:
-  - name: main
-    type: armv7em
-    core_access_options: !Arm
-<<<<<<< HEAD
-      ap: 0
-=======
-      ap: !v1 0
-      psel: 0x0
->>>>>>> 37660106
-  memory_map:
-  - !Nvm
-    name: BANK_1
-    range:
-      start: 0x8000000
-      end: 0x8020000
-    cores:
-    - main
-    access:
-      write: false
-      boot: true
-  - !Ram
-    name: SRAM
-    range:
-      start: 0x20000000
-      end: 0x20006000
-    cores:
-    - main
-  flash_algorithms:
-  - stm32f3xx_256
-  - stm32f3xx_opt
-<<<<<<< HEAD
-- name: STM32F373VC
-  package_variants:
-  - STM32F373VCTx
-  - STM32F373VCHx
-=======
-- name: STM32F373VCHx
-  cores:
-  - name: main
-    type: armv7em
-    core_access_options: !Arm
-      ap: !v1 0
-      psel: 0x0
-  memory_map:
-  - !Nvm
-    name: BANK_1
-    range:
-      start: 0x8000000
-      end: 0x8040000
-    cores:
-    - main
-    access:
-      write: false
-      boot: true
-  - !Ram
-    name: SRAM
-    range:
-      start: 0x20000000
-      end: 0x20008000
-    cores:
-    - main
-  flash_algorithms:
-  - stm32f3xx_256
-  - stm32f3xx_opt
-- name: STM32F373VCTx
-  cores:
-  - name: main
-    type: armv7em
-    core_access_options: !Arm
-      ap: !v1 0
-      psel: 0x0
-  memory_map:
-  - !Nvm
-    name: BANK_1
-    range:
-      start: 0x8000000
-      end: 0x8040000
-    cores:
-    - main
-    access:
-      write: false
-      boot: true
-  - !Ram
-    name: SRAM
-    range:
-      start: 0x20000000
-      end: 0x20008000
-    cores:
-    - main
-  flash_algorithms:
-  - stm32f3xx_256
-  - stm32f3xx_opt
-- name: STM32F378CCTx
->>>>>>> 37660106
-  cores:
-  - name: main
-    type: armv7em
-    core_access_options: !Arm
-<<<<<<< HEAD
-      ap: 0
-=======
-      ap: !v1 0
-      psel: 0x0
->>>>>>> 37660106
-  memory_map:
-  - !Nvm
-    name: BANK_1
-    range:
-      start: 0x8000000
-      end: 0x8040000
-    cores:
-    - main
-    access:
-      write: false
-      boot: true
-  - !Ram
-    name: SRAM
-    range:
-      start: 0x20000000
-      end: 0x20008000
-    cores:
-    - main
-  flash_algorithms:
-  - stm32f3xx_256
-  - stm32f3xx_opt
-- name: STM32F378CC
-  package_variants:
-  - STM32F378CCTx
-  cores:
-  - name: main
-    type: armv7em
-    core_access_options: !Arm
-<<<<<<< HEAD
-      ap: 0
-=======
-      ap: !v1 0
-      psel: 0x0
->>>>>>> 37660106
-  memory_map:
-  - !Nvm
-    name: BANK_1
-    range:
-      start: 0x8000000
-      end: 0x8040000
-    cores:
-    - main
-    access:
-      write: false
-      boot: true
-  - !Ram
-    name: SRAM
-    range:
-      start: 0x20000000
-      end: 0x20008000
-    cores:
-    - main
-  flash_algorithms:
-  - stm32f3xx_256
-  - stm32f3xx_opt
-- name: STM32F378RC
-  package_variants:
-  - STM32F378RCTx
-  - STM32F378RCYx
-  cores:
-  - name: main
-    type: armv7em
-    core_access_options: !Arm
-<<<<<<< HEAD
-      ap: 0
-=======
-      ap: !v1 0
-      psel: 0x0
->>>>>>> 37660106
-  memory_map:
-  - !Nvm
-    name: BANK_1
-    range:
-      start: 0x8000000
-      end: 0x8040000
-    cores:
-    - main
-    access:
-      write: false
-      boot: true
-  - !Ram
-    name: SRAM
-    range:
-      start: 0x20000000
-      end: 0x20008000
-    cores:
-    - main
-  flash_algorithms:
-  - stm32f3xx_256
-  - stm32f3xx_opt
-- name: STM32F378VC
-  package_variants:
-  - STM32F378VCTx
-  - STM32F378VCHx
-  cores:
-  - name: main
-    type: armv7em
-    core_access_options: !Arm
-<<<<<<< HEAD
-      ap: 0
-=======
-      ap: !v1 0
-      psel: 0x0
->>>>>>> 37660106
-  memory_map:
-  - !Nvm
-    name: BANK_1
-    range:
-      start: 0x8000000
-      end: 0x8040000
-    cores:
-    - main
-    access:
-      write: false
-      boot: true
-  - !Ram
-    name: SRAM
-    range:
-      start: 0x20000000
-      end: 0x20008000
-    cores:
-    - main
-  flash_algorithms:
-  - stm32f3xx_256
-  - stm32f3xx_opt
-- name: STM32F398VE
-  package_variants:
-  - STM32F398VETx
-  cores:
-  - name: main
-    type: armv7em
-    core_access_options: !Arm
-<<<<<<< HEAD
-      ap: 0
-=======
-      ap: !v1 0
-      psel: 0x0
->>>>>>> 37660106
+- name: STM32F398VETx
+  cores:
+  - name: main
+    type: armv7em
+    core_access_options: !Arm
+      ap: !v1 0
   memory_map:
   - !Nvm
     name: BANK_1
