--- conflicted
+++ resolved
@@ -19,12 +19,7 @@
   - name: main
     type: armv7em
     core_access_options: !Arm
-<<<<<<< HEAD
-      ap: 0
-=======
       ap: !v1 0
-      psel: 0x0
->>>>>>> 37660106
   memory_map:
   - !Nvm
     range:
@@ -47,12 +42,7 @@
   - name: main
     type: armv7em
     core_access_options: !Arm
-<<<<<<< HEAD
-      ap: 0
-=======
       ap: !v1 0
-      psel: 0x0
->>>>>>> 37660106
   memory_map:
   - !Nvm
     range:
@@ -75,12 +65,7 @@
   - name: main
     type: armv7em
     core_access_options: !Arm
-<<<<<<< HEAD
-      ap: 0
-=======
       ap: !v1 0
-      psel: 0x0
->>>>>>> 37660106
   memory_map:
   - !Nvm
     range:
@@ -103,12 +88,7 @@
   - name: main
     type: armv7em
     core_access_options: !Arm
-<<<<<<< HEAD
-      ap: 0
-=======
       ap: !v1 0
-      psel: 0x0
->>>>>>> 37660106
   memory_map:
   - !Nvm
     range:
@@ -131,12 +111,7 @@
   - name: main
     type: armv7em
     core_access_options: !Arm
-<<<<<<< HEAD
-      ap: 0
-=======
       ap: !v1 0
-      psel: 0x0
->>>>>>> 37660106
   memory_map:
   - !Nvm
     range:
