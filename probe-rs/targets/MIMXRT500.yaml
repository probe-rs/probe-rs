name: NXP MIMXRT500 Series
manufacturer:
  id: 0x15
  cc: 0x0
generated_from_pack: true
pack_file_release: 16.1.0
variants:
- name: MIMXRT595S
  cores:
  - name: cm33
    type: armv8m
    core_access_options: !Arm
<<<<<<< HEAD
      ap: 0
=======
      ap: !v1 0
      psel: 0x0
>>>>>>> 37660106
  memory_map:
  - !Ram
    name: Shared RAM partitions 0-31 via M33 code bus
    range:
      start: 0x0
      end: 0x500000
    cores:
    - cm33
  - !Generic
    name: ROM-Boot
    range:
      start: 0x3000000
      end: 0x3020000
    cores:
    - cm33
  - !Nvm
    name: FlexSPI0 memory-mapped space
    range:
      start: 0x8000000
      end: 0x10000000
    cores:
    - cm33
  - !Ram
    name: Shared RAM partitions 0-31 via M33 code bus (secure)
    range:
      start: 0x10000000
      end: 0x10500000
    cores:
    - cm33
  - !Generic
    name: ROM-Boot (secure)
    range:
      start: 0x13000000
      end: 0x13020000
    cores:
    - cm33
  - !Nvm
    name: FlexSPI0 memory-mapped space (secure)
    range:
      start: 0x18000000
      end: 0x20000000
    cores:
    - cm33
  - !Ram
    name: Shared RAM partitions 0-31 via data bus
    range:
      start: 0x20000000
      end: 0x20500000
    cores:
    - cm33
  - !Nvm
    name: FlexSPI1 memory-mapped space
    range:
      start: 0x28000000
      end: 0x30000000
    cores:
    - cm33
  - !Ram
    name: Shared RAM partitions 0-31 via data bus (secure)
    range:
      start: 0x30000000
      end: 0x30500000
    cores:
    - cm33
  - !Nvm
    name: FlexSPI1 memory-mapped space (secure)
    range:
      start: 0x38000000
      end: 0x40000000
    cores:
    - cm33
  - !Ram
    name: USB SRAM
    range:
      start: 0x40140000
      end: 0x40144000
    cores:
    - cm33
  - !Generic
    name: USB SRAM (secure)
    range:
      start: 0x50140000
      end: 0x50144000
    cores:
    - cm33
  flash_algorithms:
  - mimxrt5xx_evk_flexspi
  - mimxrt5xx_evk_flexspi_s
  rtt_scan_ranges: []
- name: MIMXRT555S
  cores:
  - name: cm33
    type: armv8m
    core_access_options: !Arm
<<<<<<< HEAD
      ap: 0
=======
      ap: !v1 0
      psel: 0x0
>>>>>>> 37660106
  memory_map:
  - !Ram
    name: Shared RAM partitions 0-31 via M33 code bus
    range:
      start: 0x0
      end: 0x500000
    cores:
    - cm33
  - !Generic
    name: ROM-Boot
    range:
      start: 0x3000000
      end: 0x3020000
    cores:
    - cm33
  - !Nvm
    name: FlexSPI0 memory-mapped space
    range:
      start: 0x8000000
      end: 0x10000000
    cores:
    - cm33
  - !Ram
    name: Shared RAM partitions 0-31 via M33 code bus (secure)
    range:
      start: 0x10000000
      end: 0x10500000
    cores:
    - cm33
  - !Generic
    name: ROM-Boot (secure)
    range:
      start: 0x13000000
      end: 0x13020000
    cores:
    - cm33
  - !Nvm
    name: FlexSPI0 memory-mapped space (secure)
    range:
      start: 0x18000000
      end: 0x20000000
    cores:
    - cm33
  - !Ram
    name: Shared RAM partitions 0-31 via data bus
    range:
      start: 0x20000000
      end: 0x20500000
    cores:
    - cm33
  - !Nvm
    name: FlexSPI1 memory-mapped space
    range:
      start: 0x28000000
      end: 0x30000000
    cores:
    - cm33
  - !Ram
    name: Shared RAM partitions 0-31 via data bus (secure)
    range:
      start: 0x30000000
      end: 0x30500000
    cores:
    - cm33
  - !Nvm
    name: FlexSPI1 memory-mapped space (secure)
    range:
      start: 0x38000000
      end: 0x40000000
    cores:
    - cm33
  - !Ram
    name: USB SRAM
    range:
      start: 0x40140000
      end: 0x40144000
    cores:
    - cm33
  - !Generic
    name: USB SRAM (secure)
    range:
      start: 0x50140000
      end: 0x50144000
    cores:
    - cm33
  flash_algorithms:
  - mimxrt5xx_evk_flexspi
  - mimxrt5xx_evk_flexspi_s
  rtt_scan_ranges: []
- name: MIMXRT533S
  cores:
  - name: cm33
    type: armv8m
    core_access_options: !Arm
<<<<<<< HEAD
      ap: 0
=======
      ap: !v1 0
      psel: 0x0
>>>>>>> 37660106
  memory_map:
  - !Ram
    name: Shared RAM partitions 0-31 via M33 code bus
    range:
      start: 0x0
      end: 0x300000
    cores:
    - cm33
  - !Generic
    name: ROM-Boot
    range:
      start: 0x3000000
      end: 0x3020000
    cores:
    - cm33
  - !Nvm
    name: FlexSPI0 memory-mapped space
    range:
      start: 0x8000000
      end: 0x10000000
    cores:
    - cm33
  - !Ram
    name: Shared RAM partitions 0-31 via M33 code bus (secure)
    range:
      start: 0x10000000
      end: 0x10300000
    cores:
    - cm33
  - !Generic
    name: ROM-Boot (secure)
    range:
      start: 0x13000000
      end: 0x13020000
    cores:
    - cm33
  - !Nvm
    name: FlexSPI0 memory-mapped space (secure)
    range:
      start: 0x18000000
      end: 0x20000000
    cores:
    - cm33
  - !Ram
    name: Shared RAM partitions 0-31 via data bus
    range:
      start: 0x20000000
      end: 0x20300000
    cores:
    - cm33
  - !Nvm
    name: FlexSPI1 memory-mapped space
    range:
      start: 0x28000000
      end: 0x30000000
    cores:
    - cm33
  - !Ram
    name: Shared RAM partitions 0-31 via data bus (secure)
    range:
      start: 0x30000000
      end: 0x30300000
    cores:
    - cm33
  - !Nvm
    name: FlexSPI1 memory-mapped space (secure)
    range:
      start: 0x38000000
      end: 0x40000000
    cores:
    - cm33
  - !Ram
    name: USB SRAM
    range:
      start: 0x40140000
      end: 0x40144000
    cores:
    - cm33
  - !Generic
    name: USB SRAM (secure)
    range:
      start: 0x50140000
      end: 0x50144000
    cores:
    - cm33
  flash_algorithms:
  - mimxrt5xx_evk_flexspi
  - mimxrt5xx_evk_flexspi_s
  rtt_scan_ranges: []
flash_algorithms:
- name: mimxrt5xx_evk_flexspi
  description: MIMXRT5XX-EVK FlexSPI0
  default: true
  instructions: cLVA8gwEwPIABEXyBAYJ6wQAT/QAccTyEwYA8F75QPIEBUPyBADA8gAFzPJAAEn4BQBD9gAAxPIDAAAhAWBD8hwAxPIDAAFgQPIBEPBiQvIwYMTyAABP9IAxAWAMIUFgT/D/MYFgwWCwaEDwAQCwYDBowAcJ0DBowAccvzBoX+rAcALQMGjAB/LRQfIQEMTyAAAfIQFgAyHA+CATACHA+CQTAyAA8Jj4cCPE8gADT/SANsP40G8J6wQBCesFAgEgHmC96HBAAPCXuAC/ACBwR0DyDADA8gAACesAAQEgAPBFuAC/APF4QkDyDADA8gAACesAAdH4xDEBIADwR7gAvwApBL8AIHBHLenwRYGwQPIMChRGiEYGRgAlwPIACgC/CesKBwbxeEIBIDlGI0YA8BP41/jAEQ1EDERFRQ5E79MBsL3o8IUAAE/yHALB8gIyEmhSaBBHAL9P8hwMwfICPNz4AMDc+AjAYEcAv0/yHALB8gIyEmjSaBBHAL9P8hwDwfICMxto22kYRwC/T/IcDMHyAjzc+ADA3PgQwGBHAL9P8hwMwfICPNz4AMDc+CDAYEcAv0/yHAzB8gI83PgAwNz4KMBgRwC/T/IcAsHyAjISaFJqEEcAv0/yHAHB8gIxCWjJaghHAL9P8hwDwfICMxtoG2sYRwC/cLWCsAxGBUZC8hBwAZAAvwGYQR4BkWCxAZhBHgGRQLEBmEEeAZEgsQGYQR4AKAGR7tFP8hwGwfICNjBoIUbDaShGmEcIsQKwcL0waCFGQmgoRpBHArBwvU/yIAHB8gIxCWgJaAhHAL9P8iAAwfICMABoQGgARwC/T/IgAsHyAjISaJJoEEcAv0/yIAPB8gIzG2jbaBhHAL9P8iAAwfICMABoQGkARwC/T/IgA8HyAjMbaJtpGEcAv0/yIAPB8gIzG2gbaRhHAL9P8gABwfICMQloCEfSsgHgAPgBK0ke+9JwRwAi9ucQtRNGCkYERhlG//fw/yBGEL0AAAAAAAAAAAAAAAAAAAAAAAAAAAAAAAAAAAAAAAAAAAAAAAAAAAAAAAAAAAAAAAAAAAAAAAAAAAAAAAAAAAAAAAAAAAAAAAAAAAAAAAAAAAAAAAAAAAAAAAAAAAAAAAAAAAAAAAAAAAAAAAAAAAAAAAAAAAAAAAAAAAAAAAAAAAAAAAAAAAAAAAAAAAAAAAAAAAAAAAAAAAAAAAAAAAAAAAAAAAAAAAAAAAAAAAAAAAAAAAAAAAAAAAAAAAAAAAAAAAAAAAAAAAAAAAAAAAAAAAAAAAAAAAAAAAAAAAAAAAAAAAAAAAAAAAAAAAAAAAAAAAAAAAAAAAAAAAAAAAAAAAAAAAAAAAAAAAAAAAAAAAAAAAAAAAAAAAAAAAAAAAAAAAAAAAAAAAAAAAAAAAAAAAAAAAAAAAAAAAAAAAAAAAAAAAAAAAAAAAAAAAAAAAAAAAAAAAAAAAAAAAAAAAAAAAAAAAAAAAAAAAAAAAAAAAAAAAAAAAAAAAAAAAAAAAAAAAAAAAAAAAAAAAAAAAAAAAAAAAAAAAAAAAAAAAAAAAAAAAAAAAAAAAAAAAAAAAAAAAAAAAAAAAAAAAAAAAAAAAAAAAAAAAAAAAAAAAAAAAAAAAAAAAAAAAAAAAAAAAAAAAAAAAAAAAAAAAAAAAAAAAAAAAAAAAAAAAAAAAAAAAAAAAAAAAAAAAAAAA==
  load_address: 0x1001c000
  pc_init: 0x1
  pc_uninit: 0xcd
  pc_program_page: 0x101
  pc_erase_sector: 0xe5
  pc_erase_all: 0xd1
  data_section_offset: 0x2f0
  flash_properties:
    address_range:
      start: 0x8000000
      end: 0x10000000
    page_size: 0x100
    erased_byte_value: 0xff
    program_page_timeout: 300
    erase_sector_timeout: 3000
    sectors:
    - size: 0x1000
      address: 0x0
  stack_size: 4096
- name: mimxrt5xx_evk_flexspi_s
  description: MIMXRT5XX-EVK FlexSPI0 (Secure Memory Space)
  default: true
  instructions: cLVA8gwEwPIABEXyBAYJ6wQAT/QAccTyEwYA8F75QPIEBUPyBADA8gAFzPJAAEn4BQBD9gAAxPIDAAAhAWBD8hwAxPIDAAFgQPIBEPBiQvIwYMTyAABP9IAxAWAMIUFgT/D/MYFgwWCwaEDwAQCwYDBowAcJ0DBowAccvzBoX+rAcALQMGjAB/LRQfIQEMTyAAAfIQFgAyHA+CATACHA+CQTAyAA8Jj4cCPE8gADT/SANsP40G8J6wQBCesFAgEgHmC96HBAAPCXuAC/ACBwR0DyDADA8gAACesAAQEgAPBFuAC/APFoQkDyDADA8gAACesAAdH4xDEBIADwR7gAvwApBL8AIHBHLenwRYGwQPIMChRGiEYGRgAlwPIACgC/CesKBwbxaEIBIDlGI0YA8BP41/jAEQ1EDERFRQ5E79MBsL3o8IUAAE/yHALB8gIyEmhSaBBHAL9P8hwMwfICPNz4AMDc+AjAYEcAv0/yHALB8gIyEmjSaBBHAL9P8hwDwfICMxto22kYRwC/T/IcDMHyAjzc+ADA3PgQwGBHAL9P8hwMwfICPNz4AMDc+CDAYEcAv0/yHAzB8gI83PgAwNz4KMBgRwC/T/IcAsHyAjISaFJqEEcAv0/yHAHB8gIxCWjJaghHAL9P8hwDwfICMxtoG2sYRwC/cLWCsAxGBUZC8hBwAZAAvwGYQR4BkWCxAZhBHgGRQLEBmEEeAZEgsQGYQR4AKAGR7tFP8hwGwfICNjBoIUbDaShGmEcIsQKwcL0waCFGQmgoRpBHArBwvU/yIAHB8gIxCWgJaAhHAL9P8iAAwfICMABoQGgARwC/T/IgAsHyAjISaJJoEEcAv0/yIAPB8gIzG2jbaBhHAL9P8iAAwfICMABoQGkARwC/T/IgA8HyAjMbaJtpGEcAv0/yIAPB8gIzG2gbaRhHAL9P8gABwfICMQloCEfSsgHgAPgBK0ke+9JwRwAi9ucQtRNGCkYERhlG//fw/yBGEL0AAAAAAAAAAAAAAAAAAAAAAAAAAAAAAAAAAAAAAAAAAAAAAAAAAAAAAAAAAAAAAAAAAAAAAAAAAAAAAAAAAAAAAAAAAAAAAAAAAAAAAAAAAAAAAAAAAAAAAAAAAAAAAAAAAAAAAAAAAAAAAAAAAAAAAAAAAAAAAAAAAAAAAAAAAAAAAAAAAAAAAAAAAAAAAAAAAAAAAAAAAAAAAAAAAAAAAAAAAAAAAAAAAAAAAAAAAAAAAAAAAAAAAAAAAAAAAAAAAAAAAAAAAAAAAAAAAAAAAAAAAAAAAAAAAAAAAAAAAAAAAAAAAAAAAAAAAAAAAAAAAAAAAAAAAAAAAAAAAAAAAAAAAAAAAAAAAAAAAAAAAAAAAAAAAAAAAAAAAAAAAAAAAAAAAAAAAAAAAAAAAAAAAAAAAAAAAAAAAAAAAAAAAAAAAAAAAAAAAAAAAAAAAAAAAAAAAAAAAAAAAAAAAAAAAAAAAAAAAAAAAAAAAAAAAAAAAAAAAAAAAAAAAAAAAAAAAAAAAAAAAAAAAAAAAAAAAAAAAAAAAAAAAAAAAAAAAAAAAAAAAAAAAAAAAAAAAAAAAAAAAAAAAAAAAAAAAAAAAAAAAAAAAAAAAAAAAAAAAAAAAAAAAAAAAAAAAAAAAAAAAAAAAAAAAAAAAAAAAAAAAAAAAAAAAAAAAAAAAAAAAAAAAAAAAAAAAAAAAA==
  load_address: 0x1001c000
  pc_init: 0x1
  pc_uninit: 0xcd
  pc_program_page: 0x101
  pc_erase_sector: 0xe5
  pc_erase_all: 0xd1
  data_section_offset: 0x2f0
  flash_properties:
    address_range:
      start: 0x18000000
      end: 0x20000000
    page_size: 0x100
    erased_byte_value: 0xff
    program_page_timeout: 300
    erase_sector_timeout: 3000
    sectors:
    - size: 0x1000
      address: 0x0
  stack_size: 4096<|MERGE_RESOLUTION|>--- conflicted
+++ resolved
@@ -10,12 +10,7 @@
   - name: cm33
     type: armv8m
     core_access_options: !Arm
-<<<<<<< HEAD
-      ap: 0
-=======
       ap: !v1 0
-      psel: 0x0
->>>>>>> 37660106
   memory_map:
   - !Ram
     name: Shared RAM partitions 0-31 via M33 code bus
@@ -110,12 +105,7 @@
   - name: cm33
     type: armv8m
     core_access_options: !Arm
-<<<<<<< HEAD
-      ap: 0
-=======
       ap: !v1 0
-      psel: 0x0
->>>>>>> 37660106
   memory_map:
   - !Ram
     name: Shared RAM partitions 0-31 via M33 code bus
@@ -210,12 +200,7 @@
   - name: cm33
     type: armv8m
     core_access_options: !Arm
-<<<<<<< HEAD
-      ap: 0
-=======
       ap: !v1 0
-      psel: 0x0
->>>>>>> 37660106
   memory_map:
   - !Ram
     name: Shared RAM partitions 0-31 via M33 code bus
