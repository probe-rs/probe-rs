name: GD32c1x3 Series
manufacturer:
  id: 0x48
  cc: 0x6
generated_from_pack: true
pack_file_release: 1.0.1
variants:
- name: GD32C103CB
  cores:
  - name: main
    type: armv7em
    core_access_options: !Arm
<<<<<<< HEAD
      ap: 0
=======
      ap: !v1 0
      psel: 0x0
>>>>>>> 37660106
  memory_map:
  - !Nvm
    name: IROM1
    range:
      start: 0x8000000
      end: 0x8020000
    cores:
    - main
    access:
      write: false
      boot: true
  - !Ram
    name: IRAM1
    range:
      start: 0x20000000
      end: 0x20008000
    cores:
    - main
  flash_algorithms:
  - gd32c1x3
- name: GD32C103RB
  cores:
  - name: main
    type: armv7em
    core_access_options: !Arm
<<<<<<< HEAD
      ap: 0
=======
      ap: !v1 0
      psel: 0x0
>>>>>>> 37660106
  memory_map:
  - !Nvm
    name: IROM1
    range:
      start: 0x8000000
      end: 0x8020000
    cores:
    - main
    access:
      write: false
      boot: true
  - !Ram
    name: IRAM1
    range:
      start: 0x20000000
      end: 0x20008000
    cores:
    - main
  flash_algorithms:
  - gd32c1x3
- name: GD32C103TB
  cores:
  - name: main
    type: armv7em
    core_access_options: !Arm
<<<<<<< HEAD
      ap: 0
=======
      ap: !v1 0
      psel: 0x0
>>>>>>> 37660106
  memory_map:
  - !Nvm
    name: IROM1
    range:
      start: 0x8000000
      end: 0x8020000
    cores:
    - main
    access:
      write: false
      boot: true
  - !Ram
    name: IRAM1
    range:
      start: 0x20000000
      end: 0x20008000
    cores:
    - main
  flash_algorithms:
  - gd32c1x3
- name: GD32C103VB
  cores:
  - name: main
    type: armv7em
    core_access_options: !Arm
<<<<<<< HEAD
      ap: 0
=======
      ap: !v1 0
      psel: 0x0
>>>>>>> 37660106
  memory_map:
  - !Nvm
    name: IROM1
    range:
      start: 0x8000000
      end: 0x8020000
    cores:
    - main
    access:
      write: false
      boot: true
  - !Ram
    name: IRAM1
    range:
      start: 0x20000000
      end: 0x20008000
    cores:
    - main
  flash_algorithms:
  - gd32c1x3
- name: GD32C113CB
  cores:
  - name: main
    type: armv7em
    core_access_options: !Arm
<<<<<<< HEAD
      ap: 0
=======
      ap: !v1 0
      psel: 0x0
>>>>>>> 37660106
  memory_map:
  - !Nvm
    name: IROM1
    range:
      start: 0x8000000
      end: 0x8020000
    cores:
    - main
    access:
      write: false
      boot: true
  - !Ram
    name: IRAM1
    range:
      start: 0x20000000
      end: 0x20008000
    cores:
    - main
  flash_algorithms:
  - gd32c1x3
- name: GD32C113RB
  cores:
  - name: main
    type: armv7em
    core_access_options: !Arm
<<<<<<< HEAD
      ap: 0
=======
      ap: !v1 0
      psel: 0x0
>>>>>>> 37660106
  memory_map:
  - !Nvm
    name: IROM1
    range:
      start: 0x8000000
      end: 0x8020000
    cores:
    - main
    access:
      write: false
      boot: true
  - !Ram
    name: IRAM1
    range:
      start: 0x20000000
      end: 0x20008000
    cores:
    - main
  flash_algorithms:
  - gd32c1x3
- name: GD32C113TB
  cores:
  - name: main
    type: armv7em
    core_access_options: !Arm
<<<<<<< HEAD
      ap: 0
=======
      ap: !v1 0
      psel: 0x0
>>>>>>> 37660106
  memory_map:
  - !Nvm
    name: IROM1
    range:
      start: 0x8000000
      end: 0x8020000
    cores:
    - main
    access:
      write: false
      boot: true
  - !Ram
    name: IRAM1
    range:
      start: 0x20000000
      end: 0x20008000
    cores:
    - main
  flash_algorithms:
  - gd32c1x3
- name: GD32C113VB
  cores:
  - name: main
    type: armv7em
    core_access_options: !Arm
<<<<<<< HEAD
      ap: 0
=======
      ap: !v1 0
      psel: 0x0
>>>>>>> 37660106
  memory_map:
  - !Nvm
    name: IROM1
    range:
      start: 0x8000000
      end: 0x8020000
    cores:
    - main
    access:
      write: false
      boot: true
  - !Ram
    name: IRAM1
    range:
      start: 0x20000000
      end: 0x20008000
    cores:
    - main
  flash_algorithms:
  - gd32c1x3
flash_algorithms:
- name: gd32c1x3
  description: GD32C1x3 128KB
  default: true
  instructions: OUlv8xIASUQIYDhIACEBYDdJQWA3SUFgwGlABwjUNkhF8lVRAWAGIUFgQPb/cYFgACBwRy1IAWlB8IABAWEAIHBHKkgBaUHwBAEBYQFpQfBAAQFhSvaqISdKAOARYMNo2wf70QFpIfAEAQFhACBwRx5JCmlC8AICCmFIYQhpQPBAAAhhSvaqIBtKAOAQYMto2wf70QhpIPACAAhhACBwRxC1yRwh8AMBEEsZ4BxpRPABBBxhFGgEYNxo5Af80RxpJPABBBxh3GgU8BQPBdDYaEDwFADYYAEgEL0AHQkfEh0AKePRACAQvQQAAAAAIAJAIwFnRauJ780AMABAAAAAAAAAAAA=
  pc_init: 0x1
  pc_uninit: 0x35
  pc_program_page: 0xa1
  pc_erase_sector: 0x71
  pc_erase_all: 0x43
  data_section_offset: 0xfc
  flash_properties:
    address_range:
      start: 0x8000000
      end: 0x8020000
    page_size: 0x400
    erased_byte_value: 0xff
    program_page_timeout: 100
    erase_sector_timeout: 3000
    sectors:
    - size: 0x400
      address: 0x0<|MERGE_RESOLUTION|>--- conflicted
+++ resolved
@@ -1,7 +1,4 @@
 name: GD32c1x3 Series
-manufacturer:
-  id: 0x48
-  cc: 0x6
 generated_from_pack: true
 pack_file_release: 1.0.1
 variants:
@@ -10,12 +7,7 @@
   - name: main
     type: armv7em
     core_access_options: !Arm
-<<<<<<< HEAD
-      ap: 0
-=======
-      ap: !v1 0
-      psel: 0x0
->>>>>>> 37660106
+      ap: !v1 0
   memory_map:
   - !Nvm
     name: IROM1
@@ -41,12 +33,7 @@
   - name: main
     type: armv7em
     core_access_options: !Arm
-<<<<<<< HEAD
-      ap: 0
-=======
-      ap: !v1 0
-      psel: 0x0
->>>>>>> 37660106
+      ap: !v1 0
   memory_map:
   - !Nvm
     name: IROM1
@@ -72,12 +59,7 @@
   - name: main
     type: armv7em
     core_access_options: !Arm
-<<<<<<< HEAD
-      ap: 0
-=======
-      ap: !v1 0
-      psel: 0x0
->>>>>>> 37660106
+      ap: !v1 0
   memory_map:
   - !Nvm
     name: IROM1
@@ -103,12 +85,7 @@
   - name: main
     type: armv7em
     core_access_options: !Arm
-<<<<<<< HEAD
-      ap: 0
-=======
-      ap: !v1 0
-      psel: 0x0
->>>>>>> 37660106
+      ap: !v1 0
   memory_map:
   - !Nvm
     name: IROM1
@@ -134,12 +111,7 @@
   - name: main
     type: armv7em
     core_access_options: !Arm
-<<<<<<< HEAD
-      ap: 0
-=======
-      ap: !v1 0
-      psel: 0x0
->>>>>>> 37660106
+      ap: !v1 0
   memory_map:
   - !Nvm
     name: IROM1
@@ -165,12 +137,7 @@
   - name: main
     type: armv7em
     core_access_options: !Arm
-<<<<<<< HEAD
-      ap: 0
-=======
-      ap: !v1 0
-      psel: 0x0
->>>>>>> 37660106
+      ap: !v1 0
   memory_map:
   - !Nvm
     name: IROM1
@@ -196,12 +163,7 @@
   - name: main
     type: armv7em
     core_access_options: !Arm
-<<<<<<< HEAD
-      ap: 0
-=======
-      ap: !v1 0
-      psel: 0x0
->>>>>>> 37660106
+      ap: !v1 0
   memory_map:
   - !Nvm
     name: IROM1
@@ -227,12 +189,7 @@
   - name: main
     type: armv7em
     core_access_options: !Arm
-<<<<<<< HEAD
-      ap: 0
-=======
-      ap: !v1 0
-      psel: 0x0
->>>>>>> 37660106
+      ap: !v1 0
   memory_map:
   - !Nvm
     name: IROM1
