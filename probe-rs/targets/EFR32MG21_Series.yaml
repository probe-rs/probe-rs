name: EFR32MG21 Series
manufacturer:
  id: 0x21
  cc: 0x2
variants:
- name: EFR32MG21A010F1024
  cores:
  - name: main
    type: armv8m
    core_access_options: !Arm
<<<<<<< HEAD
      ap: 0
=======
      ap: !v1 0
      psel: 0x0
>>>>>>> 37660106
  memory_map:
  - !Nvm
    range:
      start: 0x0
      end: 0x100000
    cores:
    - main
    access:
      boot: true
  - !Ram
    range:
      start: 0x20000000
      end: 0x20018000
    cores:
    - main
  flash_algorithms:
  - geckos2
- name: EFR32MG21A010F512
  cores:
  - name: main
    type: armv8m
    core_access_options: !Arm
<<<<<<< HEAD
      ap: 0
=======
      ap: !v1 0
      psel: 0x0
>>>>>>> 37660106
  memory_map:
  - !Nvm
    range:
      start: 0x0
      end: 0x80000
    cores:
    - main
    access:
      boot: true
  - !Ram
    range:
      start: 0x20000000
      end: 0x20010000
    cores:
    - main
  flash_algorithms:
  - geckos2
- name: EFR32MG21A010F768
  cores:
  - name: main
    type: armv8m
    core_access_options: !Arm
<<<<<<< HEAD
      ap: 0
=======
      ap: !v1 0
      psel: 0x0
>>>>>>> 37660106
  memory_map:
  - !Nvm
    range:
      start: 0x0
      end: 0xc0000
    cores:
    - main
    access:
      boot: true
  - !Ram
    range:
      start: 0x20000000
      end: 0x20010000
    cores:
    - main
  flash_algorithms:
  - geckos2
- name: EFR32MG21A020F1024
  cores:
  - name: main
    type: armv8m
    core_access_options: !Arm
<<<<<<< HEAD
      ap: 0
=======
      ap: !v1 0
      psel: 0x0
>>>>>>> 37660106
  memory_map:
  - !Nvm
    range:
      start: 0x0
      end: 0x100000
    cores:
    - main
    access:
      boot: true
  - !Ram
    range:
      start: 0x20000000
      end: 0x20018000
    cores:
    - main
  flash_algorithms:
  - geckos2
- name: EFR32MG21A020F512
  cores:
  - name: main
    type: armv8m
    core_access_options: !Arm
<<<<<<< HEAD
      ap: 0
=======
      ap: !v1 0
      psel: 0x0
>>>>>>> 37660106
  memory_map:
  - !Nvm
    range:
      start: 0x0
      end: 0x80000
    cores:
    - main
    access:
      boot: true
  - !Ram
    range:
      start: 0x20000000
      end: 0x20010000
    cores:
    - main
  flash_algorithms:
  - geckos2
- name: EFR32MG21A020F768
  cores:
  - name: main
    type: armv8m
    core_access_options: !Arm
<<<<<<< HEAD
      ap: 0
=======
      ap: !v1 0
      psel: 0x0
>>>>>>> 37660106
  memory_map:
  - !Nvm
    range:
      start: 0x0
      end: 0xc0000
    cores:
    - main
    access:
      boot: true
  - !Ram
    range:
      start: 0x20000000
      end: 0x20010000
    cores:
    - main
  flash_algorithms:
  - geckos2
- name: EFR32MG21B010F1024
  cores:
  - name: main
    type: armv8m
    core_access_options: !Arm
<<<<<<< HEAD
      ap: 0
=======
      ap: !v1 0
      psel: 0x0
>>>>>>> 37660106
  memory_map:
  - !Nvm
    range:
      start: 0x0
      end: 0x100000
    cores:
    - main
    access:
      boot: true
  - !Ram
    range:
      start: 0x20000000
      end: 0x20018000
    cores:
    - main
  flash_algorithms:
  - geckos2
- name: EFR32MG21B010F512
  cores:
  - name: main
    type: armv8m
    core_access_options: !Arm
<<<<<<< HEAD
      ap: 0
=======
      ap: !v1 0
      psel: 0x0
>>>>>>> 37660106
  memory_map:
  - !Nvm
    range:
      start: 0x0
      end: 0x80000
    cores:
    - main
    access:
      boot: true
  - !Ram
    range:
      start: 0x20000000
      end: 0x20010000
    cores:
    - main
  flash_algorithms:
  - geckos2
- name: EFR32MG21B010F768
  cores:
  - name: main
    type: armv8m
    core_access_options: !Arm
<<<<<<< HEAD
      ap: 0
=======
      ap: !v1 0
      psel: 0x0
>>>>>>> 37660106
  memory_map:
  - !Nvm
    range:
      start: 0x0
      end: 0xc0000
    cores:
    - main
    access:
      boot: true
  - !Ram
    range:
      start: 0x20000000
      end: 0x20010000
    cores:
    - main
  flash_algorithms:
  - geckos2
- name: EFR32MG21B020F1024
  cores:
  - name: main
    type: armv8m
    core_access_options: !Arm
<<<<<<< HEAD
      ap: 0
=======
      ap: !v1 0
      psel: 0x0
>>>>>>> 37660106
  memory_map:
  - !Nvm
    range:
      start: 0x0
      end: 0x100000
    cores:
    - main
    access:
      boot: true
  - !Ram
    range:
      start: 0x20000000
      end: 0x20018000
    cores:
    - main
  flash_algorithms:
  - geckos2
- name: EFR32MG21B020F512
  cores:
  - name: main
    type: armv8m
    core_access_options: !Arm
<<<<<<< HEAD
      ap: 0
=======
      ap: !v1 0
      psel: 0x0
>>>>>>> 37660106
  memory_map:
  - !Nvm
    range:
      start: 0x0
      end: 0x80000
    cores:
    - main
    access:
      boot: true
  - !Ram
    range:
      start: 0x20000000
      end: 0x20010000
    cores:
    - main
  flash_algorithms:
  - geckos2
- name: EFR32MG21B020F768
  cores:
  - name: main
    type: armv8m
    core_access_options: !Arm
<<<<<<< HEAD
      ap: 0
=======
      ap: !v1 0
      psel: 0x0
>>>>>>> 37660106
  memory_map:
  - !Nvm
    range:
      start: 0x0
      end: 0xc0000
    cores:
    - main
    access:
      boot: true
  - !Ram
    range:
      start: 0x20000000
      end: 0x20010000
    cores:
    - main
  flash_algorithms:
  - geckos2
- name: RM21Z000F1024
  cores:
  - name: main
    type: armv8m
    core_access_options: !Arm
<<<<<<< HEAD
      ap: 0
=======
      ap: !v1 0
      psel: 0x0
>>>>>>> 37660106
  memory_map:
  - !Nvm
    range:
      start: 0x0
      end: 0x100000
    cores:
    - main
    access:
      boot: true
  - !Ram
    range:
      start: 0x20000000
      end: 0x20018000
    cores:
    - main
  flash_algorithms:
  - geckos2
flash_algorithms:
- name: geckos2
  description: EFM32/EFR32 Gecko S2
  default: true
  instructions: DUgBaAH0fBGx9bAfBNELSQpoQvQAMgpgCUlB9nEyCmAAIkpggGgHSQHqgCEGSgAgSfgCEHBHAL8EgOAPaIAAQDwAA0AA/P8DBAAAAAVJQfZxMAhgBEgBIgJgACIAIApgcEcAvzwAA0AMIANAsLUJTQAkWfgFAIRCJL8AILC9IEYA8Ar4ACgE9QBUHL8BILC97+cAvwQAAAAPSQJGCMoBMwPRACkB8QQB+NGTsbC1C0wBJQtJJWBIYAIgCGABIAAhAPBe+E/0gFEAKGVQGL8BILC9ACBwRwC/BOD//wwQA0AQAANALenwTQVGyBySRiJKIk8g8AMEASAQYC7gBfUAUIhDoOsFC2keXEWh6wAAb+oEATi/o0bQRohCfWCIvwFGTh3Y+AAAAC64YArQCCAIIQjxBAgA8CT4ACgG8QQG8NAW4AQgOGABIAAhASYA8Bj4eLnaRF1EpOsLBEH2/3EALMzRT/SAUAEhA0oAJhFQAOABJjBGvejwjQwQA0AQAANAcLUQTg1KDkwzHQngBUCNQgS/ACBwvQE0BL9v8AIAcL0VaR1C8tAQaDVCIPABAW/wAQAIv0/w/zARYHC9DAADQIBpZ/8CAAEAAAAAAAAAAAA=
  pc_init: 0x1
  pc_uninit: 0x4d
  pc_program_page: 0xe5
  pc_erase_sector: 0x99
  pc_erase_all: 0x6d
  data_section_offset: 0x1c8
  flash_properties:
    address_range:
      start: 0x0
      end: 0x100000
    page_size: 0x3000
    erased_byte_value: 0xff
    program_page_timeout: 260
    erase_sector_timeout: 200
    sectors:
    - size: 0x2000
      address: 0x0
  cores:
  - main<|MERGE_RESOLUTION|>--- conflicted
+++ resolved
@@ -8,12 +8,7 @@
   - name: main
     type: armv8m
     core_access_options: !Arm
-<<<<<<< HEAD
-      ap: 0
-=======
-      ap: !v1 0
-      psel: 0x0
->>>>>>> 37660106
+      ap: !v1 0
   memory_map:
   - !Nvm
     range:
@@ -36,12 +31,7 @@
   - name: main
     type: armv8m
     core_access_options: !Arm
-<<<<<<< HEAD
-      ap: 0
-=======
-      ap: !v1 0
-      psel: 0x0
->>>>>>> 37660106
+      ap: !v1 0
   memory_map:
   - !Nvm
     range:
@@ -64,12 +54,7 @@
   - name: main
     type: armv8m
     core_access_options: !Arm
-<<<<<<< HEAD
-      ap: 0
-=======
-      ap: !v1 0
-      psel: 0x0
->>>>>>> 37660106
+      ap: !v1 0
   memory_map:
   - !Nvm
     range:
@@ -92,12 +77,7 @@
   - name: main
     type: armv8m
     core_access_options: !Arm
-<<<<<<< HEAD
-      ap: 0
-=======
-      ap: !v1 0
-      psel: 0x0
->>>>>>> 37660106
+      ap: !v1 0
   memory_map:
   - !Nvm
     range:
@@ -120,12 +100,7 @@
   - name: main
     type: armv8m
     core_access_options: !Arm
-<<<<<<< HEAD
-      ap: 0
-=======
-      ap: !v1 0
-      psel: 0x0
->>>>>>> 37660106
+      ap: !v1 0
   memory_map:
   - !Nvm
     range:
@@ -148,12 +123,7 @@
   - name: main
     type: armv8m
     core_access_options: !Arm
-<<<<<<< HEAD
-      ap: 0
-=======
-      ap: !v1 0
-      psel: 0x0
->>>>>>> 37660106
+      ap: !v1 0
   memory_map:
   - !Nvm
     range:
@@ -176,12 +146,7 @@
   - name: main
     type: armv8m
     core_access_options: !Arm
-<<<<<<< HEAD
-      ap: 0
-=======
-      ap: !v1 0
-      psel: 0x0
->>>>>>> 37660106
+      ap: !v1 0
   memory_map:
   - !Nvm
     range:
@@ -204,12 +169,7 @@
   - name: main
     type: armv8m
     core_access_options: !Arm
-<<<<<<< HEAD
-      ap: 0
-=======
-      ap: !v1 0
-      psel: 0x0
->>>>>>> 37660106
+      ap: !v1 0
   memory_map:
   - !Nvm
     range:
@@ -232,12 +192,7 @@
   - name: main
     type: armv8m
     core_access_options: !Arm
-<<<<<<< HEAD
-      ap: 0
-=======
-      ap: !v1 0
-      psel: 0x0
->>>>>>> 37660106
+      ap: !v1 0
   memory_map:
   - !Nvm
     range:
@@ -260,12 +215,7 @@
   - name: main
     type: armv8m
     core_access_options: !Arm
-<<<<<<< HEAD
-      ap: 0
-=======
-      ap: !v1 0
-      psel: 0x0
->>>>>>> 37660106
+      ap: !v1 0
   memory_map:
   - !Nvm
     range:
@@ -288,12 +238,7 @@
   - name: main
     type: armv8m
     core_access_options: !Arm
-<<<<<<< HEAD
-      ap: 0
-=======
-      ap: !v1 0
-      psel: 0x0
->>>>>>> 37660106
+      ap: !v1 0
   memory_map:
   - !Nvm
     range:
@@ -316,12 +261,7 @@
   - name: main
     type: armv8m
     core_access_options: !Arm
-<<<<<<< HEAD
-      ap: 0
-=======
-      ap: !v1 0
-      psel: 0x0
->>>>>>> 37660106
+      ap: !v1 0
   memory_map:
   - !Nvm
     range:
@@ -344,12 +284,7 @@
   - name: main
     type: armv8m
     core_access_options: !Arm
-<<<<<<< HEAD
-      ap: 0
-=======
-      ap: !v1 0
-      psel: 0x0
->>>>>>> 37660106
+      ap: !v1 0
   memory_map:
   - !Nvm
     range:
