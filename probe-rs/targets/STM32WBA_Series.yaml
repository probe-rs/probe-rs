--- conflicted
+++ resolved
@@ -1,5 +1,3 @@
-# Manual edit: removed flash algorithms where load address is outside of defined RAM
----
 name: STM32WBA Series
 manufacturer:
   id: 0x20
@@ -7,566 +5,438 @@
 generated_from_pack: true
 pack_file_release: 1.3.0
 variants:
-- name: STM32WBA50KE
-  package_variants:
-  - STM32WBA50KEUx
-  cores:
-  - name: main
-    type: armv8m
-    core_access_options: !Arm
-<<<<<<< HEAD
-      ap: 1
-
-=======
-      ap: !v1 1
-      psel: 0x0
->>>>>>> 37660106
-  memory_map:
-  - !Nvm
-    name: BANK_1
-    range:
-      start: 0x8000000
-      end: 0x8080000
-    cores:
-    - main
-    access:
-      write: false
-      boot: true
-  - !Ram
-    name: SRAM
-    range:
-      start: 0x20000000
-      end: 0x20018000
-    cores:
-    - main
-  flash_algorithms:
-  - stm32wbax_1m_0800
-  #- stm32wbax_1m_0c00
-- name: STM32WBA50KG
-  package_variants:
-  - STM32WBA50KGUx
-  cores:
-  - name: main
-    type: armv8m
-    core_access_options: !Arm
-<<<<<<< HEAD
-      ap: 1
-
-=======
-      ap: !v1 1
-      psel: 0x0
->>>>>>> 37660106
-  memory_map:
-  - !Nvm
-    name: BANK_1
-    range:
-      start: 0x8000000
-      end: 0x8100000
-    cores:
-    - main
-    access:
-      write: false
-      boot: true
-  - !Ram
-    name: SRAM
-    range:
-      start: 0x20000000
-      end: 0x20020000
-    cores:
-    - main
-  flash_algorithms:
-  - stm32wbax_1m_0800
-  #- stm32wbax_1m_0c00
-- name: STM32WBA52CE
-  package_variants:
-  - STM32WBA52CEUx
-  cores:
-  - name: main
-    type: armv8m
-    core_access_options: !Arm
-<<<<<<< HEAD
-      ap: 1
-
-=======
-      ap: !v1 1
-      psel: 0x0
->>>>>>> 37660106
-  memory_map:
-  - !Nvm
-    name: BANK_1
-    range:
-      start: 0x8000000
-      end: 0x8080000
-    cores:
-    - main
-    access:
-      write: false
-      boot: true
-  - !Ram
-    name: SRAM
-    range:
-      start: 0x20000000
-      end: 0x20018000
-    cores:
-    - main
-  flash_algorithms:
-  - stm32wbax_1m_0800
-  #- stm32wbax_1m_0c00
-- name: STM32WBA52CG
-  package_variants:
-  - STM32WBA52CGUx
-  cores:
-  - name: main
-    type: armv8m
-    core_access_options: !Arm
-<<<<<<< HEAD
-      ap: 1
-
-=======
-      ap: !v1 1
-      psel: 0x0
->>>>>>> 37660106
-  memory_map:
-  - !Nvm
-    name: BANK_1
-    range:
-      start: 0x8000000
-      end: 0x8100000
-    cores:
-    - main
-    access:
-      write: false
-      boot: true
-  - !Ram
-    name: SRAM
-    range:
-      start: 0x20000000
-      end: 0x20020000
-    cores:
-    - main
-  flash_algorithms:
-  - stm32wbax_1m_0800
-  #- stm32wbax_1m_0c00
-- name: STM32WBA52KE
-  package_variants:
-  - STM32WBA52KEUx
-  cores:
-  - name: main
-    type: armv8m
-    core_access_options: !Arm
-<<<<<<< HEAD
-      ap: 1
-
-=======
-      ap: !v1 1
-      psel: 0x0
->>>>>>> 37660106
-  memory_map:
-  - !Nvm
-    name: BANK_1
-    range:
-      start: 0x8000000
-      end: 0x8080000
-    cores:
-    - main
-    access:
-      write: false
-      boot: true
-  - !Ram
-    name: SRAM
-    range:
-      start: 0x20000000
-      end: 0x20018000
-    cores:
-    - main
-  flash_algorithms:
-  - stm32wbax_1m_0800
-  #- stm32wbax_1m_0c00
-- name: STM32WBA52KG
-  package_variants:
-  - STM32WBA52KGUx
-  cores:
-  - name: main
-    type: armv8m
-    core_access_options: !Arm
-<<<<<<< HEAD
-      ap: 1
-
-=======
-      ap: !v1 1
-      psel: 0x0
->>>>>>> 37660106
-  memory_map:
-  - !Nvm
-    name: BANK_1
-    range:
-      start: 0x8000000
-      end: 0x8100000
-    cores:
-    - main
-    access:
-      write: false
-      boot: true
-  - !Ram
-    name: SRAM
-    range:
-      start: 0x20000000
-      end: 0x20020000
-    cores:
-    - main
-  flash_algorithms:
-  - stm32wbax_1m_0800
-  #- stm32wbax_1m_0c00
-- name: STM32WBA54CE
-  package_variants:
-  - STM32WBA54CEUx
-  cores:
-  - name: main
-    type: armv8m
-    core_access_options: !Arm
-<<<<<<< HEAD
-      ap: 1
-
-=======
-      ap: !v1 1
-      psel: 0x0
->>>>>>> 37660106
-  memory_map:
-  - !Nvm
-    name: BANK_1
-    range:
-      start: 0x8000000
-      end: 0x8080000
-    cores:
-    - main
-    access:
-      write: false
-      boot: true
-  - !Ram
-    name: SRAM
-    range:
-      start: 0x20000000
-      end: 0x20018000
-    cores:
-    - main
-  flash_algorithms:
-  - stm32wbax_1m_0800
-  #- stm32wbax_1m_0c00
-- name: STM32WBA54CG
-  package_variants:
-  - STM32WBA54CGUx
-  cores:
-  - name: main
-    type: armv8m
-    core_access_options: !Arm
-<<<<<<< HEAD
-      ap: 1
-
-=======
-      ap: !v1 1
-      psel: 0x0
->>>>>>> 37660106
-  memory_map:
-  - !Nvm
-    name: BANK_1
-    range:
-      start: 0x8000000
-      end: 0x8100000
-    cores:
-    - main
-    access:
-      write: false
-      boot: true
-  - !Ram
-    name: SRAM
-    range:
-      start: 0x20000000
-      end: 0x20020000
-    cores:
-    - main
-  flash_algorithms:
-  - stm32wbax_1m_0800
-  #- stm32wbax_1m_0c00
-- name: STM32WBA54KE
-  package_variants:
-  - STM32WBA54KEUx
-  cores:
-  - name: main
-    type: armv8m
-    core_access_options: !Arm
-<<<<<<< HEAD
-      ap: 1
-
-=======
-      ap: !v1 1
-      psel: 0x0
->>>>>>> 37660106
-  memory_map:
-  - !Nvm
-    name: BANK_1
-    range:
-      start: 0x8000000
-      end: 0x8080000
-    cores:
-    - main
-    access:
-      write: false
-      boot: true
-  - !Ram
-    name: SRAM
-    range:
-      start: 0x20000000
-      end: 0x20018000
-    cores:
-    - main
-  flash_algorithms:
-  - stm32wbax_1m_0800
-  #- stm32wbax_1m_0c00
-- name: STM32WBA54KG
-  package_variants:
-  - STM32WBA54KGUx
-  cores:
-  - name: main
-    type: armv8m
-    core_access_options: !Arm
-<<<<<<< HEAD
-      ap: 1
-
-=======
-      ap: !v1 1
-      psel: 0x0
->>>>>>> 37660106
-  memory_map:
-  - !Nvm
-    name: BANK_1
-    range:
-      start: 0x8000000
-      end: 0x8100000
-    cores:
-    - main
-    access:
-      write: false
-      boot: true
-  - !Ram
-    name: SRAM
-    range:
-      start: 0x20000000
-      end: 0x20020000
-    cores:
-    - main
-  flash_algorithms:
-  - stm32wbax_1m_0800
-  #- stm32wbax_1m_0c00
-- name: STM32WBA55CE
-  package_variants:
-  - STM32WBA55CEUx
-  cores:
-  - name: main
-    type: armv8m
-    core_access_options: !Arm
-<<<<<<< HEAD
-      ap: 1
-
-=======
-      ap: !v1 1
-      psel: 0x0
->>>>>>> 37660106
-  memory_map:
-  - !Nvm
-    name: BANK_1
-    range:
-      start: 0x8000000
-      end: 0x8080000
-    cores:
-    - main
-    access:
-      write: false
-      boot: true
-  - !Ram
-    name: SRAM
-    range:
-      start: 0x20000000
-      end: 0x20018000
-    cores:
-    - main
-  flash_algorithms:
-  - stm32wbax_1m_0800
-  #- stm32wbax_1m_0c00
-- name: STM32WBA55CG
-  package_variants:
-  - STM32WBA55CGUx
-  cores:
-  - name: main
-    type: armv8m
-    core_access_options: !Arm
-<<<<<<< HEAD
-      ap: 1
-
-=======
-      ap: !v1 1
-      psel: 0x0
->>>>>>> 37660106
-  memory_map:
-  - !Nvm
-    name: BANK_1
-    range:
-      start: 0x8000000
-      end: 0x8100000
-    cores:
-    - main
-    access:
-      write: false
-      boot: true
-  - !Ram
-    name: SRAM
-    range:
-      start: 0x20000000
-      end: 0x20020000
-    cores:
-    - main
-  flash_algorithms:
-  - stm32wbax_1m_0800
-  #- stm32wbax_1m_0c00
-- name: STM32WBA55HE
-  package_variants:
-  - STM32WBA55HEFx
-  cores:
-  - name: main
-    type: armv8m
-    core_access_options: !Arm
-<<<<<<< HEAD
-      ap: 1
-
-=======
-      ap: !v1 1
-      psel: 0x0
->>>>>>> 37660106
-  memory_map:
-  - !Nvm
-    name: BANK_1
-    range:
-      start: 0x8000000
-      end: 0x8080000
-    cores:
-    - main
-    access:
-      write: false
-      boot: true
-  - !Ram
-    name: SRAM
-    range:
-      start: 0x20000000
-      end: 0x20018000
-    cores:
-    - main
-  flash_algorithms:
-  - stm32wbax_1m_0800
-  #- stm32wbax_1m_0c00
-- name: STM32WBA55HG
-  package_variants:
-  - STM32WBA55HGFx
-  cores:
-  - name: main
-    type: armv8m
-    core_access_options: !Arm
-<<<<<<< HEAD
-      ap: 1
-
-=======
-      ap: !v1 1
-      psel: 0x0
->>>>>>> 37660106
-  memory_map:
-  - !Nvm
-    name: BANK_1
-    range:
-      start: 0x8000000
-      end: 0x8100000
-    cores:
-    - main
-    access:
-      write: false
-      boot: true
-  - !Ram
-    name: SRAM
-    range:
-      start: 0x20000000
-      end: 0x20020000
-    cores:
-    - main
-  flash_algorithms:
-  - stm32wbax_1m_0800
-  #- stm32wbax_1m_0c00
-- name: STM32WBA55UE
-  package_variants:
-  - STM32WBA55UEIx
-  cores:
-  - name: main
-    type: armv8m
-    core_access_options: !Arm
-<<<<<<< HEAD
-      ap: 1
-
-=======
-      ap: !v1 1
-      psel: 0x0
->>>>>>> 37660106
-  memory_map:
-  - !Nvm
-    name: BANK_1
-    range:
-      start: 0x8000000
-      end: 0x8080000
-    cores:
-    - main
-    access:
-      write: false
-      boot: true
-  - !Ram
-    name: SRAM
-    range:
-      start: 0x20000000
-      end: 0x20018000
-    cores:
-    - main
-  flash_algorithms:
-  - stm32wbax_1m_0800
-  #- stm32wbax_1m_0c00
-- name: STM32WBA55UG
-  package_variants:
-  - STM32WBA55UGIx
-  cores:
-  - name: main
-    type: armv8m
-    core_access_options: !Arm
-<<<<<<< HEAD
-      ap: 1
-
-=======
-      ap: !v1 1
-      psel: 0x0
->>>>>>> 37660106
-  memory_map:
-  - !Nvm
-    name: BANK_1
-    range:
-      start: 0x8000000
-      end: 0x8100000
-    cores:
-    - main
-    access:
-      write: false
-      boot: true
-  - !Ram
-    name: SRAM
-    range:
-      start: 0x20000000
-      end: 0x20020000
-    cores:
-    - main
-  flash_algorithms:
-  - stm32wbax_1m_0800
-  #- stm32wbax_1m_0c00
+- name: STM32WBA50KEUx
+  cores:
+  - name: main
+    type: armv8m
+    core_access_options: !Arm
+      ap: !v1 1
+  memory_map:
+  - !Nvm
+    name: BANK_1
+    range:
+      start: 0x8000000
+      end: 0x8080000
+    cores:
+    - main
+    access:
+      write: false
+      boot: true
+  - !Ram
+    name: SRAM
+    range:
+      start: 0x20000000
+      end: 0x20018000
+    cores:
+    - main
+  flash_algorithms:
+  - stm32wbax_1m_0800
+  - stm32wbax_1m_0c00
+- name: STM32WBA50KGUx
+  cores:
+  - name: main
+    type: armv8m
+    core_access_options: !Arm
+      ap: !v1 1
+  memory_map:
+  - !Nvm
+    name: BANK_1
+    range:
+      start: 0x8000000
+      end: 0x8100000
+    cores:
+    - main
+    access:
+      write: false
+      boot: true
+  - !Ram
+    name: SRAM
+    range:
+      start: 0x20000000
+      end: 0x20020000
+    cores:
+    - main
+  flash_algorithms:
+  - stm32wbax_1m_0800
+  - stm32wbax_1m_0c00
+- name: STM32WBA52CEUx
+  cores:
+  - name: main
+    type: armv8m
+    core_access_options: !Arm
+      ap: !v1 1
+  memory_map:
+  - !Nvm
+    name: BANK_1
+    range:
+      start: 0x8000000
+      end: 0x8080000
+    cores:
+    - main
+    access:
+      write: false
+      boot: true
+  - !Ram
+    name: SRAM
+    range:
+      start: 0x20000000
+      end: 0x20018000
+    cores:
+    - main
+  flash_algorithms:
+  - stm32wbax_1m_0800
+  - stm32wbax_1m_0c00
+- name: STM32WBA52CGUx
+  cores:
+  - name: main
+    type: armv8m
+    core_access_options: !Arm
+      ap: !v1 1
+  memory_map:
+  - !Nvm
+    name: BANK_1
+    range:
+      start: 0x8000000
+      end: 0x8100000
+    cores:
+    - main
+    access:
+      write: false
+      boot: true
+  - !Ram
+    name: SRAM
+    range:
+      start: 0x20000000
+      end: 0x20020000
+    cores:
+    - main
+  flash_algorithms:
+  - stm32wbax_1m_0800
+  - stm32wbax_1m_0c00
+- name: STM32WBA52KEUx
+  cores:
+  - name: main
+    type: armv8m
+    core_access_options: !Arm
+      ap: !v1 1
+  memory_map:
+  - !Nvm
+    name: BANK_1
+    range:
+      start: 0x8000000
+      end: 0x8080000
+    cores:
+    - main
+    access:
+      write: false
+      boot: true
+  - !Ram
+    name: SRAM
+    range:
+      start: 0x20000000
+      end: 0x20018000
+    cores:
+    - main
+  flash_algorithms:
+  - stm32wbax_1m_0800
+  - stm32wbax_1m_0c00
+- name: STM32WBA52KGUx
+  cores:
+  - name: main
+    type: armv8m
+    core_access_options: !Arm
+      ap: !v1 1
+  memory_map:
+  - !Nvm
+    name: BANK_1
+    range:
+      start: 0x8000000
+      end: 0x8100000
+    cores:
+    - main
+    access:
+      write: false
+      boot: true
+  - !Ram
+    name: SRAM
+    range:
+      start: 0x20000000
+      end: 0x20020000
+    cores:
+    - main
+  flash_algorithms:
+  - stm32wbax_1m_0800
+  - stm32wbax_1m_0c00
+- name: STM32WBA54CEUx
+  cores:
+  - name: main
+    type: armv8m
+    core_access_options: !Arm
+      ap: !v1 1
+  memory_map:
+  - !Nvm
+    name: BANK_1
+    range:
+      start: 0x8000000
+      end: 0x8080000
+    cores:
+    - main
+    access:
+      write: false
+      boot: true
+  - !Ram
+    name: SRAM
+    range:
+      start: 0x20000000
+      end: 0x20018000
+    cores:
+    - main
+  flash_algorithms:
+  - stm32wbax_1m_0800
+  - stm32wbax_1m_0c00
+- name: STM32WBA54CGUx
+  cores:
+  - name: main
+    type: armv8m
+    core_access_options: !Arm
+      ap: !v1 1
+  memory_map:
+  - !Nvm
+    name: BANK_1
+    range:
+      start: 0x8000000
+      end: 0x8100000
+    cores:
+    - main
+    access:
+      write: false
+      boot: true
+  - !Ram
+    name: SRAM
+    range:
+      start: 0x20000000
+      end: 0x20020000
+    cores:
+    - main
+  flash_algorithms:
+  - stm32wbax_1m_0800
+  - stm32wbax_1m_0c00
+- name: STM32WBA54KEUx
+  cores:
+  - name: main
+    type: armv8m
+    core_access_options: !Arm
+      ap: !v1 1
+  memory_map:
+  - !Nvm
+    name: BANK_1
+    range:
+      start: 0x8000000
+      end: 0x8080000
+    cores:
+    - main
+    access:
+      write: false
+      boot: true
+  - !Ram
+    name: SRAM
+    range:
+      start: 0x20000000
+      end: 0x20018000
+    cores:
+    - main
+  flash_algorithms:
+  - stm32wbax_1m_0800
+  - stm32wbax_1m_0c00
+- name: STM32WBA54KGUx
+  cores:
+  - name: main
+    type: armv8m
+    core_access_options: !Arm
+      ap: !v1 1
+  memory_map:
+  - !Nvm
+    name: BANK_1
+    range:
+      start: 0x8000000
+      end: 0x8100000
+    cores:
+    - main
+    access:
+      write: false
+      boot: true
+  - !Ram
+    name: SRAM
+    range:
+      start: 0x20000000
+      end: 0x20020000
+    cores:
+    - main
+  flash_algorithms:
+  - stm32wbax_1m_0800
+  - stm32wbax_1m_0c00
+- name: STM32WBA55CEUx
+  cores:
+  - name: main
+    type: armv8m
+    core_access_options: !Arm
+      ap: !v1 1
+  memory_map:
+  - !Nvm
+    name: BANK_1
+    range:
+      start: 0x8000000
+      end: 0x8080000
+    cores:
+    - main
+    access:
+      write: false
+      boot: true
+  - !Ram
+    name: SRAM
+    range:
+      start: 0x20000000
+      end: 0x20018000
+    cores:
+    - main
+  flash_algorithms:
+  - stm32wbax_1m_0800
+  - stm32wbax_1m_0c00
+- name: STM32WBA55CGUx
+  cores:
+  - name: main
+    type: armv8m
+    core_access_options: !Arm
+      ap: !v1 1
+  memory_map:
+  - !Nvm
+    name: BANK_1
+    range:
+      start: 0x8000000
+      end: 0x8100000
+    cores:
+    - main
+    access:
+      write: false
+      boot: true
+  - !Ram
+    name: SRAM
+    range:
+      start: 0x20000000
+      end: 0x20020000
+    cores:
+    - main
+  flash_algorithms:
+  - stm32wbax_1m_0800
+  - stm32wbax_1m_0c00
+- name: STM32WBA55HEFx
+  cores:
+  - name: main
+    type: armv8m
+    core_access_options: !Arm
+      ap: !v1 1
+  memory_map:
+  - !Nvm
+    name: BANK_1
+    range:
+      start: 0x8000000
+      end: 0x8080000
+    cores:
+    - main
+    access:
+      write: false
+      boot: true
+  - !Ram
+    name: SRAM
+    range:
+      start: 0x20000000
+      end: 0x20018000
+    cores:
+    - main
+  flash_algorithms:
+  - stm32wbax_1m_0800
+  - stm32wbax_1m_0c00
+- name: STM32WBA55HGFx
+  cores:
+  - name: main
+    type: armv8m
+    core_access_options: !Arm
+      ap: !v1 1
+  memory_map:
+  - !Nvm
+    name: BANK_1
+    range:
+      start: 0x8000000
+      end: 0x8100000
+    cores:
+    - main
+    access:
+      write: false
+      boot: true
+  - !Ram
+    name: SRAM
+    range:
+      start: 0x20000000
+      end: 0x20020000
+    cores:
+    - main
+  flash_algorithms:
+  - stm32wbax_1m_0800
+  - stm32wbax_1m_0c00
+- name: STM32WBA55UEIx
+  cores:
+  - name: main
+    type: armv8m
+    core_access_options: !Arm
+      ap: !v1 1
+  memory_map:
+  - !Nvm
+    name: BANK_1
+    range:
+      start: 0x8000000
+      end: 0x8080000
+    cores:
+    - main
+    access:
+      write: false
+      boot: true
+  - !Ram
+    name: SRAM
+    range:
+      start: 0x20000000
+      end: 0x20018000
+    cores:
+    - main
+  flash_algorithms:
+  - stm32wbax_1m_0800
+  - stm32wbax_1m_0c00
+- name: STM32WBA55UGIx
+  cores:
+  - name: main
+    type: armv8m
+    core_access_options: !Arm
+      ap: !v1 1
+  memory_map:
+  - !Nvm
+    name: BANK_1
+    range:
+      start: 0x8000000
+      end: 0x8100000
+    cores:
+    - main
+    access:
+      write: false
+      boot: true
+  - !Ram
+    name: SRAM
+    range:
+      start: 0x20000000
+      end: 0x20020000
+    cores:
+    - main
+  flash_algorithms:
+  - stm32wbax_1m_0800
+  - stm32wbax_1m_0c00
 flash_algorithms:
 - name: stm32wbax_1m_0800
   description: STM32WBAxx 1M NSecure Flash
