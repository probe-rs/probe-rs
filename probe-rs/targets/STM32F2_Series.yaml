--- conflicted
+++ resolved
@@ -5,19 +5,12 @@
 generated_from_pack: true
 pack_file_release: 2.11.0
 variants:
-- name: STM32F205RB
-  package_variants:
-  - STM32F205RBTx
-  cores:
-  - name: main
-    type: armv7m
-    core_access_options: !Arm
-<<<<<<< HEAD
-      ap: 0
-=======
-      ap: !v1 0
-      psel: 0x0
->>>>>>> 37660106
+- name: STM32F205RBTx
+  cores:
+  - name: main
+    type: armv7m
+    core_access_options: !Arm
+      ap: !v1 0
   memory_map:
   - !Nvm
     name: BANK_1
@@ -47,19 +40,12 @@
   - stm32f2xx_1024
   - stm32f2xx_opt
   - stm32f2xx_otp
-- name: STM32F205RC
-  package_variants:
-  - STM32F205RCTx
-  cores:
-  - name: main
-    type: armv7m
-    core_access_options: !Arm
-<<<<<<< HEAD
-      ap: 0
-=======
-      ap: !v1 0
-      psel: 0x0
->>>>>>> 37660106
+- name: STM32F205RCTx
+  cores:
+  - name: main
+    type: armv7m
+    core_access_options: !Arm
+      ap: !v1 0
   memory_map:
   - !Nvm
     name: BANK_1
@@ -89,20 +75,12 @@
   - stm32f2xx_1024
   - stm32f2xx_opt
   - stm32f2xx_otp
-- name: STM32F205RE
-  package_variants:
-  - STM32F205RETx
-  - STM32F205REYx
-  cores:
-  - name: main
-    type: armv7m
-    core_access_options: !Arm
-<<<<<<< HEAD
-      ap: 0
-=======
-      ap: !v1 0
-      psel: 0x0
->>>>>>> 37660106
+- name: STM32F205RETx
+  cores:
+  - name: main
+    type: armv7m
+    core_access_options: !Arm
+      ap: !v1 0
   memory_map:
   - !Nvm
     name: BANK_1
@@ -132,18 +110,12 @@
   - stm32f2xx_1024
   - stm32f2xx_opt
   - stm32f2xx_otp
-- name: STM32F205RF
-  package_variants:
-  - STM32F205RFTx
-  cores:
-  - name: main
-    type: armv7m
-    core_access_options: !Arm
-<<<<<<< HEAD
-      ap: 0
-=======
-      ap: !v1 0
-      psel: 0x0
+- name: STM32F205REYx
+  cores:
+  - name: main
+    type: armv7m
+    core_access_options: !Arm
+      ap: !v1 0
   memory_map:
   - !Nvm
     name: BANK_1
@@ -179,8 +151,6 @@
     type: armv7m
     core_access_options: !Arm
       ap: !v1 0
-      psel: 0x0
->>>>>>> 37660106
   memory_map:
   - !Nvm
     name: BANK_1
@@ -210,21 +180,12 @@
   - stm32f2xx_1024
   - stm32f2xx_opt
   - stm32f2xx_otp
-- name: STM32F205RG
-  package_variants:
-  - STM32F205RGTx
-  - STM32F205RGYx
-  - STM32F205RGEx
-  cores:
-  - name: main
-    type: armv7m
-    core_access_options: !Arm
-<<<<<<< HEAD
-      ap: 0
-=======
-      ap: !v1 0
-      psel: 0x0
->>>>>>> 37660106
+- name: STM32F205RGEx
+  cores:
+  - name: main
+    type: armv7m
+    core_access_options: !Arm
+      ap: !v1 0
   memory_map:
   - !Nvm
     name: BANK_1
@@ -254,18 +215,12 @@
   - stm32f2xx_1024
   - stm32f2xx_opt
   - stm32f2xx_otp
-- name: STM32F205VB
-  package_variants:
-  - STM32F205VBTx
-  cores:
-  - name: main
-    type: armv7m
-    core_access_options: !Arm
-<<<<<<< HEAD
-      ap: 0
-=======
-      ap: !v1 0
-      psel: 0x0
+- name: STM32F205RGTx
+  cores:
+  - name: main
+    type: armv7m
+    core_access_options: !Arm
+      ap: !v1 0
   memory_map:
   - !Nvm
     name: BANK_1
@@ -301,7 +256,6 @@
     type: armv7m
     core_access_options: !Arm
       ap: !v1 0
-      psel: 0x0
   memory_map:
   - !Nvm
     name: BANK_1
@@ -337,8 +291,6 @@
     type: armv7m
     core_access_options: !Arm
       ap: !v1 0
-      psel: 0x0
->>>>>>> 37660106
   memory_map:
   - !Nvm
     name: BANK_1
@@ -368,19 +320,12 @@
   - stm32f2xx_1024
   - stm32f2xx_opt
   - stm32f2xx_otp
-- name: STM32F205VC
-  package_variants:
-  - STM32F205VCTx
-  cores:
-  - name: main
-    type: armv7m
-    core_access_options: !Arm
-<<<<<<< HEAD
-      ap: 0
-=======
-      ap: !v1 0
-      psel: 0x0
->>>>>>> 37660106
+- name: STM32F205VCTx
+  cores:
+  - name: main
+    type: armv7m
+    core_access_options: !Arm
+      ap: !v1 0
   memory_map:
   - !Nvm
     name: BANK_1
@@ -410,19 +355,12 @@
   - stm32f2xx_1024
   - stm32f2xx_opt
   - stm32f2xx_otp
-- name: STM32F205VE
-  package_variants:
-  - STM32F205VETx
-  cores:
-  - name: main
-    type: armv7m
-    core_access_options: !Arm
-<<<<<<< HEAD
-      ap: 0
-=======
-      ap: !v1 0
-      psel: 0x0
->>>>>>> 37660106
+- name: STM32F205VETx
+  cores:
+  - name: main
+    type: armv7m
+    core_access_options: !Arm
+      ap: !v1 0
   memory_map:
   - !Nvm
     name: BANK_1
@@ -452,19 +390,12 @@
   - stm32f2xx_1024
   - stm32f2xx_opt
   - stm32f2xx_otp
-- name: STM32F205VF
-  package_variants:
-  - STM32F205VFTx
-  cores:
-  - name: main
-    type: armv7m
-    core_access_options: !Arm
-<<<<<<< HEAD
-      ap: 0
-=======
-      ap: !v1 0
-      psel: 0x0
->>>>>>> 37660106
+- name: STM32F205VFTx
+  cores:
+  - name: main
+    type: armv7m
+    core_access_options: !Arm
+      ap: !v1 0
   memory_map:
   - !Nvm
     name: BANK_1
@@ -494,19 +425,12 @@
   - stm32f2xx_1024
   - stm32f2xx_opt
   - stm32f2xx_otp
-- name: STM32F205VG
-  package_variants:
-  - STM32F205VGTx
-  cores:
-  - name: main
-    type: armv7m
-    core_access_options: !Arm
-<<<<<<< HEAD
-      ap: 0
-=======
-      ap: !v1 0
-      psel: 0x0
->>>>>>> 37660106
+- name: STM32F205VGTx
+  cores:
+  - name: main
+    type: armv7m
+    core_access_options: !Arm
+      ap: !v1 0
   memory_map:
   - !Nvm
     name: BANK_1
@@ -536,19 +460,12 @@
   - stm32f2xx_1024
   - stm32f2xx_opt
   - stm32f2xx_otp
-- name: STM32F205ZC
-  package_variants:
-  - STM32F205ZCTx
-  cores:
-  - name: main
-    type: armv7m
-    core_access_options: !Arm
-<<<<<<< HEAD
-      ap: 0
-=======
-      ap: !v1 0
-      psel: 0x0
->>>>>>> 37660106
+- name: STM32F205ZCTx
+  cores:
+  - name: main
+    type: armv7m
+    core_access_options: !Arm
+      ap: !v1 0
   memory_map:
   - !Nvm
     name: BANK_1
@@ -578,19 +495,12 @@
   - stm32f2xx_1024
   - stm32f2xx_opt
   - stm32f2xx_otp
-- name: STM32F205ZE
-  package_variants:
-  - STM32F205ZETx
-  cores:
-  - name: main
-    type: armv7m
-    core_access_options: !Arm
-<<<<<<< HEAD
-      ap: 0
-=======
-      ap: !v1 0
-      psel: 0x0
->>>>>>> 37660106
+- name: STM32F205ZETx
+  cores:
+  - name: main
+    type: armv7m
+    core_access_options: !Arm
+      ap: !v1 0
   memory_map:
   - !Nvm
     name: BANK_1
@@ -620,19 +530,12 @@
   - stm32f2xx_1024
   - stm32f2xx_opt
   - stm32f2xx_otp
-- name: STM32F205ZF
-  package_variants:
-  - STM32F205ZFTx
-  cores:
-  - name: main
-    type: armv7m
-    core_access_options: !Arm
-<<<<<<< HEAD
-      ap: 0
-=======
-      ap: !v1 0
-      psel: 0x0
->>>>>>> 37660106
+- name: STM32F205ZFTx
+  cores:
+  - name: main
+    type: armv7m
+    core_access_options: !Arm
+      ap: !v1 0
   memory_map:
   - !Nvm
     name: BANK_1
@@ -662,19 +565,12 @@
   - stm32f2xx_1024
   - stm32f2xx_opt
   - stm32f2xx_otp
-- name: STM32F205ZG
-  package_variants:
-  - STM32F205ZGTx
-  cores:
-  - name: main
-    type: armv7m
-    core_access_options: !Arm
-<<<<<<< HEAD
-      ap: 0
-=======
-      ap: !v1 0
-      psel: 0x0
->>>>>>> 37660106
+- name: STM32F205ZGTx
+  cores:
+  - name: main
+    type: armv7m
+    core_access_options: !Arm
+      ap: !v1 0
   memory_map:
   - !Nvm
     name: BANK_1
@@ -704,19 +600,12 @@
   - stm32f2xx_1024
   - stm32f2xx_opt
   - stm32f2xx_otp
-<<<<<<< HEAD
-- name: STM32F207IC
-  package_variants:
-  - STM32F207ICHx
-  - STM32F207ICTx
-=======
 - name: STM32F207ICHx
   cores:
   - name: main
     type: armv7m
     core_access_options: !Arm
       ap: !v1 0
-      psel: 0x0
   memory_map:
   - !Nvm
     name: BANK_1
@@ -747,17 +636,11 @@
   - stm32f2xx_opt
   - stm32f2xx_otp
 - name: STM32F207ICTx
->>>>>>> 37660106
-  cores:
-  - name: main
-    type: armv7m
-    core_access_options: !Arm
-<<<<<<< HEAD
-      ap: 0
-=======
-      ap: !v1 0
-      psel: 0x0
->>>>>>> 37660106
+  cores:
+  - name: main
+    type: armv7m
+    core_access_options: !Arm
+      ap: !v1 0
   memory_map:
   - !Nvm
     name: BANK_1
@@ -787,19 +670,12 @@
   - stm32f2xx_1024
   - stm32f2xx_opt
   - stm32f2xx_otp
-<<<<<<< HEAD
-- name: STM32F207IE
-  package_variants:
-  - STM32F207IEHx
-  - STM32F207IETx
-=======
 - name: STM32F207IEHx
   cores:
   - name: main
     type: armv7m
     core_access_options: !Arm
       ap: !v1 0
-      psel: 0x0
   memory_map:
   - !Nvm
     name: BANK_1
@@ -830,17 +706,11 @@
   - stm32f2xx_opt
   - stm32f2xx_otp
 - name: STM32F207IETx
->>>>>>> 37660106
-  cores:
-  - name: main
-    type: armv7m
-    core_access_options: !Arm
-<<<<<<< HEAD
-      ap: 0
-=======
-      ap: !v1 0
-      psel: 0x0
->>>>>>> 37660106
+  cores:
+  - name: main
+    type: armv7m
+    core_access_options: !Arm
+      ap: !v1 0
   memory_map:
   - !Nvm
     name: BANK_1
@@ -870,20 +740,12 @@
   - stm32f2xx_1024
   - stm32f2xx_opt
   - stm32f2xx_otp
-- name: STM32F207IF
-  package_variants:
-  - STM32F207IFHx
-  - STM32F207IFTx
-  cores:
-  - name: main
-    type: armv7m
-    core_access_options: !Arm
-<<<<<<< HEAD
-      ap: 0
-=======
-      ap: !v1 0
-      psel: 0x0
->>>>>>> 37660106
+- name: STM32F207IFHx
+  cores:
+  - name: main
+    type: armv7m
+    core_access_options: !Arm
+      ap: !v1 0
   memory_map:
   - !Nvm
     name: BANK_1
@@ -913,19 +775,12 @@
   - stm32f2xx_1024
   - stm32f2xx_opt
   - stm32f2xx_otp
-- name: STM32F207IG
-  package_variants:
-  - STM32F207IGHx
-  - STM32F207IGTx
-  cores:
-  - name: main
-    type: armv7m
-    core_access_options: !Arm
-<<<<<<< HEAD
-      ap: 0
-=======
-      ap: !v1 0
-      psel: 0x0
+- name: STM32F207IFTx
+  cores:
+  - name: main
+    type: armv7m
+    core_access_options: !Arm
+      ap: !v1 0
   memory_map:
   - !Nvm
     name: BANK_1
@@ -961,8 +816,6 @@
     type: armv7m
     core_access_options: !Arm
       ap: !v1 0
-      psel: 0x0
->>>>>>> 37660106
   memory_map:
   - !Nvm
     name: BANK_1
@@ -992,18 +845,12 @@
   - stm32f2xx_1024
   - stm32f2xx_opt
   - stm32f2xx_otp
-- name: STM32F207VC
-  package_variants:
-  - STM32F207VCTx
-  cores:
-  - name: main
-    type: armv7m
-    core_access_options: !Arm
-<<<<<<< HEAD
-      ap: 0
-=======
-      ap: !v1 0
-      psel: 0x0
+- name: STM32F207IGTx
+  cores:
+  - name: main
+    type: armv7m
+    core_access_options: !Arm
+      ap: !v1 0
   memory_map:
   - !Nvm
     name: BANK_1
@@ -1039,8 +886,6 @@
     type: armv7m
     core_access_options: !Arm
       ap: !v1 0
-      psel: 0x0
->>>>>>> 37660106
   memory_map:
   - !Nvm
     name: BANK_1
@@ -1070,19 +915,12 @@
   - stm32f2xx_1024
   - stm32f2xx_opt
   - stm32f2xx_otp
-- name: STM32F207VE
-  package_variants:
-  - STM32F207VETx
-  cores:
-  - name: main
-    type: armv7m
-    core_access_options: !Arm
-<<<<<<< HEAD
-      ap: 0
-=======
-      ap: !v1 0
-      psel: 0x0
->>>>>>> 37660106
+- name: STM32F207VETx
+  cores:
+  - name: main
+    type: armv7m
+    core_access_options: !Arm
+      ap: !v1 0
   memory_map:
   - !Nvm
     name: BANK_1
@@ -1112,19 +950,12 @@
   - stm32f2xx_1024
   - stm32f2xx_opt
   - stm32f2xx_otp
-- name: STM32F207VF
-  package_variants:
-  - STM32F207VFTx
-  cores:
-  - name: main
-    type: armv7m
-    core_access_options: !Arm
-<<<<<<< HEAD
-      ap: 0
-=======
-      ap: !v1 0
-      psel: 0x0
->>>>>>> 37660106
+- name: STM32F207VFTx
+  cores:
+  - name: main
+    type: armv7m
+    core_access_options: !Arm
+      ap: !v1 0
   memory_map:
   - !Nvm
     name: BANK_1
@@ -1154,19 +985,12 @@
   - stm32f2xx_1024
   - stm32f2xx_opt
   - stm32f2xx_otp
-- name: STM32F207VG
-  package_variants:
-  - STM32F207VGTx
-  cores:
-  - name: main
-    type: armv7m
-    core_access_options: !Arm
-<<<<<<< HEAD
-      ap: 0
-=======
-      ap: !v1 0
-      psel: 0x0
->>>>>>> 37660106
+- name: STM32F207VGTx
+  cores:
+  - name: main
+    type: armv7m
+    core_access_options: !Arm
+      ap: !v1 0
   memory_map:
   - !Nvm
     name: BANK_1
@@ -1196,19 +1020,12 @@
   - stm32f2xx_1024
   - stm32f2xx_opt
   - stm32f2xx_otp
-- name: STM32F207ZC
-  package_variants:
-  - STM32F207ZCTx
-  cores:
-  - name: main
-    type: armv7m
-    core_access_options: !Arm
-<<<<<<< HEAD
-      ap: 0
-=======
-      ap: !v1 0
-      psel: 0x0
->>>>>>> 37660106
+- name: STM32F207ZCTx
+  cores:
+  - name: main
+    type: armv7m
+    core_access_options: !Arm
+      ap: !v1 0
   memory_map:
   - !Nvm
     name: BANK_1
@@ -1238,19 +1055,12 @@
   - stm32f2xx_1024
   - stm32f2xx_opt
   - stm32f2xx_otp
-- name: STM32F207ZE
-  package_variants:
-  - STM32F207ZETx
-  cores:
-  - name: main
-    type: armv7m
-    core_access_options: !Arm
-<<<<<<< HEAD
-      ap: 0
-=======
-      ap: !v1 0
-      psel: 0x0
->>>>>>> 37660106
+- name: STM32F207ZETx
+  cores:
+  - name: main
+    type: armv7m
+    core_access_options: !Arm
+      ap: !v1 0
   memory_map:
   - !Nvm
     name: BANK_1
@@ -1280,19 +1090,12 @@
   - stm32f2xx_1024
   - stm32f2xx_opt
   - stm32f2xx_otp
-- name: STM32F207ZF
-  package_variants:
-  - STM32F207ZFTx
-  cores:
-  - name: main
-    type: armv7m
-    core_access_options: !Arm
-<<<<<<< HEAD
-      ap: 0
-=======
-      ap: !v1 0
-      psel: 0x0
->>>>>>> 37660106
+- name: STM32F207ZFTx
+  cores:
+  - name: main
+    type: armv7m
+    core_access_options: !Arm
+      ap: !v1 0
   memory_map:
   - !Nvm
     name: BANK_1
@@ -1322,19 +1125,12 @@
   - stm32f2xx_1024
   - stm32f2xx_opt
   - stm32f2xx_otp
-- name: STM32F207ZG
-  package_variants:
-  - STM32F207ZGTx
-  cores:
-  - name: main
-    type: armv7m
-    core_access_options: !Arm
-<<<<<<< HEAD
-      ap: 0
-=======
-      ap: !v1 0
-      psel: 0x0
->>>>>>> 37660106
+- name: STM32F207ZGTx
+  cores:
+  - name: main
+    type: armv7m
+    core_access_options: !Arm
+      ap: !v1 0
   memory_map:
   - !Nvm
     name: BANK_1
@@ -1364,19 +1160,12 @@
   - stm32f2xx_1024
   - stm32f2xx_opt
   - stm32f2xx_otp
-- name: STM32F215RE
-  package_variants:
-  - STM32F215RETx
-  cores:
-  - name: main
-    type: armv7m
-    core_access_options: !Arm
-<<<<<<< HEAD
-      ap: 0
-=======
-      ap: !v1 0
-      psel: 0x0
->>>>>>> 37660106
+- name: STM32F215RETx
+  cores:
+  - name: main
+    type: armv7m
+    core_access_options: !Arm
+      ap: !v1 0
   memory_map:
   - !Nvm
     name: BANK_1
@@ -1406,19 +1195,12 @@
   - stm32f2xx_1024
   - stm32f2xx_opt
   - stm32f2xx_otp
-- name: STM32F215RG
-  package_variants:
-  - STM32F215RGTx
-  cores:
-  - name: main
-    type: armv7m
-    core_access_options: !Arm
-<<<<<<< HEAD
-      ap: 0
-=======
-      ap: !v1 0
-      psel: 0x0
->>>>>>> 37660106
+- name: STM32F215RGTx
+  cores:
+  - name: main
+    type: armv7m
+    core_access_options: !Arm
+      ap: !v1 0
   memory_map:
   - !Nvm
     name: BANK_1
@@ -1448,19 +1230,12 @@
   - stm32f2xx_1024
   - stm32f2xx_opt
   - stm32f2xx_otp
-- name: STM32F215VE
-  package_variants:
-  - STM32F215VETx
-  cores:
-  - name: main
-    type: armv7m
-    core_access_options: !Arm
-<<<<<<< HEAD
-      ap: 0
-=======
-      ap: !v1 0
-      psel: 0x0
->>>>>>> 37660106
+- name: STM32F215VETx
+  cores:
+  - name: main
+    type: armv7m
+    core_access_options: !Arm
+      ap: !v1 0
   memory_map:
   - !Nvm
     name: BANK_1
@@ -1490,19 +1265,12 @@
   - stm32f2xx_1024
   - stm32f2xx_opt
   - stm32f2xx_otp
-- name: STM32F215VG
-  package_variants:
-  - STM32F215VGTx
-  cores:
-  - name: main
-    type: armv7m
-    core_access_options: !Arm
-<<<<<<< HEAD
-      ap: 0
-=======
-      ap: !v1 0
-      psel: 0x0
->>>>>>> 37660106
+- name: STM32F215VGTx
+  cores:
+  - name: main
+    type: armv7m
+    core_access_options: !Arm
+      ap: !v1 0
   memory_map:
   - !Nvm
     name: BANK_1
@@ -1532,19 +1300,12 @@
   - stm32f2xx_1024
   - stm32f2xx_opt
   - stm32f2xx_otp
-- name: STM32F215ZE
-  package_variants:
-  - STM32F215ZETx
-  cores:
-  - name: main
-    type: armv7m
-    core_access_options: !Arm
-<<<<<<< HEAD
-      ap: 0
-=======
-      ap: !v1 0
-      psel: 0x0
->>>>>>> 37660106
+- name: STM32F215ZETx
+  cores:
+  - name: main
+    type: armv7m
+    core_access_options: !Arm
+      ap: !v1 0
   memory_map:
   - !Nvm
     name: BANK_1
@@ -1574,19 +1335,12 @@
   - stm32f2xx_1024
   - stm32f2xx_opt
   - stm32f2xx_otp
-- name: STM32F215ZG
-  package_variants:
-  - STM32F215ZGTx
-  cores:
-  - name: main
-    type: armv7m
-    core_access_options: !Arm
-<<<<<<< HEAD
-      ap: 0
-=======
-      ap: !v1 0
-      psel: 0x0
->>>>>>> 37660106
+- name: STM32F215ZGTx
+  cores:
+  - name: main
+    type: armv7m
+    core_access_options: !Arm
+      ap: !v1 0
   memory_map:
   - !Nvm
     name: BANK_1
@@ -1616,19 +1370,12 @@
   - stm32f2xx_1024
   - stm32f2xx_opt
   - stm32f2xx_otp
-<<<<<<< HEAD
-- name: STM32F217IE
-  package_variants:
-  - STM32F217IEHx
-  - STM32F217IETx
-=======
 - name: STM32F217IEHx
   cores:
   - name: main
     type: armv7m
     core_access_options: !Arm
       ap: !v1 0
-      psel: 0x0
   memory_map:
   - !Nvm
     name: BANK_1
@@ -1659,17 +1406,11 @@
   - stm32f2xx_opt
   - stm32f2xx_otp
 - name: STM32F217IETx
->>>>>>> 37660106
-  cores:
-  - name: main
-    type: armv7m
-    core_access_options: !Arm
-<<<<<<< HEAD
-      ap: 0
-=======
-      ap: !v1 0
-      psel: 0x0
->>>>>>> 37660106
+  cores:
+  - name: main
+    type: armv7m
+    core_access_options: !Arm
+      ap: !v1 0
   memory_map:
   - !Nvm
     name: BANK_1
@@ -1699,19 +1440,12 @@
   - stm32f2xx_1024
   - stm32f2xx_opt
   - stm32f2xx_otp
-<<<<<<< HEAD
-- name: STM32F217IG
-  package_variants:
-  - STM32F217IGHx
-  - STM32F217IGTx
-=======
 - name: STM32F217IGHx
   cores:
   - name: main
     type: armv7m
     core_access_options: !Arm
       ap: !v1 0
-      psel: 0x0
   memory_map:
   - !Nvm
     name: BANK_1
@@ -1742,17 +1476,11 @@
   - stm32f2xx_opt
   - stm32f2xx_otp
 - name: STM32F217IGTx
->>>>>>> 37660106
-  cores:
-  - name: main
-    type: armv7m
-    core_access_options: !Arm
-<<<<<<< HEAD
-      ap: 0
-=======
-      ap: !v1 0
-      psel: 0x0
->>>>>>> 37660106
+  cores:
+  - name: main
+    type: armv7m
+    core_access_options: !Arm
+      ap: !v1 0
   memory_map:
   - !Nvm
     name: BANK_1
@@ -1782,19 +1510,12 @@
   - stm32f2xx_1024
   - stm32f2xx_opt
   - stm32f2xx_otp
-- name: STM32F217VE
-  package_variants:
-  - STM32F217VETx
-  cores:
-  - name: main
-    type: armv7m
-    core_access_options: !Arm
-<<<<<<< HEAD
-      ap: 0
-=======
-      ap: !v1 0
-      psel: 0x0
->>>>>>> 37660106
+- name: STM32F217VETx
+  cores:
+  - name: main
+    type: armv7m
+    core_access_options: !Arm
+      ap: !v1 0
   memory_map:
   - !Nvm
     name: BANK_1
@@ -1824,19 +1545,12 @@
   - stm32f2xx_1024
   - stm32f2xx_opt
   - stm32f2xx_otp
-- name: STM32F217VG
-  package_variants:
-  - STM32F217VGTx
-  cores:
-  - name: main
-    type: armv7m
-    core_access_options: !Arm
-<<<<<<< HEAD
-      ap: 0
-=======
-      ap: !v1 0
-      psel: 0x0
->>>>>>> 37660106
+- name: STM32F217VGTx
+  cores:
+  - name: main
+    type: armv7m
+    core_access_options: !Arm
+      ap: !v1 0
   memory_map:
   - !Nvm
     name: BANK_1
@@ -1866,19 +1580,12 @@
   - stm32f2xx_1024
   - stm32f2xx_opt
   - stm32f2xx_otp
-- name: STM32F217ZE
-  package_variants:
-  - STM32F217ZETx
-  cores:
-  - name: main
-    type: armv7m
-    core_access_options: !Arm
-<<<<<<< HEAD
-      ap: 0
-=======
-      ap: !v1 0
-      psel: 0x0
->>>>>>> 37660106
+- name: STM32F217ZETx
+  cores:
+  - name: main
+    type: armv7m
+    core_access_options: !Arm
+      ap: !v1 0
   memory_map:
   - !Nvm
     name: BANK_1
@@ -1908,19 +1615,12 @@
   - stm32f2xx_1024
   - stm32f2xx_opt
   - stm32f2xx_otp
-- name: STM32F217ZG
-  package_variants:
-  - STM32F217ZGTx
-  cores:
-  - name: main
-    type: armv7m
-    core_access_options: !Arm
-<<<<<<< HEAD
-      ap: 0
-=======
-      ap: !v1 0
-      psel: 0x0
->>>>>>> 37660106
+- name: STM32F217ZGTx
+  cores:
+  - name: main
+    type: armv7m
+    core_access_options: !Arm
+      ap: !v1 0
   memory_map:
   - !Nvm
     name: BANK_1
