name: nRF51 Series
manufacturer:
  id: 0x44
  cc: 0x2
chip_detection:
- !NordicConfigId
  configid_address: 0x1000005c
  hwid:
    0x1d: nRF51822_xxAA
    0x1e: nRF51422_xxAA
    0x20: nRF51822_xxAA
    0x21: nRF51822_xxAA
    0x22: nRF51822_xxAA
    0x23: nRF51822_xxAA
    0x24: nRF51422_xxAA
    0x26: nRF51822_xxAB
    0x27: nRF51822_xxAB
    0x28: nRF51822_xxAA
    0x29: nRF51822_xxAA
    0x2a: nRF51822_xxAA
    0x2b: nRF51822_xxAA
    0x2c: nRF51822_xxAA
    0x2d: nRF51422_xxAA
    0x2e: nRF51422_xxAA
    0x2f: nRF51822_xxAA
    0x30: nRF51822_xxAA
    0x31: nRF51422_xxAA
    0x32: nRF51422_xxAA
    0x33: nRF51922_xxAA
    0x34: nRF51822_xxAA
    0x38: nRF51822_xxAA
    0x39: nRF51822_xxAA
    0x3a: nRF51822_xxAB
    0x3b: nRF51822_xxAB
    0x3c: nRF51822_xxAA
    0x3d: nRF51822_xxAA
    0x3e: nRF51822_xxAA
    0x3f: nRF51922_xxAA
    0x40: nRF51822_xxAA
    0x41: nRF51822_xxAA
    0x42: nRF51822_xxAA
    0x43: nRF51822_xxAA
    0x44: nRF51822_xxAA
    0x45: nRF51822_xxAA
    0x46: nRF51822_xxAA
    0x47: nRF51822_xxAA
    0x48: nRF51822_xxAA
    0x49: nRF51822_xxAA
    0x4a: nRF51822_xxAA
    0x4b: nRF51922_xxAA
    0x4c: nRF51822_xxAB
    0x4d: nRF51822_xxAA
    0x4e: nRF51822_xxAA
    0x4f: nRF51822_xxAA
    0x50: nRF51422_xxAA
    0x54: nRF51822_xxAA
    0x56: nRF51822_xxAB
    0x57: nRF51822_xxAA
    0x58: nRF51822_xxAA
    0x59: nRF51822_xxAA
    0x5a: nRF51822_xxAA
    0x5b: nRF51822_xxAA
    0x5c: nRF51422_xxAA
    0x5d: nRF51822_xxAA
    0x5e: nRF51422_xxAA
    0x5f: nRF51822_xxAB
    0x60: nRF51822_xxAB
    0x61: nRF51422_xxAB
    0x63: nRF51422_xxAA
    0x64: nRF51822_xxAB
    0x65: nRF51422_xxAB
    0x66: nRF51422_xxAB
    0x67: nRF51822_xxAB
    0x68: nRF51422_xxAB
    0x6a: nRF51822_xxAA
    0x6b: nRF51822_xxAA
    0x6c: nRF51822_xxAC
    0x6d: nRF51422_xxAC
    0x6e: nRF51822_xxAC
    0x6f: nRF51822_xxAA
    0x70: nRF51822_xxAA
    0x71: nRF51422_xxAC
    0x72: nRF51822_xxAA
    0x73: nRF51422_xxAA
    0x74: nRF51822_xxAC
    0x75: nRF51422_xxAC
    0x76: nRF51822_xxAB
    0x77: nRF51822_xxAA
    0x79: nRF51822_xxAA
    0x7a: nRF51422_xxAA
    0x7b: nRF51822_xxAB
    0x7c: nRF51422_xxAB
    0x7d: nRF51822_xxAB
    0x80: nRF51822_xxAA
    0x82: nRF51822_xxAC
    0x83: nRF51822_xxAC
    0x84: nRF51822_xxAC
    0x85: nRF51422_xxAC
    0x86: nRF51422_xxAC
    0x87: nRF51822_xxAC
    0x88: nRF51422_xxAC
    0x8a: nRF51802_xxAA
    0x8b: nRF51832_xxAA
    0x8c: nRF51822_xx00
    0x8e: nRF51822_xxAA
    0x8f: nRF51822_xxAA
    0x91: nRF51822_xxAC
    0x92: nRF51822_xxAQ
    0x93: nRF51822_xx00
    0x94: nRF51802_xxAA
variants:
- name: nRF51422_xxAA
  cores:
  - name: main
    type: armv6m
    core_access_options: !Arm
<<<<<<< HEAD
      ap: 0
=======
      ap: !v1 0
      psel: 0x0
>>>>>>> 37660106
  memory_map:
  - !Nvm
    range:
      start: 0x0
      end: 0x40000
    cores:
    - main
    access:
      boot: true
  - !Ram
    range:
      start: 0x20000000
      end: 0x20004000
    cores:
    - main
  flash_algorithms:
  - nrf51xxx
  - nrf51xxx_sde
  - nrf51xxx_ecb
- name: nRF51422_xxAB
  cores:
  - name: main
    type: armv6m
    core_access_options: !Arm
<<<<<<< HEAD
      ap: 0
=======
      ap: !v1 0
      psel: 0x0
>>>>>>> 37660106
  memory_map:
  - !Nvm
    range:
      start: 0x0
      end: 0x20000
    cores:
    - main
    access:
      boot: true
  - !Ram
    range:
      start: 0x20000000
      end: 0x20004000
    cores:
    - main
  flash_algorithms:
  - nrf51xxx
  - nrf51xxx_sde
  - nrf51xxx_ecb
- name: nRF51422_xxAC
  cores:
  - name: main
    type: armv6m
    core_access_options: !Arm
<<<<<<< HEAD
      ap: 0
=======
      ap: !v1 0
      psel: 0x0
>>>>>>> 37660106
  memory_map:
  - !Nvm
    range:
      start: 0x0
      end: 0x40000
    cores:
    - main
    access:
      boot: true
  - !Ram
    range:
      start: 0x20000000
      end: 0x20008000
    cores:
    - main
  flash_algorithms:
  - nrf51xxx
  - nrf51xxx_sde
  - nrf51xxx_ecb
- name: nRF51801_xxAB
  cores:
  - name: main
    type: armv6m
    core_access_options: !Arm
<<<<<<< HEAD
      ap: 0
=======
      ap: !v1 0
      psel: 0x0
>>>>>>> 37660106
  memory_map:
  - !Nvm
    range:
      start: 0x0
      end: 0x30000
    cores:
    - main
    access:
      boot: true
  - !Ram
    range:
      start: 0x20000000
      end: 0x20004000
    cores:
    - main
  flash_algorithms:
  - nrf51xxx
  - nrf51xxx_sde
  - nrf51xxx_ecb
- name: nRF51802_xxAA
  cores:
  - name: main
    type: armv6m
    core_access_options: !Arm
<<<<<<< HEAD
      ap: 0
=======
      ap: !v1 0
      psel: 0x0
>>>>>>> 37660106
  memory_map:
  - !Nvm
    range:
      start: 0x0
      end: 0x40000
    cores:
    - main
    access:
      boot: true
  - !Ram
    range:
      start: 0x20000000
      end: 0x20004000
    cores:
    - main
  flash_algorithms:
  - nrf51xxx
  - nrf51xxx_sde
  - nrf51xxx_ecb
- name: nRF51822_xxAA
  cores:
  - name: main
    type: armv6m
    core_access_options: !Arm
<<<<<<< HEAD
      ap: 0
=======
      ap: !v1 0
      psel: 0x0
>>>>>>> 37660106
  memory_map:
  - !Nvm
    range:
      start: 0x0
      end: 0x40000
    cores:
    - main
    access:
      boot: true
  - !Ram
    range:
      start: 0x20000000
      end: 0x20004000
    cores:
    - main
  flash_algorithms:
  - nrf51xxx
  - nrf51xxx_sde
  - nrf51xxx_ecb
- name: nRF51822_xxAB
  cores:
  - name: main
    type: armv6m
    core_access_options: !Arm
<<<<<<< HEAD
      ap: 0
=======
      ap: !v1 0
      psel: 0x0
>>>>>>> 37660106
  memory_map:
  - !Nvm
    range:
      start: 0x0
      end: 0x20000
    cores:
    - main
    access:
      boot: true
  - !Ram
    range:
      start: 0x20000000
      end: 0x20004000
    cores:
    - main
  flash_algorithms:
  - nrf51xxx
  - nrf51xxx_sde
  - nrf51xxx_ecb
- name: nRF51822_xxAC
  cores:
  - name: main
    type: armv6m
    core_access_options: !Arm
<<<<<<< HEAD
      ap: 0
=======
      ap: !v1 0
      psel: 0x0
>>>>>>> 37660106
  memory_map:
  - !Nvm
    range:
      start: 0x0
      end: 0x40000
    cores:
    - main
    access:
      boot: true
  - !Ram
    range:
      start: 0x20000000
      end: 0x20008000
    cores:
    - main
  flash_algorithms:
  - nrf51xxx
  - nrf51xxx_sde
  - nrf51xxx_ecb
- name: nRF51824_xxAA
  cores:
  - name: main
    type: armv6m
    core_access_options: !Arm
<<<<<<< HEAD
      ap: 0
=======
      ap: !v1 0
      psel: 0x0
>>>>>>> 37660106
  memory_map:
  - !Nvm
    range:
      start: 0x0
      end: 0x40000
    cores:
    - main
    access:
      boot: true
  - !Ram
    range:
      start: 0x20000000
      end: 0x20004000
    cores:
    - main
  flash_algorithms:
  - nrf51xxx
  - nrf51xxx_sde
  - nrf51xxx_ecb
flash_algorithms:
- name: nrf51xxx_sde
  description: nRF51xxx SoftDevice Erase
  default: true
  instructions: sLUURgxNSEYAIUFRQBlBYIFgwWAQRgDwK/oAKATQSUZJGYhgzGCwvUhGQBkBIUFgAkgBYAAgsL0EAAAACAYAQBC1BEYAIADwE/oNSUpGURgAKALQiGDMYALgiWgAKQ3QCEkBIgpgBkpLRpxYTGCaGFNoi2CTaMtg0mgKYRC9wEYEAAAAAEAAILC1DUhJRgEiClAIGAAkRGCEYMRgBeAgRgDwFvoA8I75BBkA8Iv5BUYA8I75aEOEQvHTACCwvcBGBAAAAPi1BEYXTkhGAieHUYAZACFBYIFgwWAA8HP5AUYgRgDwD/pIRgApAtCAGQMhFeCAGQEhQWAA8GT5BUYA8Gf5aEOgQgfZSEaAGUdgIEYA8N75ACAF4EhGgBkEIYFgxGABIAGw8L0EAAAA/rUORgdGNExIRgMlBVEAGQAhQWCBYMFguAcE0EhGABkDIYFgCuBIRgAZASFBYLAHC9BIRgAZAyGBYDdGSEYAGcdgASYwRgOw8L0CkkhGABkCIUFgAPAg+QGQAPAj+QGZSEO4QhTZSEYAGUVgJUb0GQDwEvkBkADwFfkBmUhDhEIK2UhGQBkEIYFgJ0YsRtXnSEYAGQQhxOdIRkAZBCFBYLAIAZAAJjxGNUYJ4CBoQBwK0QKZAckCkQHEAPBf+W0cAZiFQvLTvedIRgNMABkFIYFgfxmy58BGBAAAAP61FUYERjVKSEYEJ4dQgBgAJkZghmDGYKAHW9GIBwXQSEaAGAMhgWDEYFPgApFIRoAYASFBYADwwfgBkADwxPgBmUhDoEIe2UhGJElAGAIhQWACmAAZAZAA8LD4AJAA8LP4AZkAmlBDgUIU2UhGG0qAGIdgwWAA8KH4BUYA8KT4BEZsQybgSEYUSUAYAyGBYAKZwWAe4EhGEElAGEdg8EOBAGIYApmJCEAcFB0rHYhCCtItaFJoqkIiRh1G9NBIRgZJQBgGIa7nSEYESUAYBSFBYAGcIEYDsPC9wEYEAAAA/rUWRg1GBEYtT0hGBSHBUcAZACFBYIFgwWCgBwTQSEbAGQMhgWAK4EhGwBkBIUFgqAcK0EhGwBkDIYFgLEZIRsAZxGABIAOw8L1IRsAZAyFBYADwQ/gCkADwRvgCmUhDoEIW2UhGwBkEIQCRQWAoGQKQAPAz+AGQAPA2+AKaAZlIQ4JCCdlIRsAZBCGBYBRG1edIRsAZBCHE50hGwBkAmUFgYR4AIAJGqkLM0kwcUhxJeLFCIUb30EhGwBkFIbHnBAAAAA8gAAIDSUpoEgICQAh4EENwR8BG4A8A8AFIAGhwR8BGEAAAEAFIAGhwR8BGFAAAEAZIQWj/IhFCBtAFSQpoACBSHADQCGhwRwBocEcoAAAQABAAEP8gAAIDSQloAUAAIEAaSEFwR8BGBBAAEBC1EUlKaP8jGkIG0A9JCmhSHArQC2gBIQ/gC2gAIQMig0IA2BFGCEYQvQlKE2gDIQhMo0IF0VNoAiEDIoNCANgRRsiyEL3ARigAABAAEAAQBDAAANvlsVEBRgEgAykJ2IgABaEIWAhJCGAISQpoACAAKvvQcEfARgAAAAACAAAAAQAAAAAAAAAE5QFAAOQBQAJIAWgAKfzQcEfARgDkAUADSAEhAWADSAFoACn80HBHDOUBQADkAUADSQhgA0gBaAAp/NBwR8BGCOUBQADkAUAESAEhAWAESAFoACn80AAgcEfARhTlAUAA5AFAACIDCYtCLNMDCotCEdMAI5xGTuADRgtDPNQAIkMIi0Ix0wMJi0Ic0wMKi0IB05RGP+DDCYtCAdPLAcAaUkGDCYtCAdOLAcAaUkFDCYtCAdNLAcAaUkEDCYtCAdMLAcAaUkHDCItCAdPLAMAaUkGDCItCAdOLAMAaUkFDCItCAdNLAMAaUkFBGgDSAUZSQRBGcEdd4MoPANBJQgMQANNAQlNAnEYAIgMJi0It0wMKi0IS04kB/CISugMKi0IM04kBkhGLQgjTiQGSEYtCBNOJATrQkhEA4IkJwwmLQgHTywHAGlJBgwmLQgHTiwHAGlJBQwmLQgHTSwHAGlJBAwmLQgHTCwHAGlJBwwiLQgHTywDAGlJBgwiLQgHTiwDAGlJB2dJDCItCAdNLAMAaUkFBGgDSAUZSQRBGY0ZbEAHTQEIAKwDVSUJwR2NGWxAA00BCAbUAIMBGwEYCvQAAAAAAAAAAAAAAAAAAAAAAAAAAAAA=
  pc_init: 0x1
  pc_uninit: 0x41
  pc_program_page: 0x12d
  pc_erase_sector: 0xc5
  pc_erase_all: 0x89
  data_section_offset: 0x660
  flash_properties:
    address_range:
      start: 0x0
      end: 0x200000
    page_size: 0x400
    erased_byte_value: 0xff
    program_page_timeout: 1000
    erase_sector_timeout: 3000
    sectors:
    - size: 0x400
      address: 0x0
  cores:
  - main
- name: nrf51xxx
  description: nRF51xxx
  instructions: sLUURgxNSEYAIUFRQBlBYIFgwWAQRgDwxfoAKATQSUZJGYhgzGCwvUhGQBkBIUFgAkgBYAAgsL0EAAAACAYAQBC1BEYAIADwrfoNSUpGURgAKALQiGDMYALgiWgAKQ3QCEkBIgpgBkpLRpxYTGCaGFNoi2CTaMtg0mgKYRC9wEYEAAAAAEAAIPC1gbAnT0hGASbGUcAZACREYIRgxGAA8EX6ACgG0EhGwBkCIYFgASABsPC9SEbAGUZgIEYA8EL6AigJ0AEoC9AAKCVGC9EA8Bv6BUY0RgbgFUgFaAAkAuAA8BL6BUZIRsAZAiFBYAXgKEYA8If6APD7+UUZAPD4+QZGAPD7+XBDhULx00hGwBkDIUFgACwB0ADwgPpIRsAZBCFBYAAgAbDwvcBGBAAAAAgwAADwtYGwBEYhTkhGAieHUYAZACFBYIFgwWAA8ND5AUYgRgDwcPpIRgApBtCAGQMhgWDEYAEgAbDwvYAZASFBYADwvfkFRgDwwPloQ6BCDdlIRoAZR2AgRgDw2/kDKA3RIEYA8Db6ACABsPC9SEaAGQQhgWDEYAEgAbDwvUhGgBkDIUFgh2ABIAGw8L3ARgQAAADwtYWwBEZPTUhGAydHUUAZACZGYIZgxmCgBwXQSEZAGYdgxGABJorgSEZAGQEjQ2CIBwXQSEZAGYdgwWABJn7gApEDkkhGQBkCIQGRQWAA8G35BJAA8HD5BJlIQ6BCFtlIRkAZR2ACmAAZBJAA8F75AJAA8GH5BJoAmUhDgkIN2UhGQBkEIYFgwmABJlfgSEZAGQQhgWDEYAEmUOBIRkAZBCFBYADwYPkAKAXQSEZAGQGZgWABJkLgSEZAGQUhAJFBYCBGAPBc+QIoBtJIRkAZAZmBYMRgASYx4A3R/yIgRgKZAPAx+AAoBtBIRkdRQBkAmUFgASYi4EhGR1FAGQYhQWACmIAIBJAZ0AAhJ0Y4aEAcDdEORgOZAckDkQHHAPB7+TFGcRwAJgSYgULv0wbgSEZAGWEYAJqCYMFgASYwRgWw8L0EAAAA8LWFsARGNE5IRgUlhVGAGQAnR2CHYMdgoAcG0EhGgBkDIYFgxGABJzngSEaAGQEjQ2CIBwbQSEaAGQMigmDBYAEnLOAEkgKRSEaAGQIhQWAA8Mj4A5AA8Mv4A5lIQ6BCF9lIRoAZAyFBYAKYABkBkADwuPgDkADwu/gBmgOZSEOCQg/ZSEaAGQQhgWDCYAEnBeBIRoAZBCGBYMRgASc4RgWw8L1IRoAZBCFBYAKYACgDRvTQACAiXEEcBJ+6QgTRACeZQghG9tPp50lGiRkgGI1gyGABJ+LnBAAAAPC1g7AVRgRGOEpIRgQnh1CAGAAjQ2CDYMNgoAcG0EhGgBgDIYFgxGAmRlzgSEaAGAEjQ2CIBwbQSEaAGAMigmDBYCZGT+ACkUhGgBgCIUFgAPBa+AZGAPBd+HBDoEIc2UhGIklAGAMhQWACmAYZAPBL+AGQAPBO+AGZSEOGQhTZSEYaSUAYh2DGYADwPfgERgDwQPgGRmZDJeBIRhNJQBgEIYFgxGAmRh3gSEYPSUAYR2ACmIAICdAAIUkcKmgjaJNCCdEtHSQdgUL200hGB0lAGAUhQWAG4EhGBElAGAYhgWDEYCZGMEYDsPC9BAAAAA8gAAIDSUpoEgICQAh4EENwR8BG4A8A8AFIAGhwR8BGEAAAEAFIAGhwR8BGFAAAEAZIQWj/IhFCBtAFSQpoACBSHADQCGhwRwBocEcoAAAQABAAEP8gAAIDSQloAUAAIEAaSEFwR8BGBBAAEBC1E0lKaP8jGkIK0BFJCmhSHA7QC2gBIQMig0IV2NCyEL0LaAAhAyKDQgDYEUYIRhC9CUoTaAMhCEyjQgXRU2gCIQMig0IA2BFGyLIQvcBGKAAAEAAQABAEMAAA2+WxUQFGASADKQnYiAAFoQhYCEkIYAhJCmgAIAAq+9BwR8BGAAAAAAIAAAABAAAAAAAAAATlAUAA5AFAAkgBaAAp/NBwR8BGAOQBQANIASEBYANIAWgAKfzQcEcM5QFAAOQBQANJCGADSAFoACn80HBHwEYI5QFAAOQBQARIASEBYARIAWgAKfzQACBwR8BGFOUBQADkAUAAIgMJi0Jz0wMKi0JY0wMLi0I80wMMi0Ih0xLgA0YLQ3/UACJDCItCdNMDCYtCX9MDCotCRNMDC4tCKNMDDItCDdMJAv8iEroDDItCAtMSEgkCZdADC4tCGdMA4AkKwwuLQgHTywPAGlJBgwuLQgHTiwPAGlJBQwuLQgHTSwPAGlJBAwuLQgHTCwPAGlJBwwqLQgHTywLAGlJBgwqLQgHTiwLAGlJBQwqLQgHTSwLAGlJBAwqLQgHTCwLAGlJBzdLDCYtCAdPLAcAaUkGDCYtCAdOLAcAaUkFDCYtCAdNLAcAaUkEDCYtCAdMLAcAaUkHDCItCAdPLAMAaUkGDCItCAdOLAMAaUkFDCItCAdNLAMAaUkFBGgDSAUZSQRBGcEdd4MoPANBJQgMQANNAQlNAnEYAIgMJi0It0wMKi0IS04kB/CISugMKi0IM04kBkhGLQgjTiQGSEYtCBNOJATrQkhEA4IkJwwmLQgHTywHAGlJBgwmLQgHTiwHAGlJBQwmLQgHTSwHAGlJBAwmLQgHTCwHAGlJBwwiLQgHTywDAGlJBgwiLQgHTiwDAGlJB2dJDCItCAdNLAMAaUkFBGgDSAUZSQRBGY0ZbEAHTQEIAKwDVSUJwR2NGWxAA00BCAbUAIMBGwEYCvQAAAAAAAAAAAAAAAAAAAAAAAAAA
  pc_init: 0x1
  pc_uninit: 0x41
  pc_program_page: 0x1c5
  pc_erase_sector: 0x135
  pc_erase_all: 0x89
  data_section_offset: 0x820
  flash_properties:
    address_range:
      start: 0x0
      end: 0x200000
    page_size: 0x400
    erased_byte_value: 0xff
    program_page_timeout: 1000
    erase_sector_timeout: 3000
    sectors:
    - size: 0x400
      address: 0x0
  cores:
  - main
- name: nrf51xxx_ecb
  description: nRF51xxx External Connectivity Board
  instructions: QLpwR8C6cEdVSAEjASoF0AIqBdADKgXQASBwRwIhAuBDYAHgACFBYE5IAWgAKfzQTUiDYAAgcEdJSQAgSGBJSAFoACn80AAgcEdFSQEgyGBESAFoACn80AAgcEdwtQElLQcERilpAPCB+AApBNEoaWlpSEOgQgHYASBwvThIhGA4SAFoACn80AAgcL1wtYMHFtGLBxTRASMbBxxpXWlsQ4RCDdkcaVtpXENDGJxCB9MAIyxMjQgL4JkARlh2HAHQASBwvVZYRlAhaAAp/NBbHJ1C8dgAIHC9cLUERoMHEdGLBw/RASMbBx1pXml1Q4VCCNkdaV5pQBh1Q4VCA9IYaVlpSENwvQAjjQgI4JkAZlhRWI5CAtCYAAAZcL1bHJ1C9NhwvTC1gwcT0YsHEdEBIxsHHGldaWxDhEIK2RxpW2lcQ0MYnEIE0wAjBeDEXJRCAdABIDC9WxyLQvfTACAwvQDlAUAA5AFAAAYAQAAiAwmLQizTAwqLQhHTACOcRk7gA0YLQzzUACJDCItCMdMDCYtCHNMDCotCAdOURj/gwwmLQgHTywHAGlJBgwmLQgHTiwHAGlJBQwmLQgHTSwHAGlJBAwmLQgHTCwHAGlJBwwiLQgHTywDAGlJBgwiLQgHTiwDAGlJBQwiLQgHTSwDAGlJBQRoA0gFGUkEQRnBHXeDKDwDQSUIDEADTQEJTQAAinEYDCYtCLdMDCotCEtP8IokBEroDCotCDNOJAZIRi0II04kBkhGLQgTTiQE60JIRAOCJCcMJi0IB08sBwBpSQYMJi0IB04sBwBpSQUMJi0IB00sBwBpSQQMJi0IB0wsBwBpSQcMIi0IB08sAwBpSQYMIi0IB04sAwBpSQdnSQwiLQgHTSwDAGlJBQRoA0gFGY0ZSQVsQEEYB00BCACsA1UlCcEdjRlsQANNAQgG1ACDARsBGAr0AAAAAAAA=
  pc_init: 0x9
  pc_uninit: 0x39
  pc_program_page: 0x8d
  pc_erase_sector: 0x5d
  pc_erase_all: 0x4b
  data_section_offset: 0x2c8
  flash_properties:
    address_range:
      start: 0x0
      end: 0x200000
    page_size: 0x400
    erased_byte_value: 0xff
    program_page_timeout: 1000
    erase_sector_timeout: 3000
    sectors:
    - size: 0x400
      address: 0x0
  cores:
  - main<|MERGE_RESOLUTION|>--- conflicted
+++ resolved
@@ -114,12 +114,7 @@
   - name: main
     type: armv6m
     core_access_options: !Arm
-<<<<<<< HEAD
-      ap: 0
-=======
-      ap: !v1 0
-      psel: 0x0
->>>>>>> 37660106
+      ap: !v1 0
   memory_map:
   - !Nvm
     range:
@@ -144,12 +139,7 @@
   - name: main
     type: armv6m
     core_access_options: !Arm
-<<<<<<< HEAD
-      ap: 0
-=======
-      ap: !v1 0
-      psel: 0x0
->>>>>>> 37660106
+      ap: !v1 0
   memory_map:
   - !Nvm
     range:
@@ -174,12 +164,7 @@
   - name: main
     type: armv6m
     core_access_options: !Arm
-<<<<<<< HEAD
-      ap: 0
-=======
-      ap: !v1 0
-      psel: 0x0
->>>>>>> 37660106
+      ap: !v1 0
   memory_map:
   - !Nvm
     range:
@@ -204,12 +189,7 @@
   - name: main
     type: armv6m
     core_access_options: !Arm
-<<<<<<< HEAD
-      ap: 0
-=======
-      ap: !v1 0
-      psel: 0x0
->>>>>>> 37660106
+      ap: !v1 0
   memory_map:
   - !Nvm
     range:
@@ -234,12 +214,7 @@
   - name: main
     type: armv6m
     core_access_options: !Arm
-<<<<<<< HEAD
-      ap: 0
-=======
-      ap: !v1 0
-      psel: 0x0
->>>>>>> 37660106
+      ap: !v1 0
   memory_map:
   - !Nvm
     range:
@@ -264,12 +239,7 @@
   - name: main
     type: armv6m
     core_access_options: !Arm
-<<<<<<< HEAD
-      ap: 0
-=======
-      ap: !v1 0
-      psel: 0x0
->>>>>>> 37660106
+      ap: !v1 0
   memory_map:
   - !Nvm
     range:
@@ -294,12 +264,7 @@
   - name: main
     type: armv6m
     core_access_options: !Arm
-<<<<<<< HEAD
-      ap: 0
-=======
-      ap: !v1 0
-      psel: 0x0
->>>>>>> 37660106
+      ap: !v1 0
   memory_map:
   - !Nvm
     range:
@@ -324,12 +289,7 @@
   - name: main
     type: armv6m
     core_access_options: !Arm
-<<<<<<< HEAD
-      ap: 0
-=======
-      ap: !v1 0
-      psel: 0x0
->>>>>>> 37660106
+      ap: !v1 0
   memory_map:
   - !Nvm
     range:
@@ -354,12 +314,7 @@
   - name: main
     type: armv6m
     core_access_options: !Arm
-<<<<<<< HEAD
-      ap: 0
-=======
-      ap: !v1 0
-      psel: 0x0
->>>>>>> 37660106
+      ap: !v1 0
   memory_map:
   - !Nvm
     range:
