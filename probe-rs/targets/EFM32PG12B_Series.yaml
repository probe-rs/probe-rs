--- conflicted
+++ resolved
@@ -8,12 +8,7 @@
   - name: main
     type: armv7em
     core_access_options: !Arm
-<<<<<<< HEAD
-      ap: 0
-=======
       ap: !v1 0
-      psel: 0x0
->>>>>>> 37660106
   memory_map:
   - !Nvm
     range:
