name: MSP432E4 Series
manufacturer:
  id: 0x17
  cc: 0x0
generated_from_pack: true
pack_file_release: 3.2.6
variants:
- name: MSP432E401Y
  cores:
  - name: main
    type: armv7em
    core_access_options: !Arm
<<<<<<< HEAD
      ap: 0
=======
      ap: !v1 0
      psel: 0x0
>>>>>>> 37660106
  memory_map:
  - !Nvm
    name: IROM1
    range:
      start: 0x0
      end: 0x100000
    cores:
    - main
    access:
      boot: true
  - !Ram
    name: IRAM1
    range:
      start: 0x20000000
      end: 0x20040000
    cores:
    - main
  flash_algorithms:
  - msp432e4_mainflash1024kb
- name: MSP432E411Y
  cores:
  - name: main
    type: armv7em
    core_access_options: !Arm
<<<<<<< HEAD
      ap: 0
=======
      ap: !v1 0
      psel: 0x0
>>>>>>> 37660106
  memory_map:
  - !Nvm
    name: IROM1
    range:
      start: 0x0
      end: 0x100000
    cores:
    - main
    access:
      boot: true
  - !Ram
    name: IRAM1
    range:
      start: 0x20000000
      end: 0x20040000
    cores:
    - main
  flash_algorithms:
  - msp432e4_mainflash1024kb
flash_algorithms:
- name: msp432e4_mainflash1024kb
  description: MSP432E4 1MB Main Flash Memory
  default: true
  instructions: QLpwR8C6cEdP6jAAcEcAAHK2O0gBaCHwAwEBYAAgcEcAIHBHN0hA9gMhQWE2SYFggWhJB/zUwGhA9gEhCEIB0QEgAOAAIAixACBwRwEgcEcsSUD2AyJKYQhgK0iAHohgiGiAB/zUyGhA9gEhCEIB0QEgAOAAIAixACBwRwEgcEct6fBNikYBIwxGk0aBBzTRHE9C8gNheWEm4AAhC+sKDP8llEUE2AfrgQbG+ABRBOBAygfrgQjI+ABhSRwgKfDbOGARSckeOWI5askH/NEzsfloQvIBQxlCAdEBIwDgACMCIXlhgDCAPAAsAt0AK9TRA+ATsQAgvejwjQEg++cAAADmD0AA0A9ABABCpAAAAAA=
  pc_init: 0x11
  pc_uninit: 0x21
  pc_program_page: 0x81
  pc_erase_sector: 0x51
  pc_erase_all: 0x25
  data_section_offset: 0x10c
  flash_properties:
    address_range:
      start: 0x0
      end: 0x100000
    page_size: 0x4000
    erased_byte_value: 0xff
    program_page_timeout: 600
    erase_sector_timeout: 3000
    sectors:
    - size: 0x4000
      address: 0x0<|MERGE_RESOLUTION|>--- conflicted
+++ resolved
@@ -10,12 +10,7 @@
   - name: main
     type: armv7em
     core_access_options: !Arm
-<<<<<<< HEAD
-      ap: 0
-=======
       ap: !v1 0
-      psel: 0x0
->>>>>>> 37660106
   memory_map:
   - !Nvm
     name: IROM1
@@ -40,12 +35,7 @@
   - name: main
     type: armv7em
     core_access_options: !Arm
-<<<<<<< HEAD
-      ap: 0
-=======
       ap: !v1 0
-      psel: 0x0
->>>>>>> 37660106
   memory_map:
   - !Nvm
     name: IROM1
