name: SAMD21
manufacturer:
  id: 0x1f
  cc: 0x0
chip_detection:
- !AtsamDsu
  processor: 1
  family: 0
  series: 1
  variants:
    0x0: ATSAMD21J18A
    0x1: ATSAMD21J17A
    0x2: ATSAMD21J16A
    0x3: ATSAMD21J15A
    0x5: ATSAMD21G18A
    0xf: ATSAMD21G18AU
    0x6: ATSAMD21G17A
    0x10: ATSAMD21G17AU
    0x7: ATSAMD21G16A
    0x8: ATSAMD21G15A
    0xa: ATSAMD21E18A
    0xb: ATSAMD21E17A
    0xc: ATSAMD21E16A
    0xd: ATSAMD21E15A
    0x20: ATSAMD21J16B
    0x21: ATSAMD21J15B
    0x23: ATSAMD21G16B
    0x24: ATSAMD21G15B
    0x26: ATSAMD21E16B
    0x55: ATSAMD21E16BU
    0x27: ATSAMD21E15B
    0x56: ATSAMD21E15BU
    0x57: ATSAMD21G16L
    0x3e: ATSAMD21E16L
    0x3f: ATSAMD21E15L
    0x62: ATSAMD21E16CU
    0x63: ATSAMD21E15CU
    0x94: ATSAMD21E17D
    0x95: ATSAMD21E17DU
    0x97: ATSAMD21E17L
    0x93: ATSAMD21G17D
    0x96: ATSAMD21G17L
    0x92: ATSAMD21J17D
variants:
- name: ATSAMD21E15A
  cores:
  - name: main
    type: armv6m
    core_access_options: !Arm
<<<<<<< HEAD
      ap: 0
=======
      ap: !v1 0
      psel: 0x0
>>>>>>> 37660106
  memory_map:
  - !Nvm
    range:
      start: 0x0
      end: 0x8000
    cores:
    - main
    access:
      boot: true
  - !Ram
    range:
      start: 0x20000000
      end: 0x20001000
    cores:
    - main
  flash_algorithms:
  - atsamd21_32
- name: ATSAMD21E15B
  cores:
  - name: main
    type: armv6m
    core_access_options: !Arm
<<<<<<< HEAD
      ap: 0
=======
      ap: !v1 0
      psel: 0x0
>>>>>>> 37660106
  memory_map:
  - !Nvm
    range:
      start: 0x0
      end: 0x8000
    cores:
    - main
    access:
      boot: true
  - !Ram
    range:
      start: 0x20000000
      end: 0x20001000
    cores:
    - main
  flash_algorithms:
  - atsamd21_32
- name: ATSAMD21E15BU
  cores:
  - name: main
    type: armv6m
    core_access_options: !Arm
<<<<<<< HEAD
      ap: 0
=======
      ap: !v1 0
      psel: 0x0
>>>>>>> 37660106
  memory_map:
  - !Nvm
    range:
      start: 0x0
      end: 0x8000
    cores:
    - main
    access:
      boot: true
  - !Ram
    range:
      start: 0x20000000
      end: 0x20001000
    cores:
    - main
  flash_algorithms:
  - atsamd21_32
  - atsamd21_128_eeprom
- name: ATSAMD21E15CU
  cores:
  - name: main
    type: armv6m
    core_access_options: !Arm
<<<<<<< HEAD
      ap: 0
=======
      ap: !v1 0
      psel: 0x0
>>>>>>> 37660106
  memory_map:
  - !Nvm
    range:
      start: 0x0
      end: 0x8000
    cores:
    - main
    access:
      boot: true
  - !Ram
    range:
      start: 0x20000000
      end: 0x20001000
    cores:
    - main
  flash_algorithms:
  - atsamd21_32
  - atsamd21_128_eeprom
- name: ATSAMD21E15L
  cores:
  - name: main
    type: armv6m
    core_access_options: !Arm
<<<<<<< HEAD
      ap: 0
=======
      ap: !v1 0
      psel: 0x0
>>>>>>> 37660106
  memory_map:
  - !Nvm
    range:
      start: 0x0
      end: 0x8000
    cores:
    - main
    access:
      boot: true
  - !Ram
    range:
      start: 0x20000000
      end: 0x20001000
    cores:
    - main
  flash_algorithms:
  - atsamd21_32
  - atsamd21_128_eeprom
- name: ATSAMD21E16A
  cores:
  - name: main
    type: armv6m
    core_access_options: !Arm
<<<<<<< HEAD
      ap: 0
=======
      ap: !v1 0
      psel: 0x0
>>>>>>> 37660106
  memory_map:
  - !Nvm
    range:
      start: 0x0
      end: 0x10000
    cores:
    - main
    access:
      boot: true
  - !Ram
    range:
      start: 0x20000000
      end: 0x20002000
    cores:
    - main
  flash_algorithms:
  - atsamd21_64
  - atsamd21_128_eeprom
- name: ATSAMD21E16B
  cores:
  - name: main
    type: armv6m
    core_access_options: !Arm
<<<<<<< HEAD
      ap: 0
=======
      ap: !v1 0
      psel: 0x0
>>>>>>> 37660106
  memory_map:
  - !Nvm
    range:
      start: 0x0
      end: 0x10000
    cores:
    - main
    access:
      boot: true
  - !Ram
    range:
      start: 0x20000000
      end: 0x20002000
    cores:
    - main
  flash_algorithms:
  - atsamd21_64
  - atsamd21_128_eeprom
- name: ATSAMD21E16BU
  cores:
  - name: main
    type: armv6m
    core_access_options: !Arm
<<<<<<< HEAD
      ap: 0
=======
      ap: !v1 0
      psel: 0x0
>>>>>>> 37660106
  memory_map:
  - !Nvm
    range:
      start: 0x0
      end: 0x10000
    cores:
    - main
    access:
      boot: true
  - !Ram
    range:
      start: 0x20000000
      end: 0x20002000
    cores:
    - main
  flash_algorithms:
  - atsamd21_64
  - atsamd21_128_eeprom
- name: ATSAMD21E16CU
  cores:
  - name: main
    type: armv6m
    core_access_options: !Arm
<<<<<<< HEAD
      ap: 0
=======
      ap: !v1 0
      psel: 0x0
>>>>>>> 37660106
  memory_map:
  - !Nvm
    range:
      start: 0x0
      end: 0x10000
    cores:
    - main
    access:
      boot: true
  - !Ram
    range:
      start: 0x20000000
      end: 0x20002000
    cores:
    - main
  flash_algorithms:
  - atsamd21_64
  - atsamd21_128_eeprom
- name: ATSAMD21E16L
  cores:
  - name: main
    type: armv6m
    core_access_options: !Arm
<<<<<<< HEAD
      ap: 0
=======
      ap: !v1 0
      psel: 0x0
>>>>>>> 37660106
  memory_map:
  - !Nvm
    range:
      start: 0x0
      end: 0x10000
    cores:
    - main
    access:
      boot: true
  - !Ram
    range:
      start: 0x20000000
      end: 0x20002000
    cores:
    - main
  flash_algorithms:
  - atsamd21_64
  - atsamd21_128_eeprom
- name: ATSAMD21E17A
  cores:
  - name: main
    type: armv6m
    core_access_options: !Arm
<<<<<<< HEAD
      ap: 0
=======
      ap: !v1 0
      psel: 0x0
>>>>>>> 37660106
  memory_map:
  - !Nvm
    range:
      start: 0x0
      end: 0x20000
    cores:
    - main
    access:
      boot: true
  - !Ram
    range:
      start: 0x20000000
      end: 0x20004000
    cores:
    - main
  flash_algorithms:
  - atsamd21_128
- name: ATSAMD21E17D
  cores:
  - name: main
    type: armv6m
    core_access_options: !Arm
<<<<<<< HEAD
      ap: 0
=======
      ap: !v1 0
      psel: 0x0
>>>>>>> 37660106
  memory_map:
  - !Nvm
    range:
      start: 0x0
      end: 0x20000
    cores:
    - main
    access:
      boot: true
  - !Ram
    range:
      start: 0x20000000
      end: 0x20004000
    cores:
    - main
  flash_algorithms:
  - atsamd21_128
  - atsamd21_128_eeprom
- name: ATSAMD21E17DU
  cores:
  - name: main
    type: armv6m
    core_access_options: !Arm
<<<<<<< HEAD
      ap: 0
=======
      ap: !v1 0
      psel: 0x0
>>>>>>> 37660106
  memory_map:
  - !Nvm
    range:
      start: 0x0
      end: 0x20000
    cores:
    - main
    access:
      boot: true
  - !Ram
    range:
      start: 0x20000000
      end: 0x20004000
    cores:
    - main
  flash_algorithms:
  - atsamd21_128
  - atsamd21_128_eeprom
- name: ATSAMD21E17L
  cores:
  - name: main
    type: armv6m
    core_access_options: !Arm
<<<<<<< HEAD
      ap: 0
=======
      ap: !v1 0
      psel: 0x0
>>>>>>> 37660106
  memory_map:
  - !Nvm
    range:
      start: 0x0
      end: 0x20000
    cores:
    - main
    access:
      boot: true
  - !Ram
    range:
      start: 0x20000000
      end: 0x20004000
    cores:
    - main
  flash_algorithms:
  - atsamd21_128
  - atsamd21_128_eeprom
- name: ATSAMD21E18A
  cores:
  - name: main
    type: armv6m
    core_access_options: !Arm
<<<<<<< HEAD
      ap: 0
=======
      ap: !v1 0
      psel: 0x0
>>>>>>> 37660106
  memory_map:
  - !Nvm
    range:
      start: 0x0
      end: 0x40000
    cores:
    - main
    access:
      boot: true
  - !Ram
    range:
      start: 0x20000000
      end: 0x20008000
    cores:
    - main
  flash_algorithms:
  - atsamd21_256
- name: ATSAMD21G15A
  cores:
  - name: main
    type: armv6m
    core_access_options: !Arm
<<<<<<< HEAD
      ap: 0
=======
      ap: !v1 0
      psel: 0x0
>>>>>>> 37660106
  memory_map:
  - !Nvm
    range:
      start: 0x0
      end: 0x8000
    cores:
    - main
    access:
      boot: true
  - !Ram
    range:
      start: 0x20000000
      end: 0x20001000
    cores:
    - main
  flash_algorithms:
  - atsamd21_32
- name: ATSAMD21G15B
  cores:
  - name: main
    type: armv6m
    core_access_options: !Arm
<<<<<<< HEAD
      ap: 0
=======
      ap: !v1 0
      psel: 0x0
>>>>>>> 37660106
  memory_map:
  - !Nvm
    range:
      start: 0x0
      end: 0x8000
    cores:
    - main
    access:
      boot: true
  - !Ram
    range:
      start: 0x20000000
      end: 0x20001000
    cores:
    - main
  flash_algorithms:
  - atsamd21_32
  - atsamd21_128_eeprom
- name: ATSAMD21G15L
  cores:
  - name: main
    type: armv6m
    core_access_options: !Arm
<<<<<<< HEAD
      ap: 0
=======
      ap: !v1 0
      psel: 0x0
>>>>>>> 37660106
  memory_map:
  - !Nvm
    range:
      start: 0x0
      end: 0x8000
    cores:
    - main
    access:
      boot: true
  - !Ram
    range:
      start: 0x20000000
      end: 0x20001000
    cores:
    - main
  flash_algorithms:
  - atsamd21_32
  - atsamd21_128_eeprom
- name: ATSAMD21G16A
  cores:
  - name: main
    type: armv6m
    core_access_options: !Arm
<<<<<<< HEAD
      ap: 0
=======
      ap: !v1 0
      psel: 0x0
>>>>>>> 37660106
  memory_map:
  - !Nvm
    range:
      start: 0x0
      end: 0x10000
    cores:
    - main
    access:
      boot: true
  - !Ram
    range:
      start: 0x20000000
      end: 0x20002000
    cores:
    - main
  flash_algorithms:
  - atsamd21_64
- name: ATSAMD21G16B
  cores:
  - name: main
    type: armv6m
    core_access_options: !Arm
<<<<<<< HEAD
      ap: 0
=======
      ap: !v1 0
      psel: 0x0
>>>>>>> 37660106
  memory_map:
  - !Nvm
    range:
      start: 0x0
      end: 0x10000
    cores:
    - main
    access:
      boot: true
  - !Ram
    range:
      start: 0x20000000
      end: 0x20002000
    cores:
    - main
  flash_algorithms:
  - atsamd21_64
  - atsamd21_128_eeprom
- name: ATSAMD21G16L
  cores:
  - name: main
    type: armv6m
    core_access_options: !Arm
<<<<<<< HEAD
      ap: 0
=======
      ap: !v1 0
      psel: 0x0
>>>>>>> 37660106
  memory_map:
  - !Nvm
    range:
      start: 0x0
      end: 0x10000
    cores:
    - main
    access:
      boot: true
  - !Ram
    range:
      start: 0x20000000
      end: 0x20002000
    cores:
    - main
  flash_algorithms:
  - atsamd21_64
  - atsamd21_128_eeprom
- name: ATSAMD21G17A
  cores:
  - name: main
    type: armv6m
    core_access_options: !Arm
<<<<<<< HEAD
      ap: 0
=======
      ap: !v1 0
      psel: 0x0
>>>>>>> 37660106
  memory_map:
  - !Nvm
    range:
      start: 0x0
      end: 0x20000
    cores:
    - main
    access:
      boot: true
  - !Ram
    range:
      start: 0x20000000
      end: 0x20004000
    cores:
    - main
  flash_algorithms:
  - atsamd21_128
- name: ATSAMD21G17AU
  cores:
  - name: main
    type: armv6m
    core_access_options: !Arm
<<<<<<< HEAD
      ap: 0
=======
      ap: !v1 0
      psel: 0x0
>>>>>>> 37660106
  memory_map:
  - !Nvm
    range:
      start: 0x0
      end: 0x20000
    cores:
    - main
    access:
      boot: true
  - !Ram
    range:
      start: 0x20000000
      end: 0x20004000
    cores:
    - main
  flash_algorithms:
  - atsamd21_128
- name: ATSAMD21G17D
  cores:
  - name: main
    type: armv6m
    core_access_options: !Arm
<<<<<<< HEAD
      ap: 0
=======
      ap: !v1 0
      psel: 0x0
>>>>>>> 37660106
  memory_map:
  - !Nvm
    range:
      start: 0x0
      end: 0x20000
    cores:
    - main
    access:
      boot: true
  - !Ram
    range:
      start: 0x20000000
      end: 0x20004000
    cores:
    - main
  flash_algorithms:
  - atsamd21_128
  - atsamd21_128_eeprom
- name: ATSAMD21G17L
  cores:
  - name: main
    type: armv6m
    core_access_options: !Arm
<<<<<<< HEAD
      ap: 0
=======
      ap: !v1 0
      psel: 0x0
>>>>>>> 37660106
  memory_map:
  - !Nvm
    range:
      start: 0x0
      end: 0x20000
    cores:
    - main
    access:
      boot: true
  - !Ram
    range:
      start: 0x20000000
      end: 0x20004000
    cores:
    - main
  flash_algorithms:
  - atsamd21_128
  - atsamd21_128_eeprom
- name: ATSAMD21G18A
  cores:
  - name: main
    type: armv6m
    core_access_options: !Arm
<<<<<<< HEAD
      ap: 0
=======
      ap: !v1 0
      psel: 0x0
>>>>>>> 37660106
  memory_map:
  - !Nvm
    range:
      start: 0x0
      end: 0x40000
    cores:
    - main
    access:
      boot: true
  - !Ram
    range:
      start: 0x20000000
      end: 0x20008000
    cores:
    - main
  flash_algorithms:
  - atsamd21_256
- name: ATSAMD21G18AU
  cores:
  - name: main
    type: armv6m
    core_access_options: !Arm
<<<<<<< HEAD
      ap: 0
=======
      ap: !v1 0
      psel: 0x0
>>>>>>> 37660106
  memory_map:
  - !Nvm
    range:
      start: 0x0
      end: 0x40000
    cores:
    - main
    access:
      boot: true
  - !Ram
    range:
      start: 0x20000000
      end: 0x20008000
    cores:
    - main
  flash_algorithms:
  - atsamd21_256
- name: ATSAMD21J15A
  cores:
  - name: main
    type: armv6m
    core_access_options: !Arm
<<<<<<< HEAD
      ap: 0
=======
      ap: !v1 0
      psel: 0x0
>>>>>>> 37660106
  memory_map:
  - !Nvm
    range:
      start: 0x0
      end: 0x8000
    cores:
    - main
    access:
      boot: true
  - !Ram
    range:
      start: 0x20000000
      end: 0x20001000
    cores:
    - main
  flash_algorithms:
  - atsamd21_32
- name: ATSAMD21J15B
  cores:
  - name: main
    type: armv6m
    core_access_options: !Arm
<<<<<<< HEAD
      ap: 0
=======
      ap: !v1 0
      psel: 0x0
>>>>>>> 37660106
  memory_map:
  - !Nvm
    range:
      start: 0x0
      end: 0x8000
    cores:
    - main
    access:
      boot: true
  - !Ram
    range:
      start: 0x20000000
      end: 0x20001000
    cores:
    - main
  flash_algorithms:
  - atsamd21_32
  - atsamd21_128_eeprom
- name: ATSAMD21J16A
  cores:
  - name: main
    type: armv6m
    core_access_options: !Arm
<<<<<<< HEAD
      ap: 0
=======
      ap: !v1 0
      psel: 0x0
>>>>>>> 37660106
  memory_map:
  - !Nvm
    range:
      start: 0x0
      end: 0x10000
    cores:
    - main
    access:
      boot: true
  - !Ram
    range:
      start: 0x20000000
      end: 0x20002000
    cores:
    - main
  flash_algorithms:
  - atsamd21_64
- name: ATSAMD21J16B
  cores:
  - name: main
    type: armv6m
    core_access_options: !Arm
<<<<<<< HEAD
      ap: 0
=======
      ap: !v1 0
      psel: 0x0
>>>>>>> 37660106
  memory_map:
  - !Nvm
    range:
      start: 0x0
      end: 0x10000
    cores:
    - main
    access:
      boot: true
  - !Ram
    range:
      start: 0x20000000
      end: 0x20002000
    cores:
    - main
  flash_algorithms:
  - atsamd21_64
  - atsamd21_128_eeprom
- name: ATSAMD21J17A
  cores:
  - name: main
    type: armv6m
    core_access_options: !Arm
<<<<<<< HEAD
      ap: 0
=======
      ap: !v1 0
      psel: 0x0
>>>>>>> 37660106
  memory_map:
  - !Nvm
    range:
      start: 0x0
      end: 0x20000
    cores:
    - main
    access:
      boot: true
  - !Ram
    range:
      start: 0x20000000
      end: 0x20004000
    cores:
    - main
  flash_algorithms:
  - atsamd21_128
- name: ATSAMD21J17D
  cores:
  - name: main
    type: armv6m
    core_access_options: !Arm
<<<<<<< HEAD
      ap: 0
=======
      ap: !v1 0
      psel: 0x0
>>>>>>> 37660106
  memory_map:
  - !Nvm
    range:
      start: 0x0
      end: 0x20000
    cores:
    - main
    access:
      boot: true
  - !Ram
    range:
      start: 0x20000000
      end: 0x20004000
    cores:
    - main
  flash_algorithms:
  - atsamd21_128
  - atsamd21_128_eeprom
- name: ATSAMD21J18A
  cores:
  - name: main
    type: armv6m
    core_access_options: !Arm
<<<<<<< HEAD
      ap: 0
=======
      ap: !v1 0
      psel: 0x0
>>>>>>> 37660106
  memory_map:
  - !Nvm
    range:
      start: 0x0
      end: 0x40000
    cores:
    - main
    access:
      boot: true
  - !Ram
    range:
      start: 0x20000000
      end: 0x20008000
    cores:
    - main
  flash_algorithms:
  - atsamd21_256
flash_algorithms:
- name: atsamd21_32
  description: ATSAMD21 32kB Flash
  default: true
  instructions: QSEJBgpoUgcB1QQiCmAoSiZJUWAnSUlECGAAIHBHACBwRw8hyQIBQEIIDyCAAgJAELUfSMJhIEoCgAJ90gf80B1MASI/PNICixgM4EoIwmEEgAJ90gf80AJ9kgcB1QEgEL3/MQExmULw0wAgEL0QtRFMD0vkHByAHH3kB/zQyRyJCIkAAuAQygkfEMAAKfrRCUg9OBiAGH3AB/zQGH2ABwHVASAQvQAgEL0AAJ4ABAAAQABBBAAAAEGlAAAAAAAAAAAAAA==
  pc_init: 0x1
  pc_uninit: 0x1f
  pc_program_page: 0x6f
  pc_erase_sector: 0x23
  data_section_offset: 0xbc
  flash_properties:
    address_range:
      start: 0x0
      end: 0x8000
    page_size: 0x40
    erased_byte_value: 0xff
    program_page_timeout: 100
    erase_sector_timeout: 1000
    sectors:
    - size: 0x800
      address: 0x0
  cores:
  - main
- name: atsamd21_128_eeprom
  description: ATSAMD21 4kB Data EEPROM
  default: true
  instructions: QSEJBgpoUgcB1QQiCmAcShpJUWAbSUlECGAAIHBHACBwR0EIFkjBYRdJAYABfckH/NAAfYAHAdUBIHBHACBwRxC1EUwOSyo0HIAcfeQH/NDJHIkIiQAC4BDKCR8QwAAp+tEJSIAcGIAYfcAH/NAYfYAHAdUBIBC9ACAQvZ4ABAAAQABBBAAAABqlAAAAAAAAAAAAAA==
  pc_init: 0x1
  pc_uninit: 0x1f
  pc_program_page: 0x41
  pc_erase_sector: 0x23
  data_section_offset: 0x8c
  flash_properties:
    address_range:
      start: 0x400000
      end: 0x401000
    page_size: 0x40
    erased_byte_value: 0xff
    program_page_timeout: 100
    erase_sector_timeout: 1000
    sectors:
    - size: 0x100
      address: 0x0
  cores:
  - main
- name: atsamd21_64
  description: ATSAMD21 64kB Flash
  default: true
  instructions: QSEJBgpoUgcB1QQiCmAoSiZJUWAnSUlECGAAIHBHACBwRw8hCQMBQEIIDyDAAgJAELUfSMJhIEoCgAJ90gf80B1MASI/PBIDixgM4EoIwmEEgAJ90gf80AJ9kgcB1QEgEL3/MQExmULw0wAgEL0QtRFMD0vkHByAHH3kB/zQyRyJCIkAAuAQygkfEMAAKfrRCUg9OBiAGH3AB/zQGH2ABwHVASAQvQAgEL0AAJ4ABAAAQABBBAAAAEGlAAAAAAAAAAAAAA==
  pc_init: 0x1
  pc_uninit: 0x1f
  pc_program_page: 0x6f
  pc_erase_sector: 0x23
  data_section_offset: 0xbc
  flash_properties:
    address_range:
      start: 0x0
      end: 0x10000
    page_size: 0x40
    erased_byte_value: 0xff
    program_page_timeout: 100
    erase_sector_timeout: 1000
    sectors:
    - size: 0x1000
      address: 0x0
  cores:
  - main
- name: atsamd21_128
  description: ATSAMD21 128kB Flash
  default: true
  instructions: QSEJBgpoUgcB1QQiCmAtSitJUWAsSUlECGAAIHBHACBwRw8hSQMBQEIIDyAAAwJAELUkSMJhJUoCgAJ90gf80CJMASI/PFIDixgM4EoIwmEEgAJ90gf80AJ9kgcB1QEgEL3/MQExmULw0wAgEL3wtckciQgVS4kAEk3bHCuAK33bB/zQEU49PgApFtADRkApAdlAJAXgDEYD4IDKCR+AwyQfACz50S6AQDArfdsH/NArfZsH6NUBIPC9ACDwvQAAngAEAABAAEEEAAAAQaUAAAAAAAAAAAAA
  pc_init: 0x1
  pc_uninit: 0x1f
  pc_program_page: 0x6f
  pc_erase_sector: 0x23
  data_section_offset: 0xd0
  flash_properties:
    address_range:
      start: 0x0
      end: 0x20000
    page_size: 0x400
    erased_byte_value: 0xff
    program_page_timeout: 100
    erase_sector_timeout: 1000
    sectors:
    - size: 0x2000
      address: 0x0
  cores:
  - main
- name: atsamd21_256
  description: ATSAMD21 256kB Flash
  default: true
  instructions: QSEJBgpoUgcB1QQiCmAoSiZJUWAnSUlECGAAIHBHACBwRw8hiQMBQEIIDyBAAwJAELUfSMJhIEoCgAJ90gf80B1MASI/PJIDixgM4EoIwmEEgAJ90gf80AJ9kgcB1QEgEL3/MQExmULw0wAgEL0QtRFMD0vkHByAHH3kB/zQyRyJCIkAAuAQygkfEMAAKfrRCUg9OBiAGH3AB/zQGH2ABwHVASAQvQAgEL0AAJ4ABAAAQABBBAAAAEGlAAAAAAAAAAAAAA==
  pc_init: 0x1
  pc_uninit: 0x1f
  pc_program_page: 0x6f
  pc_erase_sector: 0x23
  data_section_offset: 0xbc
  flash_properties:
    address_range:
      start: 0x0
      end: 0x40000
    page_size: 0x40
    erased_byte_value: 0xff
    program_page_timeout: 100
    erase_sector_timeout: 1000
    sectors:
    - size: 0x4000
      address: 0x0
  cores:
  - main<|MERGE_RESOLUTION|>--- conflicted
+++ resolved
@@ -47,12 +47,7 @@
   - name: main
     type: armv6m
     core_access_options: !Arm
-<<<<<<< HEAD
-      ap: 0
-=======
-      ap: !v1 0
-      psel: 0x0
->>>>>>> 37660106
+      ap: !v1 0
   memory_map:
   - !Nvm
     range:
@@ -75,12 +70,7 @@
   - name: main
     type: armv6m
     core_access_options: !Arm
-<<<<<<< HEAD
-      ap: 0
-=======
-      ap: !v1 0
-      psel: 0x0
->>>>>>> 37660106
+      ap: !v1 0
   memory_map:
   - !Nvm
     range:
@@ -103,12 +93,7 @@
   - name: main
     type: armv6m
     core_access_options: !Arm
-<<<<<<< HEAD
-      ap: 0
-=======
-      ap: !v1 0
-      psel: 0x0
->>>>>>> 37660106
+      ap: !v1 0
   memory_map:
   - !Nvm
     range:
@@ -132,12 +117,7 @@
   - name: main
     type: armv6m
     core_access_options: !Arm
-<<<<<<< HEAD
-      ap: 0
-=======
-      ap: !v1 0
-      psel: 0x0
->>>>>>> 37660106
+      ap: !v1 0
   memory_map:
   - !Nvm
     range:
@@ -161,12 +141,7 @@
   - name: main
     type: armv6m
     core_access_options: !Arm
-<<<<<<< HEAD
-      ap: 0
-=======
-      ap: !v1 0
-      psel: 0x0
->>>>>>> 37660106
+      ap: !v1 0
   memory_map:
   - !Nvm
     range:
@@ -190,12 +165,7 @@
   - name: main
     type: armv6m
     core_access_options: !Arm
-<<<<<<< HEAD
-      ap: 0
-=======
-      ap: !v1 0
-      psel: 0x0
->>>>>>> 37660106
+      ap: !v1 0
   memory_map:
   - !Nvm
     range:
@@ -219,12 +189,7 @@
   - name: main
     type: armv6m
     core_access_options: !Arm
-<<<<<<< HEAD
-      ap: 0
-=======
-      ap: !v1 0
-      psel: 0x0
->>>>>>> 37660106
+      ap: !v1 0
   memory_map:
   - !Nvm
     range:
@@ -248,12 +213,7 @@
   - name: main
     type: armv6m
     core_access_options: !Arm
-<<<<<<< HEAD
-      ap: 0
-=======
-      ap: !v1 0
-      psel: 0x0
->>>>>>> 37660106
+      ap: !v1 0
   memory_map:
   - !Nvm
     range:
@@ -277,12 +237,7 @@
   - name: main
     type: armv6m
     core_access_options: !Arm
-<<<<<<< HEAD
-      ap: 0
-=======
-      ap: !v1 0
-      psel: 0x0
->>>>>>> 37660106
+      ap: !v1 0
   memory_map:
   - !Nvm
     range:
@@ -306,12 +261,7 @@
   - name: main
     type: armv6m
     core_access_options: !Arm
-<<<<<<< HEAD
-      ap: 0
-=======
-      ap: !v1 0
-      psel: 0x0
->>>>>>> 37660106
+      ap: !v1 0
   memory_map:
   - !Nvm
     range:
@@ -335,12 +285,7 @@
   - name: main
     type: armv6m
     core_access_options: !Arm
-<<<<<<< HEAD
-      ap: 0
-=======
-      ap: !v1 0
-      psel: 0x0
->>>>>>> 37660106
+      ap: !v1 0
   memory_map:
   - !Nvm
     range:
@@ -363,12 +308,7 @@
   - name: main
     type: armv6m
     core_access_options: !Arm
-<<<<<<< HEAD
-      ap: 0
-=======
-      ap: !v1 0
-      psel: 0x0
->>>>>>> 37660106
+      ap: !v1 0
   memory_map:
   - !Nvm
     range:
@@ -392,12 +332,7 @@
   - name: main
     type: armv6m
     core_access_options: !Arm
-<<<<<<< HEAD
-      ap: 0
-=======
-      ap: !v1 0
-      psel: 0x0
->>>>>>> 37660106
+      ap: !v1 0
   memory_map:
   - !Nvm
     range:
@@ -421,12 +356,7 @@
   - name: main
     type: armv6m
     core_access_options: !Arm
-<<<<<<< HEAD
-      ap: 0
-=======
-      ap: !v1 0
-      psel: 0x0
->>>>>>> 37660106
+      ap: !v1 0
   memory_map:
   - !Nvm
     range:
@@ -450,12 +380,7 @@
   - name: main
     type: armv6m
     core_access_options: !Arm
-<<<<<<< HEAD
-      ap: 0
-=======
-      ap: !v1 0
-      psel: 0x0
->>>>>>> 37660106
+      ap: !v1 0
   memory_map:
   - !Nvm
     range:
@@ -478,12 +403,7 @@
   - name: main
     type: armv6m
     core_access_options: !Arm
-<<<<<<< HEAD
-      ap: 0
-=======
-      ap: !v1 0
-      psel: 0x0
->>>>>>> 37660106
+      ap: !v1 0
   memory_map:
   - !Nvm
     range:
@@ -506,12 +426,7 @@
   - name: main
     type: armv6m
     core_access_options: !Arm
-<<<<<<< HEAD
-      ap: 0
-=======
-      ap: !v1 0
-      psel: 0x0
->>>>>>> 37660106
+      ap: !v1 0
   memory_map:
   - !Nvm
     range:
@@ -535,12 +450,7 @@
   - name: main
     type: armv6m
     core_access_options: !Arm
-<<<<<<< HEAD
-      ap: 0
-=======
-      ap: !v1 0
-      psel: 0x0
->>>>>>> 37660106
+      ap: !v1 0
   memory_map:
   - !Nvm
     range:
@@ -564,12 +474,7 @@
   - name: main
     type: armv6m
     core_access_options: !Arm
-<<<<<<< HEAD
-      ap: 0
-=======
-      ap: !v1 0
-      psel: 0x0
->>>>>>> 37660106
+      ap: !v1 0
   memory_map:
   - !Nvm
     range:
@@ -592,12 +497,7 @@
   - name: main
     type: armv6m
     core_access_options: !Arm
-<<<<<<< HEAD
-      ap: 0
-=======
-      ap: !v1 0
-      psel: 0x0
->>>>>>> 37660106
+      ap: !v1 0
   memory_map:
   - !Nvm
     range:
@@ -621,12 +521,7 @@
   - name: main
     type: armv6m
     core_access_options: !Arm
-<<<<<<< HEAD
-      ap: 0
-=======
-      ap: !v1 0
-      psel: 0x0
->>>>>>> 37660106
+      ap: !v1 0
   memory_map:
   - !Nvm
     range:
@@ -650,12 +545,7 @@
   - name: main
     type: armv6m
     core_access_options: !Arm
-<<<<<<< HEAD
-      ap: 0
-=======
-      ap: !v1 0
-      psel: 0x0
->>>>>>> 37660106
+      ap: !v1 0
   memory_map:
   - !Nvm
     range:
@@ -678,12 +568,7 @@
   - name: main
     type: armv6m
     core_access_options: !Arm
-<<<<<<< HEAD
-      ap: 0
-=======
-      ap: !v1 0
-      psel: 0x0
->>>>>>> 37660106
+      ap: !v1 0
   memory_map:
   - !Nvm
     range:
@@ -706,12 +591,7 @@
   - name: main
     type: armv6m
     core_access_options: !Arm
-<<<<<<< HEAD
-      ap: 0
-=======
-      ap: !v1 0
-      psel: 0x0
->>>>>>> 37660106
+      ap: !v1 0
   memory_map:
   - !Nvm
     range:
@@ -735,12 +615,7 @@
   - name: main
     type: armv6m
     core_access_options: !Arm
-<<<<<<< HEAD
-      ap: 0
-=======
-      ap: !v1 0
-      psel: 0x0
->>>>>>> 37660106
+      ap: !v1 0
   memory_map:
   - !Nvm
     range:
@@ -764,12 +639,7 @@
   - name: main
     type: armv6m
     core_access_options: !Arm
-<<<<<<< HEAD
-      ap: 0
-=======
-      ap: !v1 0
-      psel: 0x0
->>>>>>> 37660106
+      ap: !v1 0
   memory_map:
   - !Nvm
     range:
@@ -792,12 +662,7 @@
   - name: main
     type: armv6m
     core_access_options: !Arm
-<<<<<<< HEAD
-      ap: 0
-=======
-      ap: !v1 0
-      psel: 0x0
->>>>>>> 37660106
+      ap: !v1 0
   memory_map:
   - !Nvm
     range:
@@ -820,12 +685,7 @@
   - name: main
     type: armv6m
     core_access_options: !Arm
-<<<<<<< HEAD
-      ap: 0
-=======
-      ap: !v1 0
-      psel: 0x0
->>>>>>> 37660106
+      ap: !v1 0
   memory_map:
   - !Nvm
     range:
@@ -848,12 +708,7 @@
   - name: main
     type: armv6m
     core_access_options: !Arm
-<<<<<<< HEAD
-      ap: 0
-=======
-      ap: !v1 0
-      psel: 0x0
->>>>>>> 37660106
+      ap: !v1 0
   memory_map:
   - !Nvm
     range:
@@ -877,12 +732,7 @@
   - name: main
     type: armv6m
     core_access_options: !Arm
-<<<<<<< HEAD
-      ap: 0
-=======
-      ap: !v1 0
-      psel: 0x0
->>>>>>> 37660106
+      ap: !v1 0
   memory_map:
   - !Nvm
     range:
@@ -905,12 +755,7 @@
   - name: main
     type: armv6m
     core_access_options: !Arm
-<<<<<<< HEAD
-      ap: 0
-=======
-      ap: !v1 0
-      psel: 0x0
->>>>>>> 37660106
+      ap: !v1 0
   memory_map:
   - !Nvm
     range:
@@ -934,12 +779,7 @@
   - name: main
     type: armv6m
     core_access_options: !Arm
-<<<<<<< HEAD
-      ap: 0
-=======
-      ap: !v1 0
-      psel: 0x0
->>>>>>> 37660106
+      ap: !v1 0
   memory_map:
   - !Nvm
     range:
@@ -962,12 +802,7 @@
   - name: main
     type: armv6m
     core_access_options: !Arm
-<<<<<<< HEAD
-      ap: 0
-=======
-      ap: !v1 0
-      psel: 0x0
->>>>>>> 37660106
+      ap: !v1 0
   memory_map:
   - !Nvm
     range:
@@ -991,12 +826,7 @@
   - name: main
     type: armv6m
     core_access_options: !Arm
-<<<<<<< HEAD
-      ap: 0
-=======
-      ap: !v1 0
-      psel: 0x0
->>>>>>> 37660106
+      ap: !v1 0
   memory_map:
   - !Nvm
     range:
