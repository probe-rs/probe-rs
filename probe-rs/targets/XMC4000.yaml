name: XMC4000
manufacturer:
  id: 0x41
  cc: 0x0
chip_detection:
- !InfineonScu
  part: 0x1dd
  scu_id: 0x4100
  variants:
    64: XMC4104-Q48x64
    128: XMC4100-Q48x128
- !InfineonScu
  part: 0x1dd
  scu_id: 0x4200
  variants:
    256: XMC4200-Q48x256
- !InfineonScu
  part: 0x1df
  scu_id: 0x4300
  variants:
    256: XMC4300-F100x256
- !InfineonScu
  part: 0x1dc
  scu_id: 0x4400
  variants:
    256: XMC4400-F64x256
    512: XMC4400-F64x512
- !InfineonScu
  part: 0x1db
  scu_id: 0x4500
  variants:
    512: XMC4504-F100x512
    768: XMC4500-F100x768
    1024: XMC4500-F100x1024
- !InfineonScu
  part: 0x1df
  scu_id: 0x4700
  variants:
    1024: XMC4700-F100x1024
    1536: XMC4700-F100x1536
    2048: XMC4700-F100x2048
- !InfineonScu
  part: 0x1df
  scu_id: 0x4800
  variants:
    1024: XMC4800-F100x1024
    1536: XMC4800-F100x1536
    2048: XMC4800-F100x2048
generated_from_pack: true
pack_file_release: 2.12.0
variants:
- name: XMC4100-F64x128
  cores:
  - name: main
    type: armv7em
    core_access_options: !Arm
<<<<<<< HEAD
      ap: 0
=======
      ap: !v1 0
      psel: 0x0
>>>>>>> 37660106
  memory_map:
  - !Nvm
    name: IROM1
    range:
      start: 0x8000000
      end: 0x8020000
    cores:
    - main
    access:
      boot: true
  - !Generic
    name: IROM2
    range:
      start: 0xc000000
      end: 0xc020000
    cores:
    - main
  - !Ram
    name: IRAM2 + IRAM1
    range:
      start: 0x1fffe000
      end: 0x20002fc0
    cores:
    - main
  flash_algorithms:
  - xmc4200_4100_128
  - xmc4200_4100c_128
- name: XMC4100-Q48x128
  cores:
  - name: main
    type: armv7em
    core_access_options: !Arm
<<<<<<< HEAD
      ap: 0
=======
      ap: !v1 0
      psel: 0x0
>>>>>>> 37660106
  memory_map:
  - !Nvm
    name: IROM1
    range:
      start: 0x8000000
      end: 0x8020000
    cores:
    - main
    access:
      boot: true
  - !Generic
    name: IROM2
    range:
      start: 0xc000000
      end: 0xc020000
    cores:
    - main
  - !Ram
    name: IRAM2 + IRAM1
    range:
      start: 0x1fffe000
      end: 0x20002fc0
    cores:
    - main
  flash_algorithms:
  - xmc4200_4100_128
  - xmc4200_4100c_128
- name: XMC4104-F64x128
  cores:
  - name: main
    type: armv7em
    core_access_options: !Arm
<<<<<<< HEAD
      ap: 0
=======
      ap: !v1 0
      psel: 0x0
>>>>>>> 37660106
  memory_map:
  - !Nvm
    name: IROM1
    range:
      start: 0x8000000
      end: 0x8020000
    cores:
    - main
    access:
      boot: true
  - !Generic
    name: IROM2
    range:
      start: 0xc000000
      end: 0xc020000
    cores:
    - main
  - !Ram
    name: IRAM2 + IRAM1
    range:
      start: 0x1fffe000
      end: 0x20002fc0
    cores:
    - main
  flash_algorithms:
  - xmc4200_4100_128
  - xmc4200_4100c_128
- name: XMC4104-F64x64
  cores:
  - name: main
    type: armv7em
    core_access_options: !Arm
<<<<<<< HEAD
      ap: 0
=======
      ap: !v1 0
      psel: 0x0
>>>>>>> 37660106
  memory_map:
  - !Nvm
    name: IROM1
    range:
      start: 0x8000000
      end: 0x8010000
    cores:
    - main
    access:
      boot: true
  - !Generic
    name: IROM2
    range:
      start: 0xc000000
      end: 0xc010000
    cores:
    - main
  - !Ram
    name: IRAM2 + IRAM1
    range:
      start: 0x1fffe000
      end: 0x20002fc0
    cores:
    - main
  flash_algorithms:
  - xmc4200_4100_64
  - xmc4200_4100c_64
- name: XMC4104-Q48x128
  cores:
  - name: main
    type: armv7em
    core_access_options: !Arm
<<<<<<< HEAD
      ap: 0
=======
      ap: !v1 0
      psel: 0x0
>>>>>>> 37660106
  memory_map:
  - !Nvm
    name: IROM1
    range:
      start: 0x8000000
      end: 0x8020000
    cores:
    - main
    access:
      boot: true
  - !Generic
    name: IROM2
    range:
      start: 0xc000000
      end: 0xc020000
    cores:
    - main
  - !Ram
    name: IRAM2 + IRAM1
    range:
      start: 0x1fffe000
      end: 0x20002fc0
    cores:
    - main
  flash_algorithms:
  - xmc4200_4100_128
  - xmc4200_4100c_128
- name: XMC4104-Q48x64
  cores:
  - name: main
    type: armv7em
    core_access_options: !Arm
<<<<<<< HEAD
      ap: 0
=======
      ap: !v1 0
      psel: 0x0
>>>>>>> 37660106
  memory_map:
  - !Nvm
    name: IROM1
    range:
      start: 0x8000000
      end: 0x8010000
    cores:
    - main
    access:
      boot: true
  - !Generic
    name: IROM2
    range:
      start: 0xc000000
      end: 0xc010000
    cores:
    - main
  - !Ram
    name: IRAM2 + IRAM1
    range:
      start: 0x1fffe000
      end: 0x20002fc0
    cores:
    - main
  flash_algorithms:
  - xmc4200_4100_64
  - xmc4200_4100c_64
- name: XMC4108-F64x64
  cores:
  - name: main
    type: armv7em
    core_access_options: !Arm
<<<<<<< HEAD
      ap: 0
=======
      ap: !v1 0
      psel: 0x0
>>>>>>> 37660106
  memory_map:
  - !Nvm
    name: IROM1
    range:
      start: 0x8000000
      end: 0x8010000
    cores:
    - main
    access:
      boot: true
  - !Generic
    name: IROM2
    range:
      start: 0xc000000
      end: 0xc010000
    cores:
    - main
  - !Ram
    name: IRAM2 + IRAM1
    range:
      start: 0x1fffe000
      end: 0x20002fc0
    cores:
    - main
  flash_algorithms:
  - xmc4200_4100_64
  - xmc4200_4100c_64
- name: XMC4108-Q48x64
  cores:
  - name: main
    type: armv7em
    core_access_options: !Arm
<<<<<<< HEAD
      ap: 0
=======
      ap: !v1 0
      psel: 0x0
>>>>>>> 37660106
  memory_map:
  - !Nvm
    name: IROM1
    range:
      start: 0x8000000
      end: 0x8010000
    cores:
    - main
    access:
      boot: true
  - !Generic
    name: IROM2
    range:
      start: 0xc000000
      end: 0xc010000
    cores:
    - main
  - !Ram
    name: IRAM2 + IRAM1
    range:
      start: 0x1fffe000
      end: 0x20002fc0
    cores:
    - main
  flash_algorithms:
  - xmc4200_4100_64
  - xmc4200_4100c_64
- name: XMC4200-F64x256
  cores:
  - name: main
    type: armv7em
    core_access_options: !Arm
<<<<<<< HEAD
      ap: 0
=======
      ap: !v1 0
      psel: 0x0
>>>>>>> 37660106
  memory_map:
  - !Nvm
    name: IROM1
    range:
      start: 0x8000000
      end: 0x8040000
    cores:
    - main
    access:
      boot: true
  - !Generic
    name: IROM2
    range:
      start: 0xc000000
      end: 0xc040000
    cores:
    - main
  - !Ram
    name: IRAM2 + IRAM1
    range:
      start: 0x1fffc000
      end: 0x20005fc0
    cores:
    - main
  flash_algorithms:
  - xmc4200_4100_256
  - xmc4200_4100c_256
- name: XMC4200-Q48x256
  cores:
  - name: main
    type: armv7em
    core_access_options: !Arm
<<<<<<< HEAD
      ap: 0
=======
      ap: !v1 0
      psel: 0x0
>>>>>>> 37660106
  memory_map:
  - !Nvm
    name: IROM1
    range:
      start: 0x8000000
      end: 0x8040000
    cores:
    - main
    access:
      boot: true
  - !Generic
    name: IROM2
    range:
      start: 0xc000000
      end: 0xc040000
    cores:
    - main
  - !Ram
    name: IRAM2 + IRAM1
    range:
      start: 0x1fffc000
      end: 0x20005fc0
    cores:
    - main
  flash_algorithms:
  - xmc4200_4100_256
  - xmc4200_4100c_256
- name: XMC4300-F100x256
  cores:
  - name: main
    type: armv7em
    core_access_options: !Arm
<<<<<<< HEAD
      ap: 0
=======
      ap: !v1 0
      psel: 0x0
>>>>>>> 37660106
  memory_map:
  - !Nvm
    name: IROM1
    range:
      start: 0x8000000
      end: 0x8040000
    cores:
    - main
    access:
      boot: true
  - !Generic
    name: IROM2
    range:
      start: 0xc000000
      end: 0xc040000
    cores:
    - main
  - !Ram
    name: IRAM2 + IRAM1
    range:
      start: 0x1fff0000
      end: 0x2000ffc0
    cores:
    - main
  flash_algorithms:
  - xmc4200_4100_256
  - xmc4200_4100c_256
- name: XMC4400-F100x256
  cores:
  - name: main
    type: armv7em
    core_access_options: !Arm
<<<<<<< HEAD
      ap: 0
=======
      ap: !v1 0
      psel: 0x0
>>>>>>> 37660106
  memory_map:
  - !Nvm
    name: IROM1
    range:
      start: 0x8000000
      end: 0x8040000
    cores:
    - main
    access:
      boot: true
  - !Generic
    name: IROM2
    range:
      start: 0xc000000
      end: 0xc040000
    cores:
    - main
  - !Ram
    name: IRAM2 + IRAM1
    range:
      start: 0x1fffc000
      end: 0x2000ffc0
    cores:
    - main
  flash_algorithms:
  - xmc4200_4100_256
  - xmc4200_4100c_256
- name: XMC4400-F100x512
  cores:
  - name: main
    type: armv7em
    core_access_options: !Arm
<<<<<<< HEAD
      ap: 0
=======
      ap: !v1 0
      psel: 0x0
>>>>>>> 37660106
  memory_map:
  - !Nvm
    name: IROM1
    range:
      start: 0x8000000
      end: 0x8080000
    cores:
    - main
    access:
      boot: true
  - !Generic
    name: IROM2
    range:
      start: 0xc000000
      end: 0xc080000
    cores:
    - main
  - !Ram
    name: IRAM2 + IRAM1
    range:
      start: 0x1fffc000
      end: 0x2000ffc0
    cores:
    - main
  flash_algorithms:
  - xmc4400_512
  - xmc4400c_512
- name: XMC4400-F64x256
  cores:
  - name: main
    type: armv7em
    core_access_options: !Arm
<<<<<<< HEAD
      ap: 0
=======
      ap: !v1 0
      psel: 0x0
>>>>>>> 37660106
  memory_map:
  - !Nvm
    name: IROM1
    range:
      start: 0x8000000
      end: 0x8040000
    cores:
    - main
    access:
      boot: true
  - !Generic
    name: IROM2
    range:
      start: 0xc000000
      end: 0xc040000
    cores:
    - main
  - !Ram
    name: IRAM2 + IRAM1
    range:
      start: 0x1fffc000
      end: 0x2000ffc0
    cores:
    - main
  flash_algorithms:
  - xmc4200_4100_256
  - xmc4200_4100c_256
- name: XMC4400-F64x512
  cores:
  - name: main
    type: armv7em
    core_access_options: !Arm
<<<<<<< HEAD
      ap: 0
=======
      ap: !v1 0
      psel: 0x0
>>>>>>> 37660106
  memory_map:
  - !Nvm
    name: IROM1
    range:
      start: 0x8000000
      end: 0x8080000
    cores:
    - main
    access:
      boot: true
  - !Generic
    name: IROM2
    range:
      start: 0xc000000
      end: 0xc080000
    cores:
    - main
  - !Ram
    name: IRAM2 + IRAM1
    range:
      start: 0x1fffc000
      end: 0x2000ffc0
    cores:
    - main
  flash_algorithms:
  - xmc4400_512
  - xmc4400c_512
- name: XMC4402-F100x256
  cores:
  - name: main
    type: armv7em
    core_access_options: !Arm
<<<<<<< HEAD
      ap: 0
=======
      ap: !v1 0
      psel: 0x0
>>>>>>> 37660106
  memory_map:
  - !Nvm
    name: IROM1
    range:
      start: 0x8000000
      end: 0x8040000
    cores:
    - main
    access:
      boot: true
  - !Generic
    name: IROM2
    range:
      start: 0xc000000
      end: 0xc040000
    cores:
    - main
  - !Ram
    name: IRAM2 + IRAM1
    range:
      start: 0x1fffc000
      end: 0x2000ffc0
    cores:
    - main
  flash_algorithms:
  - xmc4200_4100_256
  - xmc4200_4100c_256
- name: XMC4402-F64x256
  cores:
  - name: main
    type: armv7em
    core_access_options: !Arm
<<<<<<< HEAD
      ap: 0
=======
      ap: !v1 0
      psel: 0x0
>>>>>>> 37660106
  memory_map:
  - !Nvm
    name: IROM1
    range:
      start: 0x8000000
      end: 0x8040000
    cores:
    - main
    access:
      boot: true
  - !Generic
    name: IROM2
    range:
      start: 0xc000000
      end: 0xc040000
    cores:
    - main
  - !Ram
    name: IRAM2 + IRAM1
    range:
      start: 0x1fffc000
      end: 0x2000ffc0
    cores:
    - main
  flash_algorithms:
  - xmc4200_4100_256
  - xmc4200_4100c_256
- name: XMC4500-E144x1024
  cores:
  - name: main
    type: armv7em
    core_access_options: !Arm
<<<<<<< HEAD
      ap: 0
=======
      ap: !v1 0
      psel: 0x0
>>>>>>> 37660106
  memory_map:
  - !Nvm
    name: IROM1
    range:
      start: 0x8000000
      end: 0x8100000
    cores:
    - main
    access:
      boot: true
  - !Generic
    name: IROM2
    range:
      start: 0xc000000
      end: 0xc100000
    cores:
    - main
  - !Ram
    name: IRAM2
    range:
      start: 0x10000000
      end: 0x10010000
    cores:
    - main
  - !Ram
    name: IRAM1
    range:
      start: 0x20000000
      end: 0x2000ffc0
    cores:
    - main
  flash_algorithms:
  - xmc4500_1024
  - xmc4500c_1024
- name: XMC4500-F100x1024
  cores:
  - name: main
    type: armv7em
    core_access_options: !Arm
<<<<<<< HEAD
      ap: 0
=======
      ap: !v1 0
      psel: 0x0
>>>>>>> 37660106
  memory_map:
  - !Nvm
    name: IROM1
    range:
      start: 0x8000000
      end: 0x8100000
    cores:
    - main
    access:
      boot: true
  - !Generic
    name: IROM2
    range:
      start: 0xc000000
      end: 0xc100000
    cores:
    - main
  - !Ram
    name: IRAM2
    range:
      start: 0x10000000
      end: 0x10010000
    cores:
    - main
  - !Ram
    name: IRAM1
    range:
      start: 0x20000000
      end: 0x2000ffc0
    cores:
    - main
  flash_algorithms:
  - xmc4500_1024
  - xmc4500c_1024
- name: XMC4500-F100x768
  cores:
  - name: main
    type: armv7em
    core_access_options: !Arm
<<<<<<< HEAD
      ap: 0
=======
      ap: !v1 0
      psel: 0x0
>>>>>>> 37660106
  memory_map:
  - !Nvm
    name: IROM1
    range:
      start: 0x8000000
      end: 0x80c0000
    cores:
    - main
    access:
      boot: true
  - !Generic
    name: IROM2
    range:
      start: 0xc000000
      end: 0xc0c0000
    cores:
    - main
  - !Ram
    name: IRAM2
    range:
      start: 0x10000000
      end: 0x10010000
    cores:
    - main
  - !Ram
    name: IRAM1
    range:
      start: 0x20000000
      end: 0x2000ffc0
    cores:
    - main
  flash_algorithms:
  - xmc4500_768
  - xmc4500c_768
- name: XMC4500-F144x1024
  cores:
  - name: main
    type: armv7em
    core_access_options: !Arm
<<<<<<< HEAD
      ap: 0
=======
      ap: !v1 0
      psel: 0x0
>>>>>>> 37660106
  memory_map:
  - !Nvm
    name: IROM1
    range:
      start: 0x8000000
      end: 0x8100000
    cores:
    - main
    access:
      boot: true
  - !Generic
    name: IROM2
    range:
      start: 0xc000000
      end: 0xc100000
    cores:
    - main
  - !Ram
    name: IRAM2
    range:
      start: 0x10000000
      end: 0x10010000
    cores:
    - main
  - !Ram
    name: IRAM1
    range:
      start: 0x20000000
      end: 0x2000ffc0
    cores:
    - main
  flash_algorithms:
  - xmc4500_1024
  - xmc4500c_1024
- name: XMC4500-F144x768
  cores:
  - name: main
    type: armv7em
    core_access_options: !Arm
<<<<<<< HEAD
      ap: 0
=======
      ap: !v1 0
      psel: 0x0
>>>>>>> 37660106
  memory_map:
  - !Nvm
    name: IROM1
    range:
      start: 0x8000000
      end: 0x80c0000
    cores:
    - main
    access:
      boot: true
  - !Generic
    name: IROM2
    range:
      start: 0xc000000
      end: 0xc0c0000
    cores:
    - main
  - !Ram
    name: IRAM2
    range:
      start: 0x10000000
      end: 0x10010000
    cores:
    - main
  - !Ram
    name: IRAM1
    range:
      start: 0x20000000
      end: 0x2000ffc0
    cores:
    - main
  flash_algorithms:
  - xmc4500_768
  - xmc4500c_768
- name: XMC4502-F100x768
  cores:
  - name: main
    type: armv7em
    core_access_options: !Arm
<<<<<<< HEAD
      ap: 0
=======
      ap: !v1 0
      psel: 0x0
>>>>>>> 37660106
  memory_map:
  - !Nvm
    name: IROM1
    range:
      start: 0x8000000
      end: 0x80c0000
    cores:
    - main
    access:
      boot: true
  - !Generic
    name: IROM2
    range:
      start: 0xc000000
      end: 0xc0c0000
    cores:
    - main
  - !Ram
    name: IRAM2
    range:
      start: 0x10000000
      end: 0x10010000
    cores:
    - main
  - !Ram
    name: IRAM1
    range:
      start: 0x20000000
      end: 0x2000ffc0
    cores:
    - main
  flash_algorithms:
  - xmc4500_768
  - xmc4500c_768
- name: XMC4504-F100x512
  cores:
  - name: main
    type: armv7em
    core_access_options: !Arm
<<<<<<< HEAD
      ap: 0
=======
      ap: !v1 0
      psel: 0x0
>>>>>>> 37660106
  memory_map:
  - !Nvm
    name: IROM1
    range:
      start: 0x8000000
      end: 0x8080000
    cores:
    - main
    access:
      boot: true
  - !Generic
    name: IROM2
    range:
      start: 0xc000000
      end: 0xc080000
    cores:
    - main
  - !Ram
    name: IRAM2
    range:
      start: 0x10000000
      end: 0x10010000
    cores:
    - main
  - !Ram
    name: IRAM1
    range:
      start: 0x20000000
      end: 0x2000ffc0
    cores:
    - main
  flash_algorithms:
  - xmc4400_512
  - xmc4400c_512
- name: XMC4504-F144x512
  cores:
  - name: main
    type: armv7em
    core_access_options: !Arm
<<<<<<< HEAD
      ap: 0
=======
      ap: !v1 0
      psel: 0x0
>>>>>>> 37660106
  memory_map:
  - !Nvm
    name: IROM1
    range:
      start: 0x8000000
      end: 0x8080000
    cores:
    - main
    access:
      boot: true
  - !Generic
    name: IROM2
    range:
      start: 0xc000000
      end: 0xc080000
    cores:
    - main
  - !Ram
    name: IRAM2
    range:
      start: 0x10000000
      end: 0x10010000
    cores:
    - main
  - !Ram
    name: IRAM1
    range:
      start: 0x20000000
      end: 0x2000ffc0
    cores:
    - main
  flash_algorithms:
  - xmc4400_512
  - xmc4400c_512
- name: XMC4700-E196x1536
  cores:
  - name: main
    type: armv7em
    core_access_options: !Arm
<<<<<<< HEAD
      ap: 0
=======
      ap: !v1 0
      psel: 0x0
>>>>>>> 37660106
  memory_map:
  - !Nvm
    name: IROM1
    range:
      start: 0x8000000
      end: 0x8180000
    cores:
    - main
    access:
      boot: true
  - !Generic
    name: IROM2
    range:
      start: 0xc000000
      end: 0xc180000
    cores:
    - main
  - !Ram
    name: IRAM2 + IRAM1
    range:
      start: 0x1ffe8000
      end: 0x2002cfc0
    cores:
    - main
  flash_algorithms:
  - xmc4800_1536
  - xmc4800c_1536
- name: XMC4700-E196x2048
  cores:
  - name: main
    type: armv7em
    core_access_options: !Arm
<<<<<<< HEAD
      ap: 0
=======
      ap: !v1 0
      psel: 0x0
>>>>>>> 37660106
  memory_map:
  - !Nvm
    name: IROM1
    range:
      start: 0x8000000
      end: 0x8200000
    cores:
    - main
    access:
      boot: true
  - !Generic
    name: IROM2
    range:
      start: 0xc000000
      end: 0xc200000
    cores:
    - main
  - !Ram
    name: IRAM2 + IRAM1
    range:
      start: 0x1ffe8000
      end: 0x2003ffc0
    cores:
    - main
  flash_algorithms:
  - xmc4800_2048
  - xmc4800c_2048
- name: XMC4700-F100x1536
  cores:
  - name: main
    type: armv7em
    core_access_options: !Arm
<<<<<<< HEAD
      ap: 0
=======
      ap: !v1 0
      psel: 0x0
>>>>>>> 37660106
  memory_map:
  - !Nvm
    name: IROM1
    range:
      start: 0x8000000
      end: 0x8180000
    cores:
    - main
    access:
      boot: true
  - !Generic
    name: IROM2
    range:
      start: 0xc000000
      end: 0xc180000
    cores:
    - main
  - !Ram
    name: IRAM2 + IRAM1
    range:
      start: 0x1ffe8000
      end: 0x2002cfc0
    cores:
    - main
  flash_algorithms:
  - xmc4800_1536
  - xmc4800c_1536
- name: XMC4700-F100x2048
  cores:
  - name: main
    type: armv7em
    core_access_options: !Arm
<<<<<<< HEAD
      ap: 0
=======
      ap: !v1 0
      psel: 0x0
>>>>>>> 37660106
  memory_map:
  - !Nvm
    name: IROM1
    range:
      start: 0x8000000
      end: 0x8200000
    cores:
    - main
    access:
      boot: true
  - !Generic
    name: IROM2
    range:
      start: 0xc000000
      end: 0xc200000
    cores:
    - main
  - !Ram
    name: IRAM2 + IRAM1
    range:
      start: 0x1ffe8000
      end: 0x2003ffc0
    cores:
    - main
  flash_algorithms:
  - xmc4800_2048
  - xmc4800c_2048
- name: XMC4700-F144x1536
  cores:
  - name: main
    type: armv7em
    core_access_options: !Arm
<<<<<<< HEAD
      ap: 0
=======
      ap: !v1 0
      psel: 0x0
>>>>>>> 37660106
  memory_map:
  - !Nvm
    name: IROM1
    range:
      start: 0x8000000
      end: 0x8180000
    cores:
    - main
    access:
      boot: true
  - !Generic
    name: IROM2
    range:
      start: 0xc000000
      end: 0xc180000
    cores:
    - main
  - !Ram
    name: IRAM2 + IRAM1
    range:
      start: 0x1ffe8000
      end: 0x2002cfc0
    cores:
    - main
  flash_algorithms:
  - xmc4800_1536
  - xmc4800c_1536
- name: XMC4700-F144x2048
  cores:
  - name: main
    type: armv7em
    core_access_options: !Arm
<<<<<<< HEAD
      ap: 0
=======
      ap: !v1 0
      psel: 0x0
>>>>>>> 37660106
  memory_map:
  - !Nvm
    name: IROM1
    range:
      start: 0x8000000
      end: 0x8200000
    cores:
    - main
    access:
      boot: true
  - !Generic
    name: IROM2
    range:
      start: 0xc000000
      end: 0xc200000
    cores:
    - main
  - !Ram
    name: IRAM2 + IRAM1
    range:
      start: 0x1ffe8000
      end: 0x2003ffc0
    cores:
    - main
  flash_algorithms:
  - xmc4800_2048
  - xmc4800c_2048
- name: XMC4800-E196x1024
  cores:
  - name: main
    type: armv7em
    core_access_options: !Arm
<<<<<<< HEAD
      ap: 0
=======
      ap: !v1 0
      psel: 0x0
>>>>>>> 37660106
  memory_map:
  - !Nvm
    name: IROM1
    range:
      start: 0x8000000
      end: 0x8100000
    cores:
    - main
    access:
      boot: true
  - !Generic
    name: IROM2
    range:
      start: 0xc000000
      end: 0xc100000
    cores:
    - main
  - !Ram
    name: IRAM2 + IRAM1
    range:
      start: 0x1ffee000
      end: 0x2001ffc0
    cores:
    - main
  flash_algorithms:
  - xmc4500_1024
  - xmc4500c_1024
- name: XMC4800-E196x1536
  cores:
  - name: main
    type: armv7em
    core_access_options: !Arm
<<<<<<< HEAD
      ap: 0
=======
      ap: !v1 0
      psel: 0x0
>>>>>>> 37660106
  memory_map:
  - !Nvm
    name: IROM1
    range:
      start: 0x8000000
      end: 0x8180000
    cores:
    - main
    access:
      boot: true
  - !Generic
    name: IROM2
    range:
      start: 0xc000000
      end: 0xc180000
    cores:
    - main
  - !Ram
    name: IRAM2 + IRAM1
    range:
      start: 0x1ffe8000
      end: 0x2002cfc0
    cores:
    - main
  flash_algorithms:
  - xmc4800_1536
  - xmc4800c_1536
- name: XMC4800-E196x2048
  cores:
  - name: main
    type: armv7em
    core_access_options: !Arm
<<<<<<< HEAD
      ap: 0
=======
      ap: !v1 0
      psel: 0x0
>>>>>>> 37660106
  memory_map:
  - !Nvm
    name: IROM1
    range:
      start: 0x8000000
      end: 0x8200000
    cores:
    - main
    access:
      boot: true
  - !Generic
    name: IROM2
    range:
      start: 0xc000000
      end: 0xc200000
    cores:
    - main
  - !Ram
    name: IRAM2 + IRAM1
    range:
      start: 0x1ffe8000
      end: 0x2003ffc0
    cores:
    - main
  flash_algorithms:
  - xmc4800_2048
  - xmc4800c_2048
- name: XMC4800-F100x1024
  cores:
  - name: main
    type: armv7em
    core_access_options: !Arm
<<<<<<< HEAD
      ap: 0
=======
      ap: !v1 0
      psel: 0x0
>>>>>>> 37660106
  memory_map:
  - !Nvm
    name: IROM1
    range:
      start: 0x8000000
      end: 0x8100000
    cores:
    - main
    access:
      boot: true
  - !Generic
    name: IROM2
    range:
      start: 0xc000000
      end: 0xc100000
    cores:
    - main
  - !Ram
    name: IRAM2 + IRAM1
    range:
      start: 0x1ffee000
      end: 0x2001ffc0
    cores:
    - main
  flash_algorithms:
  - xmc4500_1024
  - xmc4500c_1024
- name: XMC4800-F100x1536
  cores:
  - name: main
    type: armv7em
    core_access_options: !Arm
<<<<<<< HEAD
      ap: 0
=======
      ap: !v1 0
      psel: 0x0
>>>>>>> 37660106
  memory_map:
  - !Nvm
    name: IROM1
    range:
      start: 0x8000000
      end: 0x8180000
    cores:
    - main
    access:
      boot: true
  - !Generic
    name: IROM2
    range:
      start: 0xc000000
      end: 0xc180000
    cores:
    - main
  - !Ram
    name: IRAM2 + IRAM1
    range:
      start: 0x1ffe8000
      end: 0x2002cfc0
    cores:
    - main
  flash_algorithms:
  - xmc4800_1536
  - xmc4800c_1536
- name: XMC4800-F100x2048
  cores:
  - name: main
    type: armv7em
    core_access_options: !Arm
<<<<<<< HEAD
      ap: 0
=======
      ap: !v1 0
      psel: 0x0
>>>>>>> 37660106
  memory_map:
  - !Nvm
    name: IROM1
    range:
      start: 0x8000000
      end: 0x8200000
    cores:
    - main
    access:
      boot: true
  - !Generic
    name: IROM2
    range:
      start: 0xc000000
      end: 0xc200000
    cores:
    - main
  - !Ram
    name: IRAM2 + IRAM1
    range:
      start: 0x1ffe8000
      end: 0x2003ffc0
    cores:
    - main
  flash_algorithms:
  - xmc4800_2048
  - xmc4800c_2048
- name: XMC4800-F144x1024
  cores:
  - name: main
    type: armv7em
    core_access_options: !Arm
<<<<<<< HEAD
      ap: 0
=======
      ap: !v1 0
      psel: 0x0
>>>>>>> 37660106
  memory_map:
  - !Nvm
    name: IROM1
    range:
      start: 0x8000000
      end: 0x8100000
    cores:
    - main
    access:
      boot: true
  - !Generic
    name: IROM2
    range:
      start: 0xc000000
      end: 0xc100000
    cores:
    - main
  - !Ram
    name: IRAM2 + IRAM1
    range:
      start: 0x1ffee000
      end: 0x2001ffc0
    cores:
    - main
  flash_algorithms:
  - xmc4500_1024
  - xmc4500c_1024
- name: XMC4800-F144x1536
  cores:
  - name: main
    type: armv7em
    core_access_options: !Arm
<<<<<<< HEAD
      ap: 0
=======
      ap: !v1 0
      psel: 0x0
>>>>>>> 37660106
  memory_map:
  - !Nvm
    name: IROM1
    range:
      start: 0x8000000
      end: 0x8180000
    cores:
    - main
    access:
      boot: true
  - !Generic
    name: IROM2
    range:
      start: 0xc000000
      end: 0xc180000
    cores:
    - main
  - !Ram
    name: IRAM2 + IRAM1
    range:
      start: 0x1ffe8000
      end: 0x2002cfc0
    cores:
    - main
  flash_algorithms:
  - xmc4800_1536
  - xmc4800c_1536
- name: XMC4800-F144x2048
  cores:
  - name: main
    type: armv7em
    core_access_options: !Arm
<<<<<<< HEAD
      ap: 0
=======
      ap: !v1 0
      psel: 0x0
>>>>>>> 37660106
  memory_map:
  - !Nvm
    name: IROM1
    range:
      start: 0x8000000
      end: 0x8200000
    cores:
    - main
    access:
      boot: true
  - !Generic
    name: IROM2
    range:
      start: 0xc000000
      end: 0xc200000
    cores:
    - main
  - !Ram
    name: IRAM2 + IRAM1
    range:
      start: 0x1ffe8000
      end: 0x2003ffc0
    cores:
    - main
  flash_algorithms:
  - xmc4800_2048
  - xmc4800c_2048
flash_algorithms:
- name: xmc4200_4100_128
  description: XMC4200/4100 128kB Flash
  default: true
  instructions: cLUFRgxGFkYC4A/MD8UQPhAu+tIILgLTA8wDxQg+BC4H0wHMAcU2HwPgIXgpcGQcbRx2HvnScL0AIHBHACBwRzC1N0n1IkphqiRMYTVLVSKaYoAlTWFMYZpiMCHqBBBDAWAxSAFpyQf80QBpL0kIQADQASAwvfC1AySkBgEmLE8sTbYDIEb/99v/rEIB0qQZBOC8QgLSASBABCQYrELx0wAg8L33tQVGI0wAIAEmD0ZMRLYGKRgxQwl4ACkt0UAc/yj33RxI/yEBMUhEAPCV+BlIOkZIRAKZAPAw+BBP9SB4YVAgeGEOSAAhgDAMzAJjQ2MIMf8p+d2qIHhhCUpVIZFioCF5YTVDKGAHSAFpyQf80QBpBUkIQADQASD+vQAAQFUADICqAAwAIABYAAgAgAAABAwAAAIMCAAAAPi1BCos04MHEtALeEkcA3BAHFIegwcL0At4SRwDcEAcUh6DBwTQC3hJHANwQBxSHosHmw8F0Mka3wAgI94bCMkK4P/3P//4vR1GCMn9QBxGtEAsQxDAEh8EKvXS8wjJGlIe8NQLeEkcA3BAHFIe6tQLeEkcA3BAHAEq5NQJeAFw+L0B4ATACR8EKfvSiwcB1QKAgBzJBwDQAnBwRwApC9DDBwLQAnBAHEkeAikE04MHAtUCgIAciR7j5wAi7ucAIt/nAAAAAAAAAAAAAAAAAAAAAAAAAAAAAAAAAAAAAAAAAAAAAAAAAAAAAAAAAAAAAAAAAAAAAAAAAAAAAAAAAAAAAAAAAAAAAAAAAAAAAAAAAAAAAAAAAAAAAAAAAAAAAAAAAAAAAAAAAAAAAAAAAAAAAAAAAAAAAAAAAAAAAAAAAAAAAAAAAAAAAAAAAAAAAAAAAAAAAAAAAAAAAAAAAAAAAAAAAAAAAAAAAAAAAAAAAAAAAAAAAAAAAAAAAAAAAAAAAAAAAAAAAAAAAAAAAAAAAAAAAAAAAAAAAAAAAAAAAAAAAAAAAAAAAAAAAAAAAAAAAAAAAAAAAAAAAAAAAAAAAAAAAAAAAAAAAAA=
  pc_init: 0x39
  pc_uninit: 0x3d
  pc_program_page: 0xa5
  pc_erase_sector: 0x41
  pc_erase_all: 0x77
  data_section_offset: 0x200
  flash_properties:
    address_range:
      start: 0xc000000
      end: 0xc020000
    page_size: 0x100
    erased_byte_value: 0x0
    program_page_timeout: 100
    erase_sector_timeout: 20000
    sectors:
    - size: 0x4000
      address: 0x0
- name: xmc4200_4100c_128
  description: XMC4200/4100 128kB cached Flash
  default: true
  instructions: cLUFRgxGFkYC4A/MD8UQPhAu+tIILgLTA8wDxQg+BC4H0wHMAcU2HwPgIXgpcGQcbRx2HvnScL0AIHBHACBwRzC1N0n1IkphqiRMYTVLVSKaYoAlTWFMYZpiMCHqBBBDAWAxSAFpyQf80QBpL0kIQADQASAwvfC1AySkBgEmLE8sTbYDIEb/99v/rEIB0qQZBOC8QgLSASBABCQYrELx0wAg8L33tQVGI0wAIAEmD0ZMRLYGKRgxQwl4ACkt0UAc/yj33RxI/yEBMUhEAPCV+BlIOkZIRAKZAPAw+BBP9SB4YVAgeGEOSAAhgDAMzAJjQ2MIMf8p+d2qIHhhCUpVIZFioCF5YTVDKGAHSAFpyQf80QBpBUkIQADQASD+vQAAQFUADICqAAwAIABYAAgAgAAABAwAAAIMCAAAAPi1BCos04MHEtALeEkcA3BAHFIegwcL0At4SRwDcEAcUh6DBwTQC3hJHANwQBxSHosHmw8F0Mka3wAgI94bCMkK4P/3P//4vR1GCMn9QBxGtEAsQxDAEh8EKvXS8wjJGlIe8NQLeEkcA3BAHFIe6tQLeEkcA3BAHAEq5NQJeAFw+L0B4ATACR8EKfvSiwcB1QKAgBzJBwDQAnBwRwApC9DDBwLQAnBAHEkeAikE04MHAtUCgIAciR7j5wAi7ucAIt/nAAAAAAAAAAAAAAAAAAAAAAAAAAAAAAAAAAAAAAAAAAAAAAAAAAAAAAAAAAAAAAAAAAAAAAAAAAAAAAAAAAAAAAAAAAAAAAAAAAAAAAAAAAAAAAAAAAAAAAAAAAAAAAAAAAAAAAAAAAAAAAAAAAAAAAAAAAAAAAAAAAAAAAAAAAAAAAAAAAAAAAAAAAAAAAAAAAAAAAAAAAAAAAAAAAAAAAAAAAAAAAAAAAAAAAAAAAAAAAAAAAAAAAAAAAAAAAAAAAAAAAAAAAAAAAAAAAAAAAAAAAAAAAAAAAAAAAAAAAAAAAAAAAAAAAAAAAAAAAAAAAAAAAAAAAAAAAAAAAAAAAAAAAAAAAAAAAA=
  pc_init: 0x39
  pc_uninit: 0x3d
  pc_program_page: 0xa5
  pc_erase_sector: 0x41
  pc_erase_all: 0x77
  data_section_offset: 0x200
  flash_properties:
    address_range:
      start: 0x8000000
      end: 0x8020000
    page_size: 0x100
    erased_byte_value: 0x0
    program_page_timeout: 100
    erase_sector_timeout: 20000
    sectors:
    - size: 0x4000
      address: 0x0
- name: xmc4200_4100_64
  description: XMC4200/4100 64kB Flash
  default: true
  instructions: cLUFRgxGFkYC4A/MD8UQPhAu+tIILgLTA8wDxQg+BC4H0wHMAcU2HwPgIXgpcGQcbRx2HvnScL0AIHBHACBwRzC1Okn1IkphqiRMYThLVSKaYoAlTWFMYZpiMCHqBBBDAWA0SAFpyQf80QBpMkkIQADQASAwvfC1AySkBi9OAScvTb8DIEb/99v/tEIB0uQZCuAsSIRCAtIBIEAEA+CsQgLSASCABCQYrELr0wAg8L33tQVGJEwAIAEmD0ZMRLYGKRgxQwl4ACkt0UAc/yj33R1I/yEBMUhEAPCX+BpIOkZIRAKZAPAy+BBP9SB4YVAgeGEOSAAhgDAMzAJjQ2MIMf8p+d2qIHhhCUpVIZFioCF5YTVDKGAHSAFpyQf80QBpBUkIQADQASD+vQAAQFUADICqAAwAIABYAAgAgAAAAgwAAAEMAAAEDAgAAAD4tQQqLNODBxLQC3hJHANwQBxSHoMHC9ALeEkcA3BAHFIegwcE0At4SRwDcEAcUh6LB5sPBdDJGt8AICPeGwjJCuD/9zf/+L0dRgjJ/UAcRrRALEMQwBIfBCr10vMIyRpSHvDUC3hJHANwQBxSHurUC3hJHANwQBwBKuTUCXgBcPi9AeAEwAkfBCn70osHAdUCgIAcyQcA0AJwcEcAKQvQwwcC0AJwQBxJHgIpBNODBwLVAoCAHIke4+cAIu7nACLf5wAAAAAAAAAAAAAAAAAAAAAAAAAAAAAAAAAAAAAAAAAAAAAAAAAAAAAAAAAAAAAAAAAAAAAAAAAAAAAAAAAAAAAAAAAAAAAAAAAAAAAAAAAAAAAAAAAAAAAAAAAAAAAAAAAAAAAAAAAAAAAAAAAAAAAAAAAAAAAAAAAAAAAAAAAAAAAAAAAAAAAAAAAAAAAAAAAAAAAAAAAAAAAAAAAAAAAAAAAAAAAAAAAAAAAAAAAAAAAAAAAAAAAAAAAAAAAAAAAAAAAAAAAAAAAAAAAAAAAAAAAAAAAAAAAAAAAAAAAAAAAAAAAAAAAAAAAAAAAAAAAAAAAAAAAAAAAAAAAAAAAAAAAAAAAAAAAA
  pc_init: 0x39
  pc_uninit: 0x3d
  pc_program_page: 0xb1
  pc_erase_sector: 0x41
  pc_erase_all: 0x77
  data_section_offset: 0x210
  flash_properties:
    address_range:
      start: 0xc000000
      end: 0xc010000
    page_size: 0x100
    erased_byte_value: 0x0
    program_page_timeout: 100
    erase_sector_timeout: 20000
    sectors:
    - size: 0x4000
      address: 0x0
- name: xmc4200_4100c_64
  description: XMC4200/4100 64kB cached Flash
  default: true
  instructions: cLUFRgxGFkYC4A/MD8UQPhAu+tIILgLTA8wDxQg+BC4H0wHMAcU2HwPgIXgpcGQcbRx2HvnScL0AIHBHACBwRzC1Okn1IkphqiRMYThLVSKaYoAlTWFMYZpiMCHqBBBDAWA0SAFpyQf80QBpMkkIQADQASAwvfC1AySkBi9OAScvTb8DIEb/99v/tEIB0uQZCuAsSIRCAtIBIEAEA+CsQgLSASCABCQYrELr0wAg8L33tQVGJEwAIAEmD0ZMRLYGKRgxQwl4ACkt0UAc/yj33R1I/yEBMUhEAPCX+BpIOkZIRAKZAPAy+BBP9SB4YVAgeGEOSAAhgDAMzAJjQ2MIMf8p+d2qIHhhCUpVIZFioCF5YTVDKGAHSAFpyQf80QBpBUkIQADQASD+vQAAQFUADICqAAwAIABYAAgAgAAAAgwAAAEMAAAEDAgAAAD4tQQqLNODBxLQC3hJHANwQBxSHoMHC9ALeEkcA3BAHFIegwcE0At4SRwDcEAcUh6LB5sPBdDJGt8AICPeGwjJCuD/9zf/+L0dRgjJ/UAcRrRALEMQwBIfBCr10vMIyRpSHvDUC3hJHANwQBxSHurUC3hJHANwQBwBKuTUCXgBcPi9AeAEwAkfBCn70osHAdUCgIAcyQcA0AJwcEcAKQvQwwcC0AJwQBxJHgIpBNODBwLVAoCAHIke4+cAIu7nACLf5wAAAAAAAAAAAAAAAAAAAAAAAAAAAAAAAAAAAAAAAAAAAAAAAAAAAAAAAAAAAAAAAAAAAAAAAAAAAAAAAAAAAAAAAAAAAAAAAAAAAAAAAAAAAAAAAAAAAAAAAAAAAAAAAAAAAAAAAAAAAAAAAAAAAAAAAAAAAAAAAAAAAAAAAAAAAAAAAAAAAAAAAAAAAAAAAAAAAAAAAAAAAAAAAAAAAAAAAAAAAAAAAAAAAAAAAAAAAAAAAAAAAAAAAAAAAAAAAAAAAAAAAAAAAAAAAAAAAAAAAAAAAAAAAAAAAAAAAAAAAAAAAAAAAAAAAAAAAAAAAAAAAAAAAAAAAAAAAAAAAAAAAAAAAAAAAAAA
  pc_init: 0x39
  pc_uninit: 0x3d
  pc_program_page: 0xb1
  pc_erase_sector: 0x41
  pc_erase_all: 0x77
  data_section_offset: 0x210
  flash_properties:
    address_range:
      start: 0x8000000
      end: 0x8010000
    page_size: 0x100
    erased_byte_value: 0x0
    program_page_timeout: 100
    erase_sector_timeout: 20000
    sectors:
    - size: 0x4000
      address: 0x0
- name: xmc4200_4100_256
  description: XMC4200/4100 256kB Flash
  default: true
  instructions: cLUFRgxGFkYC4A/MD8UQPhAu+tIILgLTA8wDxQg+BC4H0wHMAcU2HwPgIXgpcGQcbRx2HvnScL0AIHBHACBwRzC1N0n1IkphqiRMYTVLVSKaYoAlTWFMYZpiMCHqBBBDAWAxSAFpyQf80QBpL0kIQADQASAwvfC1AySkBixOAScsTb8DIEb/99v/tEIB0uQZBOCsQgLSASBABCQYrELx0wAg8L33tQVGI0wAIAEmD0ZMRLYGKRgxQwl4ACkt0UAc/yj33RxI/yEBMUhEAPCV+BlIOkZIRAKZAPAw+BBP9SB4YVAgeGEOSAAhgDAMzAJjQ2MIMf8p+d2qIHhhCUpVIZFioCF5YTVDKGAHSAFpyQf80QBpBUkIQADQASD+vQAAQFUADICqAAwAIABYAAgAgAAAAgwAAAQMCAAAAPi1BCos04MHEtALeEkcA3BAHFIegwcL0At4SRwDcEAcUh6DBwTQC3hJHANwQBxSHosHmw8F0Mka3wAgI94bCMkK4P/3P//4vR1GCMn9QBxGtEAsQxDAEh8EKvXS8wjJGlIe8NQLeEkcA3BAHFIe6tQLeEkcA3BAHAEq5NQJeAFw+L0B4ATACR8EKfvSiwcB1QKAgBzJBwDQAnBwRwApC9DDBwLQAnBAHEkeAikE04MHAtUCgIAciR7j5wAi7ucAIt/nAAAAAAAAAAAAAAAAAAAAAAAAAAAAAAAAAAAAAAAAAAAAAAAAAAAAAAAAAAAAAAAAAAAAAAAAAAAAAAAAAAAAAAAAAAAAAAAAAAAAAAAAAAAAAAAAAAAAAAAAAAAAAAAAAAAAAAAAAAAAAAAAAAAAAAAAAAAAAAAAAAAAAAAAAAAAAAAAAAAAAAAAAAAAAAAAAAAAAAAAAAAAAAAAAAAAAAAAAAAAAAAAAAAAAAAAAAAAAAAAAAAAAAAAAAAAAAAAAAAAAAAAAAAAAAAAAAAAAAAAAAAAAAAAAAAAAAAAAAAAAAAAAAAAAAAAAAAAAAAAAAAAAAAAAAAAAAAAAAAAAAAAAAAAAAAAAAA=
  pc_init: 0x39
  pc_uninit: 0x3d
  pc_program_page: 0xa5
  pc_erase_sector: 0x41
  pc_erase_all: 0x77
  data_section_offset: 0x200
  flash_properties:
    address_range:
      start: 0xc000000
      end: 0xc040000
    page_size: 0x100
    erased_byte_value: 0x0
    program_page_timeout: 100
    erase_sector_timeout: 20000
    sectors:
    - size: 0x4000
      address: 0x0
    - size: 0x20000
      address: 0x20000
- name: xmc4200_4100c_256
  description: XMC4200/4100 256kB cached Flash
  default: true
  instructions: cLUFRgxGFkYC4A/MD8UQPhAu+tIILgLTA8wDxQg+BC4H0wHMAcU2HwPgIXgpcGQcbRx2HvnScL0AIHBHACBwRzC1N0n1IkphqiRMYTVLVSKaYoAlTWFMYZpiMCHqBBBDAWAxSAFpyQf80QBpL0kIQADQASAwvfC1AySkBixOAScsTb8DIEb/99v/tEIB0uQZBOCsQgLSASBABCQYrELx0wAg8L33tQVGI0wAIAEmD0ZMRLYGKRgxQwl4ACkt0UAc/yj33RxI/yEBMUhEAPCV+BlIOkZIRAKZAPAw+BBP9SB4YVAgeGEOSAAhgDAMzAJjQ2MIMf8p+d2qIHhhCUpVIZFioCF5YTVDKGAHSAFpyQf80QBpBUkIQADQASD+vQAAQFUADICqAAwAIABYAAgAgAAAAgwAAAQMCAAAAPi1BCos04MHEtALeEkcA3BAHFIegwcL0At4SRwDcEAcUh6DBwTQC3hJHANwQBxSHosHmw8F0Mka3wAgI94bCMkK4P/3P//4vR1GCMn9QBxGtEAsQxDAEh8EKvXS8wjJGlIe8NQLeEkcA3BAHFIe6tQLeEkcA3BAHAEq5NQJeAFw+L0B4ATACR8EKfvSiwcB1QKAgBzJBwDQAnBwRwApC9DDBwLQAnBAHEkeAikE04MHAtUCgIAciR7j5wAi7ucAIt/nAAAAAAAAAAAAAAAAAAAAAAAAAAAAAAAAAAAAAAAAAAAAAAAAAAAAAAAAAAAAAAAAAAAAAAAAAAAAAAAAAAAAAAAAAAAAAAAAAAAAAAAAAAAAAAAAAAAAAAAAAAAAAAAAAAAAAAAAAAAAAAAAAAAAAAAAAAAAAAAAAAAAAAAAAAAAAAAAAAAAAAAAAAAAAAAAAAAAAAAAAAAAAAAAAAAAAAAAAAAAAAAAAAAAAAAAAAAAAAAAAAAAAAAAAAAAAAAAAAAAAAAAAAAAAAAAAAAAAAAAAAAAAAAAAAAAAAAAAAAAAAAAAAAAAAAAAAAAAAAAAAAAAAAAAAAAAAAAAAAAAAAAAAAAAAAAAAA=
  pc_init: 0x39
  pc_uninit: 0x3d
  pc_program_page: 0xa5
  pc_erase_sector: 0x41
  pc_erase_all: 0x77
  data_section_offset: 0x200
  flash_properties:
    address_range:
      start: 0x8000000
      end: 0x8040000
    page_size: 0x100
    erased_byte_value: 0x0
    program_page_timeout: 100
    erase_sector_timeout: 20000
    sectors:
    - size: 0x4000
      address: 0x0
    - size: 0x20000
      address: 0x20000
- name: xmc4400_512
  description: XMC4400 512kB Flash
  default: true
  instructions: cLUFRgxGFkYC4A/MD8UQPhAu+tIILgLTA8wDxQg+BC4H0wHMAcU2HwPgIXgpcGQcbRx2HvnScL0AIHBHACBwRzC1Okn1IkphqiRMYThLVSKaYoAlTWFMYZpiMCHqBBBDAWA0SAFpyQf80QBpMkkIQADQASAwvfC1AySkBi9OAScvTb8DIEb/99v/tEIB0uQZCuAsSIRCAtIBIEAEA+CsQgLSASCABCQYrELr0wAg8L33tQVGJEwAIAEmD0ZMRLYGKRgxQwl4ACkt0UAc/yj33R1I/yEBMUhEAPCX+BpIOkZIRAKZAPAy+BBP9SB4YVAgeGEOSAAhgDAMzAJjQ2MIMf8p+d2qIHhhCUpVIZFioCF5YTVDKGAHSAFpyQf80QBpBUkIQADQASD+vQAAQFUADICqAAwAIABYAAgAgAAAAgwAAAgMAAAEDAgAAAD4tQQqLNODBxLQC3hJHANwQBxSHoMHC9ALeEkcA3BAHFIegwcE0At4SRwDcEAcUh6LB5sPBdDJGt8AICPeGwjJCuD/9zf/+L0dRgjJ/UAcRrRALEMQwBIfBCr10vMIyRpSHvDUC3hJHANwQBxSHurUC3hJHANwQBwBKuTUCXgBcPi9AeAEwAkfBCn70osHAdUCgIAcyQcA0AJwcEcAKQvQwwcC0AJwQBxJHgIpBNODBwLVAoCAHIke4+cAIu7nACLf5wAAAAAAAAAAAAAAAAAAAAAAAAAAAAAAAAAAAAAAAAAAAAAAAAAAAAAAAAAAAAAAAAAAAAAAAAAAAAAAAAAAAAAAAAAAAAAAAAAAAAAAAAAAAAAAAAAAAAAAAAAAAAAAAAAAAAAAAAAAAAAAAAAAAAAAAAAAAAAAAAAAAAAAAAAAAAAAAAAAAAAAAAAAAAAAAAAAAAAAAAAAAAAAAAAAAAAAAAAAAAAAAAAAAAAAAAAAAAAAAAAAAAAAAAAAAAAAAAAAAAAAAAAAAAAAAAAAAAAAAAAAAAAAAAAAAAAAAAAAAAAAAAAAAAAAAAAAAAAAAAAAAAAAAAAAAAAAAAAAAAAAAAAAAAAAAAAA
  pc_init: 0x39
  pc_uninit: 0x3d
  pc_program_page: 0xb1
  pc_erase_sector: 0x41
  pc_erase_all: 0x77
  data_section_offset: 0x210
  flash_properties:
    address_range:
      start: 0xc000000
      end: 0xc080000
    page_size: 0x100
    erased_byte_value: 0x0
    program_page_timeout: 100
    erase_sector_timeout: 20000
    sectors:
    - size: 0x4000
      address: 0x0
    - size: 0x20000
      address: 0x20000
    - size: 0x40000
      address: 0x40000
- name: xmc4400c_512
  description: XMC4400 512kB cached Flash
  default: true
  instructions: cLUFRgxGFkYC4A/MD8UQPhAu+tIILgLTA8wDxQg+BC4H0wHMAcU2HwPgIXgpcGQcbRx2HvnScL0AIHBHACBwRzC1Okn1IkphqiRMYThLVSKaYoAlTWFMYZpiMCHqBBBDAWA0SAFpyQf80QBpMkkIQADQASAwvfC1AySkBi9OAScvTb8DIEb/99v/tEIB0uQZCuAsSIRCAtIBIEAEA+CsQgLSASCABCQYrELr0wAg8L33tQVGJEwAIAEmD0ZMRLYGKRgxQwl4ACkt0UAc/yj33R1I/yEBMUhEAPCX+BpIOkZIRAKZAPAy+BBP9SB4YVAgeGEOSAAhgDAMzAJjQ2MIMf8p+d2qIHhhCUpVIZFioCF5YTVDKGAHSAFpyQf80QBpBUkIQADQASD+vQAAQFUADICqAAwAIABYAAgAgAAAAgwAAAgMAAAEDAgAAAD4tQQqLNODBxLQC3hJHANwQBxSHoMHC9ALeEkcA3BAHFIegwcE0At4SRwDcEAcUh6LB5sPBdDJGt8AICPeGwjJCuD/9zf/+L0dRgjJ/UAcRrRALEMQwBIfBCr10vMIyRpSHvDUC3hJHANwQBxSHurUC3hJHANwQBwBKuTUCXgBcPi9AeAEwAkfBCn70osHAdUCgIAcyQcA0AJwcEcAKQvQwwcC0AJwQBxJHgIpBNODBwLVAoCAHIke4+cAIu7nACLf5wAAAAAAAAAAAAAAAAAAAAAAAAAAAAAAAAAAAAAAAAAAAAAAAAAAAAAAAAAAAAAAAAAAAAAAAAAAAAAAAAAAAAAAAAAAAAAAAAAAAAAAAAAAAAAAAAAAAAAAAAAAAAAAAAAAAAAAAAAAAAAAAAAAAAAAAAAAAAAAAAAAAAAAAAAAAAAAAAAAAAAAAAAAAAAAAAAAAAAAAAAAAAAAAAAAAAAAAAAAAAAAAAAAAAAAAAAAAAAAAAAAAAAAAAAAAAAAAAAAAAAAAAAAAAAAAAAAAAAAAAAAAAAAAAAAAAAAAAAAAAAAAAAAAAAAAAAAAAAAAAAAAAAAAAAAAAAAAAAAAAAAAAAAAAAAAAAA
  pc_init: 0x39
  pc_uninit: 0x3d
  pc_program_page: 0xb1
  pc_erase_sector: 0x41
  pc_erase_all: 0x77
  data_section_offset: 0x210
  flash_properties:
    address_range:
      start: 0x8000000
      end: 0x8080000
    page_size: 0x100
    erased_byte_value: 0x0
    program_page_timeout: 100
    erase_sector_timeout: 20000
    sectors:
    - size: 0x4000
      address: 0x0
    - size: 0x20000
      address: 0x20000
    - size: 0x40000
      address: 0x40000
- name: xmc4500_1024
  description: XMC4500 1024kB Flash
  default: true
  instructions: cLUFRgxGFkYC4A/MD8UQPhAu+tIILgLTA8wDxQg+BC4H0wHMAcU2HwPgIXgpcGQcbRx2HvnScL0AIHBHACBwRzC1Okn1IkphqiRMYThLVSKaYoAlTWFMYZpiMCHqBBBDAWA0SAFpyQf80QBpMkkIQADQASAwvfC1AyQBJ6QGL06/A8ElLQUgRv/32v+0QgHS5BkK4CpIhEIC0gEgQAQD4KxCAtIBIIAEJBisQuvTACDwvfe1BUYjTAAgASYPRkxEtgYpGDFDCXgAKS3RQBz/KPfdHEj/IQExSEQA8JT4GUg6RkhEApkA8C/4EE/1IHhhUCB4YQ1IACGAMAzMAmNDYwgx/yn53aogeGEJSlUhkWKgIXlhNUMoYAZIAWnJB/zRAGkFSQhAANABIP69QFUADICqAAwAIABYAAgAgAAAAgwAAAQMBAAAAPi1BCos04MHEtALeEkcA3BAHFIegwcL0At4SRwDcEAcUh6DBwTQC3hJHANwQBxSHosHmw8F0Mka3wAgI94bCMkK4P/3Of/4vR1GCMn9QBxGtEAsQxDAEh8EKvXS8wjJGlIe8NQLeEkcA3BAHFIe6tQLeEkcA3BAHAEq5NQJeAFw+L0B4ATACR8EKfvSiwcB1QKAgBzJBwDQAnBwRwApC9DDBwLQAnBAHEkeAikE04MHAtUCgIAciR7j5wAi7ucAIt/nAAAAAAAAAAAAAAAAAAAAAAAAAAAAAAAAAAAAAAAAAAAAAAAAAAAAAAAAAAAAAAAAAAAAAAAAAAAAAAAAAAAAAAAAAAAAAAAAAAAAAAAAAAAAAAAAAAAAAAAAAAAAAAAAAAAAAAAAAAAAAAAAAAAAAAAAAAAAAAAAAAAAAAAAAAAAAAAAAAAAAAAAAAAAAAAAAAAAAAAAAAAAAAAAAAAAAAAAAAAAAAAAAAAAAAAAAAAAAAAAAAAAAAAAAAAAAAAAAAAAAAAAAAAAAAAAAAAAAAAAAAAAAAAAAAAAAAAAAAAAAAAAAAAAAAAAAAAAAAAAAAAAAAAAAAAAAAAAAAAAAAAAAAAAAA==
  pc_init: 0x39
  pc_uninit: 0x3d
  pc_program_page: 0xb3
  pc_erase_sector: 0x41
  pc_erase_all: 0x77
  data_section_offset: 0x20c
  flash_properties:
    address_range:
      start: 0xc000000
      end: 0xc100000
    page_size: 0x100
    erased_byte_value: 0x0
    program_page_timeout: 100
    erase_sector_timeout: 20000
    sectors:
    - size: 0x4000
      address: 0x0
    - size: 0x20000
      address: 0x20000
    - size: 0x40000
      address: 0x40000
- name: xmc4500c_1024
  description: XMC4500 1024kB cached Flash
  default: true
  instructions: cLUFRgxGFkYC4A/MD8UQPhAu+tIILgLTA8wDxQg+BC4H0wHMAcU2HwPgIXgpcGQcbRx2HvnScL0AIHBHACBwRzC1Okn1IkphqiRMYThLVSKaYoAlTWFMYZpiMCHqBBBDAWA0SAFpyQf80QBpMkkIQADQASAwvfC1AyQBJ6QGL06/A8ElLQUgRv/32v+0QgHS5BkK4CpIhEIC0gEgQAQD4KxCAtIBIIAEJBisQuvTACDwvfe1BUYjTAAgASYPRkxEtgYpGDFDCXgAKS3RQBz/KPfdHEj/IQExSEQA8JT4GUg6RkhEApkA8C/4EE/1IHhhUCB4YQ1IACGAMAzMAmNDYwgx/yn53aogeGEJSlUhkWKgIXlhNUMoYAZIAWnJB/zRAGkFSQhAANABIP69QFUADICqAAwAIABYAAgAgAAAAgwAAAQMBAAAAPi1BCos04MHEtALeEkcA3BAHFIegwcL0At4SRwDcEAcUh6DBwTQC3hJHANwQBxSHosHmw8F0Mka3wAgI94bCMkK4P/3Of/4vR1GCMn9QBxGtEAsQxDAEh8EKvXS8wjJGlIe8NQLeEkcA3BAHFIe6tQLeEkcA3BAHAEq5NQJeAFw+L0B4ATACR8EKfvSiwcB1QKAgBzJBwDQAnBwRwApC9DDBwLQAnBAHEkeAikE04MHAtUCgIAciR7j5wAi7ucAIt/nAAAAAAAAAAAAAAAAAAAAAAAAAAAAAAAAAAAAAAAAAAAAAAAAAAAAAAAAAAAAAAAAAAAAAAAAAAAAAAAAAAAAAAAAAAAAAAAAAAAAAAAAAAAAAAAAAAAAAAAAAAAAAAAAAAAAAAAAAAAAAAAAAAAAAAAAAAAAAAAAAAAAAAAAAAAAAAAAAAAAAAAAAAAAAAAAAAAAAAAAAAAAAAAAAAAAAAAAAAAAAAAAAAAAAAAAAAAAAAAAAAAAAAAAAAAAAAAAAAAAAAAAAAAAAAAAAAAAAAAAAAAAAAAAAAAAAAAAAAAAAAAAAAAAAAAAAAAAAAAAAAAAAAAAAAAAAAAAAAAAAAAAAAAAAA==
  pc_init: 0x39
  pc_uninit: 0x3d
  pc_program_page: 0xb3
  pc_erase_sector: 0x41
  pc_erase_all: 0x77
  data_section_offset: 0x20c
  flash_properties:
    address_range:
      start: 0x8000000
      end: 0x8100000
    page_size: 0x100
    erased_byte_value: 0x0
    program_page_timeout: 100
    erase_sector_timeout: 20000
    sectors:
    - size: 0x4000
      address: 0x0
    - size: 0x20000
      address: 0x20000
    - size: 0x40000
      address: 0x40000
- name: xmc4500_768
  description: XMC4500 768kB Flash
  default: true
  instructions: cLUFRgxGFkYC4A/MD8UQPhAu+tIILgLTA8wDxQg+BC4H0wHMAcU2HwPgIXgpcGQcbRx2HvnScL0AIHBHACBwRzC1Okn1IkphqiRMYThLVSKaYoAlTWFMYZpiMCHqBBBDAWA0SAFpyQf80QBpMkkIQADQASAwvfC1AySkBi9OAScvTb8DIEb/99v/tEIB0uQZCuAsSIRCAtIBIEAEA+CsQgLSASCABCQYrELr0wAg8L33tQVGJEwAIAEmD0ZMRLYGKRgxQwl4ACkt0UAc/yj33R1I/yEBMUhEAPCX+BpIOkZIRAKZAPAy+BBP9SB4YVAgeGEOSAAhgDAMzAJjQ2MIMf8p+d2qIHhhCUpVIZFioCF5YTVDKGAHSAFpyQf80QBpBUkIQADQASD+vQAAQFUADICqAAwAIABYAAgAgAAAAgwAAAwMAAAEDAgAAAD4tQQqLNODBxLQC3hJHANwQBxSHoMHC9ALeEkcA3BAHFIegwcE0At4SRwDcEAcUh6LB5sPBdDJGt8AICPeGwjJCuD/9zf/+L0dRgjJ/UAcRrRALEMQwBIfBCr10vMIyRpSHvDUC3hJHANwQBxSHurUC3hJHANwQBwBKuTUCXgBcPi9AeAEwAkfBCn70osHAdUCgIAcyQcA0AJwcEcAKQvQwwcC0AJwQBxJHgIpBNODBwLVAoCAHIke4+cAIu7nACLf5wAAAAAAAAAAAAAAAAAAAAAAAAAAAAAAAAAAAAAAAAAAAAAAAAAAAAAAAAAAAAAAAAAAAAAAAAAAAAAAAAAAAAAAAAAAAAAAAAAAAAAAAAAAAAAAAAAAAAAAAAAAAAAAAAAAAAAAAAAAAAAAAAAAAAAAAAAAAAAAAAAAAAAAAAAAAAAAAAAAAAAAAAAAAAAAAAAAAAAAAAAAAAAAAAAAAAAAAAAAAAAAAAAAAAAAAAAAAAAAAAAAAAAAAAAAAAAAAAAAAAAAAAAAAAAAAAAAAAAAAAAAAAAAAAAAAAAAAAAAAAAAAAAAAAAAAAAAAAAAAAAAAAAAAAAAAAAAAAAAAAAAAAAAAAAAAAAA
  pc_init: 0x39
  pc_uninit: 0x3d
  pc_program_page: 0xb1
  pc_erase_sector: 0x41
  pc_erase_all: 0x77
  data_section_offset: 0x210
  flash_properties:
    address_range:
      start: 0xc000000
      end: 0xc0c0000
    page_size: 0x100
    erased_byte_value: 0x0
    program_page_timeout: 100
    erase_sector_timeout: 20000
    sectors:
    - size: 0x4000
      address: 0x0
    - size: 0x20000
      address: 0x20000
    - size: 0x40000
      address: 0x40000
- name: xmc4500c_768
  description: XMC4500 768kB cached Flash
  default: true
  instructions: cLUFRgxGFkYC4A/MD8UQPhAu+tIILgLTA8wDxQg+BC4H0wHMAcU2HwPgIXgpcGQcbRx2HvnScL0AIHBHACBwRzC1Okn1IkphqiRMYThLVSKaYoAlTWFMYZpiMCHqBBBDAWA0SAFpyQf80QBpMkkIQADQASAwvfC1AySkBi9OAScvTb8DIEb/99v/tEIB0uQZCuAsSIRCAtIBIEAEA+CsQgLSASCABCQYrELr0wAg8L33tQVGJEwAIAEmD0ZMRLYGKRgxQwl4ACkt0UAc/yj33R1I/yEBMUhEAPCX+BpIOkZIRAKZAPAy+BBP9SB4YVAgeGEOSAAhgDAMzAJjQ2MIMf8p+d2qIHhhCUpVIZFioCF5YTVDKGAHSAFpyQf80QBpBUkIQADQASD+vQAAQFUADICqAAwAIABYAAgAgAAAAgwAAAwMAAAEDAgAAAD4tQQqLNODBxLQC3hJHANwQBxSHoMHC9ALeEkcA3BAHFIegwcE0At4SRwDcEAcUh6LB5sPBdDJGt8AICPeGwjJCuD/9zf/+L0dRgjJ/UAcRrRALEMQwBIfBCr10vMIyRpSHvDUC3hJHANwQBxSHurUC3hJHANwQBwBKuTUCXgBcPi9AeAEwAkfBCn70osHAdUCgIAcyQcA0AJwcEcAKQvQwwcC0AJwQBxJHgIpBNODBwLVAoCAHIke4+cAIu7nACLf5wAAAAAAAAAAAAAAAAAAAAAAAAAAAAAAAAAAAAAAAAAAAAAAAAAAAAAAAAAAAAAAAAAAAAAAAAAAAAAAAAAAAAAAAAAAAAAAAAAAAAAAAAAAAAAAAAAAAAAAAAAAAAAAAAAAAAAAAAAAAAAAAAAAAAAAAAAAAAAAAAAAAAAAAAAAAAAAAAAAAAAAAAAAAAAAAAAAAAAAAAAAAAAAAAAAAAAAAAAAAAAAAAAAAAAAAAAAAAAAAAAAAAAAAAAAAAAAAAAAAAAAAAAAAAAAAAAAAAAAAAAAAAAAAAAAAAAAAAAAAAAAAAAAAAAAAAAAAAAAAAAAAAAAAAAAAAAAAAAAAAAAAAAAAAAAAAAA
  pc_init: 0x39
  pc_uninit: 0x3d
  pc_program_page: 0xb1
  pc_erase_sector: 0x41
  pc_erase_all: 0x77
  data_section_offset: 0x210
  flash_properties:
    address_range:
      start: 0x8000000
      end: 0x80c0000
    page_size: 0x100
    erased_byte_value: 0x0
    program_page_timeout: 100
    erase_sector_timeout: 20000
    sectors:
    - size: 0x4000
      address: 0x0
    - size: 0x20000
      address: 0x20000
    - size: 0x40000
      address: 0x40000
- name: xmc4800_1536
  description: XMC4800 1536kB Flash
  default: true
  instructions: cLUFRgxGFkYC4A/MD8UQPhAu+tIILgLTA8wDxQg+BC4H0wHMAcU2HwPgIXgpcGQcbRx2HvnScL0AIHBHACBwRzC1Okn1IkphqiRMYThLVSKaYoAlTWFMYZpiMCHqBBBDAWA0SAFpyQf80QBpMkkIQADQASAwvfC1AySkBi9OAScvTb8DIEb/99v/tEIB0uQZCuAsSIRCAtIBIEAEA+CsQgLSASCABCQYrELr0wAg8L33tQVGJEwAIAEmD0ZMRLYGKRgxQwl4ACkt0UAc/yj33R1I/yEBMUhEAPCX+BpIOkZIRAKZAPAy+BBP9SB4YVAgeGEOSAAhgDAMzAJjQ2MIMf8p+d2qIHhhCUpVIZFioCF5YTVDKGAHSAFpyQf80QBpBUkIQADQASD+vQAAQFUADICqAAwAIABYAAgAgAAAAgwAABgMAAAEDAgAAAD4tQQqLNODBxLQC3hJHANwQBxSHoMHC9ALeEkcA3BAHFIegwcE0At4SRwDcEAcUh6LB5sPBdDJGt8AICPeGwjJCuD/9zf/+L0dRgjJ/UAcRrRALEMQwBIfBCr10vMIyRpSHvDUC3hJHANwQBxSHurUC3hJHANwQBwBKuTUCXgBcPi9AeAEwAkfBCn70osHAdUCgIAcyQcA0AJwcEcAKQvQwwcC0AJwQBxJHgIpBNODBwLVAoCAHIke4+cAIu7nACLf5wAAAAAAAAAAAAAAAAAAAAAAAAAAAAAAAAAAAAAAAAAAAAAAAAAAAAAAAAAAAAAAAAAAAAAAAAAAAAAAAAAAAAAAAAAAAAAAAAAAAAAAAAAAAAAAAAAAAAAAAAAAAAAAAAAAAAAAAAAAAAAAAAAAAAAAAAAAAAAAAAAAAAAAAAAAAAAAAAAAAAAAAAAAAAAAAAAAAAAAAAAAAAAAAAAAAAAAAAAAAAAAAAAAAAAAAAAAAAAAAAAAAAAAAAAAAAAAAAAAAAAAAAAAAAAAAAAAAAAAAAAAAAAAAAAAAAAAAAAAAAAAAAAAAAAAAAAAAAAAAAAAAAAAAAAAAAAAAAAAAAAAAAAAAAAAAAAA
  pc_init: 0x39
  pc_uninit: 0x3d
  pc_program_page: 0xb1
  pc_erase_sector: 0x41
  pc_erase_all: 0x77
  data_section_offset: 0x210
  flash_properties:
    address_range:
      start: 0xc000000
      end: 0xc180000
    page_size: 0x100
    erased_byte_value: 0x0
    program_page_timeout: 100
    erase_sector_timeout: 20000
    sectors:
    - size: 0x4000
      address: 0x0
    - size: 0x20000
      address: 0x20000
    - size: 0x40000
      address: 0x40000
- name: xmc4800c_1536
  description: XMC4500 512kB cached Flash
  default: true
  instructions: cLUFRgxGFkYC4A/MD8UQPhAu+tIILgLTA8wDxQg+BC4H0wHMAcU2HwPgIXgpcGQcbRx2HvnScL0AIHBHACBwRzC1Okn1IkphqiRMYThLVSKaYoAlTWFMYZpiMCHqBBBDAWA0SAFpyQf80QBpMkkIQADQASAwvfC1AySkBi9OAScvTb8DIEb/99v/tEIB0uQZCuAsSIRCAtIBIEAEA+CsQgLSASCABCQYrELr0wAg8L33tQVGJEwAIAEmD0ZMRLYGKRgxQwl4ACkt0UAc/yj33R1I/yEBMUhEAPCX+BpIOkZIRAKZAPAy+BBP9SB4YVAgeGEOSAAhgDAMzAJjQ2MIMf8p+d2qIHhhCUpVIZFioCF5YTVDKGAHSAFpyQf80QBpBUkIQADQASD+vQAAQFUADICqAAwAIABYAAgAgAAAAgwAABgMAAAEDAgAAAD4tQQqLNODBxLQC3hJHANwQBxSHoMHC9ALeEkcA3BAHFIegwcE0At4SRwDcEAcUh6LB5sPBdDJGt8AICPeGwjJCuD/9zf/+L0dRgjJ/UAcRrRALEMQwBIfBCr10vMIyRpSHvDUC3hJHANwQBxSHurUC3hJHANwQBwBKuTUCXgBcPi9AeAEwAkfBCn70osHAdUCgIAcyQcA0AJwcEcAKQvQwwcC0AJwQBxJHgIpBNODBwLVAoCAHIke4+cAIu7nACLf5wAAAAAAAAAAAAAAAAAAAAAAAAAAAAAAAAAAAAAAAAAAAAAAAAAAAAAAAAAAAAAAAAAAAAAAAAAAAAAAAAAAAAAAAAAAAAAAAAAAAAAAAAAAAAAAAAAAAAAAAAAAAAAAAAAAAAAAAAAAAAAAAAAAAAAAAAAAAAAAAAAAAAAAAAAAAAAAAAAAAAAAAAAAAAAAAAAAAAAAAAAAAAAAAAAAAAAAAAAAAAAAAAAAAAAAAAAAAAAAAAAAAAAAAAAAAAAAAAAAAAAAAAAAAAAAAAAAAAAAAAAAAAAAAAAAAAAAAAAAAAAAAAAAAAAAAAAAAAAAAAAAAAAAAAAAAAAAAAAAAAAAAAAAAAAAAAAA
  pc_init: 0x39
  pc_uninit: 0x3d
  pc_program_page: 0xb1
  pc_erase_sector: 0x41
  pc_erase_all: 0x77
  data_section_offset: 0x210
  flash_properties:
    address_range:
      start: 0x8000000
      end: 0x8180000
    page_size: 0x100
    erased_byte_value: 0x0
    program_page_timeout: 100
    erase_sector_timeout: 20000
    sectors:
    - size: 0x4000
      address: 0x0
    - size: 0x20000
      address: 0x20000
    - size: 0x40000
      address: 0x40000
- name: xmc4800_2048
  description: XMC4800 2048kB Flash
  default: true
  instructions: cLUFRgxGFkYC4A/MD8UQPhAu+tIILgLTA8wDxQg+BC4H0wHMAcU2HwPgIXgpcGQcbRx2HvnScL0AIHBHACBwRzC1Okn1IkphqiRMYThLVSKaYoAlTWFMYZpiMCHqBBBDAWA0SAFpyQf80QBpMkkIQADQASAwvfC1AyQBJ6QGL06/A2ElbQUgRv/32v+0QgHS5BkK4CpIhEIC0gEgQAQD4KxCAtIBIIAEJBisQuvTACDwvfe1BUYjTAAgASYPRkxEtgYpGDFDCXgAKS3RQBz/KPfdHEj/IQExSEQA8JT4GUg6RkhEApkA8C/4EE/1IHhhUCB4YQ1IACGAMAzMAmNDYwgx/yn53aogeGEJSlUhkWKgIXlhNUMoYAZIAWnJB/zRAGkFSQhAANABIP69QFUADICqAAwAIABYAAgAgAAAAgwAAAQMBAAAAPi1BCos04MHEtALeEkcA3BAHFIegwcL0At4SRwDcEAcUh6DBwTQC3hJHANwQBxSHosHmw8F0Mka3wAgI94bCMkK4P/3Of/4vR1GCMn9QBxGtEAsQxDAEh8EKvXS8wjJGlIe8NQLeEkcA3BAHFIe6tQLeEkcA3BAHAEq5NQJeAFw+L0B4ATACR8EKfvSiwcB1QKAgBzJBwDQAnBwRwApC9DDBwLQAnBAHEkeAikE04MHAtUCgIAciR7j5wAi7ucAIt/nAAAAAAAAAAAAAAAAAAAAAAAAAAAAAAAAAAAAAAAAAAAAAAAAAAAAAAAAAAAAAAAAAAAAAAAAAAAAAAAAAAAAAAAAAAAAAAAAAAAAAAAAAAAAAAAAAAAAAAAAAAAAAAAAAAAAAAAAAAAAAAAAAAAAAAAAAAAAAAAAAAAAAAAAAAAAAAAAAAAAAAAAAAAAAAAAAAAAAAAAAAAAAAAAAAAAAAAAAAAAAAAAAAAAAAAAAAAAAAAAAAAAAAAAAAAAAAAAAAAAAAAAAAAAAAAAAAAAAAAAAAAAAAAAAAAAAAAAAAAAAAAAAAAAAAAAAAAAAAAAAAAAAAAAAAAAAAAAAAAAAAAAAAAAAA==
  pc_init: 0x39
  pc_uninit: 0x3d
  pc_program_page: 0xb3
  pc_erase_sector: 0x41
  pc_erase_all: 0x77
  data_section_offset: 0x20c
  flash_properties:
    address_range:
      start: 0xc000000
      end: 0xc200000
    page_size: 0x100
    erased_byte_value: 0x0
    program_page_timeout: 100
    erase_sector_timeout: 20000
    sectors:
    - size: 0x4000
      address: 0x0
    - size: 0x20000
      address: 0x20000
    - size: 0x40000
      address: 0x40000
- name: xmc4800c_2048
  description: XMC4800 2048kB cached Flash
  default: true
  instructions: cLUFRgxGFkYC4A/MD8UQPhAu+tIILgLTA8wDxQg+BC4H0wHMAcU2HwPgIXgpcGQcbRx2HvnScL0AIHBHACBwRzC1Okn1IkphqiRMYThLVSKaYoAlTWFMYZpiMCHqBBBDAWA0SAFpyQf80QBpMkkIQADQASAwvfC1AyQBJ6QGL06/A2ElbQUgRv/32v+0QgHS5BkK4CpIhEIC0gEgQAQD4KxCAtIBIIAEJBisQuvTACDwvfe1BUYjTAAgASYPRkxEtgYpGDFDCXgAKS3RQBz/KPfdHEj/IQExSEQA8JT4GUg6RkhEApkA8C/4EE/1IHhhUCB4YQ1IACGAMAzMAmNDYwgx/yn53aogeGEJSlUhkWKgIXlhNUMoYAZIAWnJB/zRAGkFSQhAANABIP69QFUADICqAAwAIABYAAgAgAAAAgwAAAQMBAAAAPi1BCos04MHEtALeEkcA3BAHFIegwcL0At4SRwDcEAcUh6DBwTQC3hJHANwQBxSHosHmw8F0Mka3wAgI94bCMkK4P/3Of/4vR1GCMn9QBxGtEAsQxDAEh8EKvXS8wjJGlIe8NQLeEkcA3BAHFIe6tQLeEkcA3BAHAEq5NQJeAFw+L0B4ATACR8EKfvSiwcB1QKAgBzJBwDQAnBwRwApC9DDBwLQAnBAHEkeAikE04MHAtUCgIAciR7j5wAi7ucAIt/nAAAAAAAAAAAAAAAAAAAAAAAAAAAAAAAAAAAAAAAAAAAAAAAAAAAAAAAAAAAAAAAAAAAAAAAAAAAAAAAAAAAAAAAAAAAAAAAAAAAAAAAAAAAAAAAAAAAAAAAAAAAAAAAAAAAAAAAAAAAAAAAAAAAAAAAAAAAAAAAAAAAAAAAAAAAAAAAAAAAAAAAAAAAAAAAAAAAAAAAAAAAAAAAAAAAAAAAAAAAAAAAAAAAAAAAAAAAAAAAAAAAAAAAAAAAAAAAAAAAAAAAAAAAAAAAAAAAAAAAAAAAAAAAAAAAAAAAAAAAAAAAAAAAAAAAAAAAAAAAAAAAAAAAAAAAAAAAAAAAAAAAAAAAAAA==
  pc_init: 0x39
  pc_uninit: 0x3d
  pc_program_page: 0xb3
  pc_erase_sector: 0x41
  pc_erase_all: 0x77
  data_section_offset: 0x20c
  flash_properties:
    address_range:
      start: 0x8000000
      end: 0x8200000
    page_size: 0x100
    erased_byte_value: 0x0
    program_page_timeout: 100
    erase_sector_timeout: 20000
    sectors:
    - size: 0x4000
      address: 0x0
    - size: 0x20000
      address: 0x20000
    - size: 0x40000
      address: 0x40000<|MERGE_RESOLUTION|>--- conflicted
+++ resolved
@@ -54,12 +54,7 @@
   - name: main
     type: armv7em
     core_access_options: !Arm
-<<<<<<< HEAD
-      ap: 0
-=======
-      ap: !v1 0
-      psel: 0x0
->>>>>>> 37660106
+      ap: !v1 0
   memory_map:
   - !Nvm
     name: IROM1
@@ -92,12 +87,7 @@
   - name: main
     type: armv7em
     core_access_options: !Arm
-<<<<<<< HEAD
-      ap: 0
-=======
-      ap: !v1 0
-      psel: 0x0
->>>>>>> 37660106
+      ap: !v1 0
   memory_map:
   - !Nvm
     name: IROM1
@@ -130,12 +120,7 @@
   - name: main
     type: armv7em
     core_access_options: !Arm
-<<<<<<< HEAD
-      ap: 0
-=======
-      ap: !v1 0
-      psel: 0x0
->>>>>>> 37660106
+      ap: !v1 0
   memory_map:
   - !Nvm
     name: IROM1
@@ -168,12 +153,7 @@
   - name: main
     type: armv7em
     core_access_options: !Arm
-<<<<<<< HEAD
-      ap: 0
-=======
-      ap: !v1 0
-      psel: 0x0
->>>>>>> 37660106
+      ap: !v1 0
   memory_map:
   - !Nvm
     name: IROM1
@@ -206,12 +186,7 @@
   - name: main
     type: armv7em
     core_access_options: !Arm
-<<<<<<< HEAD
-      ap: 0
-=======
-      ap: !v1 0
-      psel: 0x0
->>>>>>> 37660106
+      ap: !v1 0
   memory_map:
   - !Nvm
     name: IROM1
@@ -244,12 +219,7 @@
   - name: main
     type: armv7em
     core_access_options: !Arm
-<<<<<<< HEAD
-      ap: 0
-=======
-      ap: !v1 0
-      psel: 0x0
->>>>>>> 37660106
+      ap: !v1 0
   memory_map:
   - !Nvm
     name: IROM1
@@ -282,12 +252,7 @@
   - name: main
     type: armv7em
     core_access_options: !Arm
-<<<<<<< HEAD
-      ap: 0
-=======
-      ap: !v1 0
-      psel: 0x0
->>>>>>> 37660106
+      ap: !v1 0
   memory_map:
   - !Nvm
     name: IROM1
@@ -320,12 +285,7 @@
   - name: main
     type: armv7em
     core_access_options: !Arm
-<<<<<<< HEAD
-      ap: 0
-=======
-      ap: !v1 0
-      psel: 0x0
->>>>>>> 37660106
+      ap: !v1 0
   memory_map:
   - !Nvm
     name: IROM1
@@ -358,12 +318,7 @@
   - name: main
     type: armv7em
     core_access_options: !Arm
-<<<<<<< HEAD
-      ap: 0
-=======
-      ap: !v1 0
-      psel: 0x0
->>>>>>> 37660106
+      ap: !v1 0
   memory_map:
   - !Nvm
     name: IROM1
@@ -396,12 +351,7 @@
   - name: main
     type: armv7em
     core_access_options: !Arm
-<<<<<<< HEAD
-      ap: 0
-=======
-      ap: !v1 0
-      psel: 0x0
->>>>>>> 37660106
+      ap: !v1 0
   memory_map:
   - !Nvm
     name: IROM1
@@ -434,12 +384,7 @@
   - name: main
     type: armv7em
     core_access_options: !Arm
-<<<<<<< HEAD
-      ap: 0
-=======
-      ap: !v1 0
-      psel: 0x0
->>>>>>> 37660106
+      ap: !v1 0
   memory_map:
   - !Nvm
     name: IROM1
@@ -472,12 +417,7 @@
   - name: main
     type: armv7em
     core_access_options: !Arm
-<<<<<<< HEAD
-      ap: 0
-=======
-      ap: !v1 0
-      psel: 0x0
->>>>>>> 37660106
+      ap: !v1 0
   memory_map:
   - !Nvm
     name: IROM1
@@ -510,12 +450,7 @@
   - name: main
     type: armv7em
     core_access_options: !Arm
-<<<<<<< HEAD
-      ap: 0
-=======
-      ap: !v1 0
-      psel: 0x0
->>>>>>> 37660106
+      ap: !v1 0
   memory_map:
   - !Nvm
     name: IROM1
@@ -548,12 +483,7 @@
   - name: main
     type: armv7em
     core_access_options: !Arm
-<<<<<<< HEAD
-      ap: 0
-=======
-      ap: !v1 0
-      psel: 0x0
->>>>>>> 37660106
+      ap: !v1 0
   memory_map:
   - !Nvm
     name: IROM1
@@ -586,12 +516,7 @@
   - name: main
     type: armv7em
     core_access_options: !Arm
-<<<<<<< HEAD
-      ap: 0
-=======
-      ap: !v1 0
-      psel: 0x0
->>>>>>> 37660106
+      ap: !v1 0
   memory_map:
   - !Nvm
     name: IROM1
@@ -624,12 +549,7 @@
   - name: main
     type: armv7em
     core_access_options: !Arm
-<<<<<<< HEAD
-      ap: 0
-=======
-      ap: !v1 0
-      psel: 0x0
->>>>>>> 37660106
+      ap: !v1 0
   memory_map:
   - !Nvm
     name: IROM1
@@ -662,12 +582,7 @@
   - name: main
     type: armv7em
     core_access_options: !Arm
-<<<<<<< HEAD
-      ap: 0
-=======
-      ap: !v1 0
-      psel: 0x0
->>>>>>> 37660106
+      ap: !v1 0
   memory_map:
   - !Nvm
     name: IROM1
@@ -700,12 +615,7 @@
   - name: main
     type: armv7em
     core_access_options: !Arm
-<<<<<<< HEAD
-      ap: 0
-=======
-      ap: !v1 0
-      psel: 0x0
->>>>>>> 37660106
+      ap: !v1 0
   memory_map:
   - !Nvm
     name: IROM1
@@ -745,12 +655,7 @@
   - name: main
     type: armv7em
     core_access_options: !Arm
-<<<<<<< HEAD
-      ap: 0
-=======
-      ap: !v1 0
-      psel: 0x0
->>>>>>> 37660106
+      ap: !v1 0
   memory_map:
   - !Nvm
     name: IROM1
@@ -790,12 +695,7 @@
   - name: main
     type: armv7em
     core_access_options: !Arm
-<<<<<<< HEAD
-      ap: 0
-=======
-      ap: !v1 0
-      psel: 0x0
->>>>>>> 37660106
+      ap: !v1 0
   memory_map:
   - !Nvm
     name: IROM1
@@ -835,12 +735,7 @@
   - name: main
     type: armv7em
     core_access_options: !Arm
-<<<<<<< HEAD
-      ap: 0
-=======
-      ap: !v1 0
-      psel: 0x0
->>>>>>> 37660106
+      ap: !v1 0
   memory_map:
   - !Nvm
     name: IROM1
@@ -880,12 +775,7 @@
   - name: main
     type: armv7em
     core_access_options: !Arm
-<<<<<<< HEAD
-      ap: 0
-=======
-      ap: !v1 0
-      psel: 0x0
->>>>>>> 37660106
+      ap: !v1 0
   memory_map:
   - !Nvm
     name: IROM1
@@ -925,12 +815,7 @@
   - name: main
     type: armv7em
     core_access_options: !Arm
-<<<<<<< HEAD
-      ap: 0
-=======
-      ap: !v1 0
-      psel: 0x0
->>>>>>> 37660106
+      ap: !v1 0
   memory_map:
   - !Nvm
     name: IROM1
@@ -970,12 +855,7 @@
   - name: main
     type: armv7em
     core_access_options: !Arm
-<<<<<<< HEAD
-      ap: 0
-=======
-      ap: !v1 0
-      psel: 0x0
->>>>>>> 37660106
+      ap: !v1 0
   memory_map:
   - !Nvm
     name: IROM1
@@ -1015,12 +895,7 @@
   - name: main
     type: armv7em
     core_access_options: !Arm
-<<<<<<< HEAD
-      ap: 0
-=======
-      ap: !v1 0
-      psel: 0x0
->>>>>>> 37660106
+      ap: !v1 0
   memory_map:
   - !Nvm
     name: IROM1
@@ -1060,12 +935,7 @@
   - name: main
     type: armv7em
     core_access_options: !Arm
-<<<<<<< HEAD
-      ap: 0
-=======
-      ap: !v1 0
-      psel: 0x0
->>>>>>> 37660106
+      ap: !v1 0
   memory_map:
   - !Nvm
     name: IROM1
@@ -1098,12 +968,7 @@
   - name: main
     type: armv7em
     core_access_options: !Arm
-<<<<<<< HEAD
-      ap: 0
-=======
-      ap: !v1 0
-      psel: 0x0
->>>>>>> 37660106
+      ap: !v1 0
   memory_map:
   - !Nvm
     name: IROM1
@@ -1136,12 +1001,7 @@
   - name: main
     type: armv7em
     core_access_options: !Arm
-<<<<<<< HEAD
-      ap: 0
-=======
-      ap: !v1 0
-      psel: 0x0
->>>>>>> 37660106
+      ap: !v1 0
   memory_map:
   - !Nvm
     name: IROM1
@@ -1174,12 +1034,7 @@
   - name: main
     type: armv7em
     core_access_options: !Arm
-<<<<<<< HEAD
-      ap: 0
-=======
-      ap: !v1 0
-      psel: 0x0
->>>>>>> 37660106
+      ap: !v1 0
   memory_map:
   - !Nvm
     name: IROM1
@@ -1212,12 +1067,7 @@
   - name: main
     type: armv7em
     core_access_options: !Arm
-<<<<<<< HEAD
-      ap: 0
-=======
-      ap: !v1 0
-      psel: 0x0
->>>>>>> 37660106
+      ap: !v1 0
   memory_map:
   - !Nvm
     name: IROM1
@@ -1250,12 +1100,7 @@
   - name: main
     type: armv7em
     core_access_options: !Arm
-<<<<<<< HEAD
-      ap: 0
-=======
-      ap: !v1 0
-      psel: 0x0
->>>>>>> 37660106
+      ap: !v1 0
   memory_map:
   - !Nvm
     name: IROM1
@@ -1288,12 +1133,7 @@
   - name: main
     type: armv7em
     core_access_options: !Arm
-<<<<<<< HEAD
-      ap: 0
-=======
-      ap: !v1 0
-      psel: 0x0
->>>>>>> 37660106
+      ap: !v1 0
   memory_map:
   - !Nvm
     name: IROM1
@@ -1326,12 +1166,7 @@
   - name: main
     type: armv7em
     core_access_options: !Arm
-<<<<<<< HEAD
-      ap: 0
-=======
-      ap: !v1 0
-      psel: 0x0
->>>>>>> 37660106
+      ap: !v1 0
   memory_map:
   - !Nvm
     name: IROM1
@@ -1364,12 +1199,7 @@
   - name: main
     type: armv7em
     core_access_options: !Arm
-<<<<<<< HEAD
-      ap: 0
-=======
-      ap: !v1 0
-      psel: 0x0
->>>>>>> 37660106
+      ap: !v1 0
   memory_map:
   - !Nvm
     name: IROM1
@@ -1402,12 +1232,7 @@
   - name: main
     type: armv7em
     core_access_options: !Arm
-<<<<<<< HEAD
-      ap: 0
-=======
-      ap: !v1 0
-      psel: 0x0
->>>>>>> 37660106
+      ap: !v1 0
   memory_map:
   - !Nvm
     name: IROM1
@@ -1440,12 +1265,7 @@
   - name: main
     type: armv7em
     core_access_options: !Arm
-<<<<<<< HEAD
-      ap: 0
-=======
-      ap: !v1 0
-      psel: 0x0
->>>>>>> 37660106
+      ap: !v1 0
   memory_map:
   - !Nvm
     name: IROM1
@@ -1478,12 +1298,7 @@
   - name: main
     type: armv7em
     core_access_options: !Arm
-<<<<<<< HEAD
-      ap: 0
-=======
-      ap: !v1 0
-      psel: 0x0
->>>>>>> 37660106
+      ap: !v1 0
   memory_map:
   - !Nvm
     name: IROM1
@@ -1516,12 +1331,7 @@
   - name: main
     type: armv7em
     core_access_options: !Arm
-<<<<<<< HEAD
-      ap: 0
-=======
-      ap: !v1 0
-      psel: 0x0
->>>>>>> 37660106
+      ap: !v1 0
   memory_map:
   - !Nvm
     name: IROM1
@@ -1554,12 +1364,7 @@
   - name: main
     type: armv7em
     core_access_options: !Arm
-<<<<<<< HEAD
-      ap: 0
-=======
-      ap: !v1 0
-      psel: 0x0
->>>>>>> 37660106
+      ap: !v1 0
   memory_map:
   - !Nvm
     name: IROM1
@@ -1592,12 +1397,7 @@
   - name: main
     type: armv7em
     core_access_options: !Arm
-<<<<<<< HEAD
-      ap: 0
-=======
-      ap: !v1 0
-      psel: 0x0
->>>>>>> 37660106
+      ap: !v1 0
   memory_map:
   - !Nvm
     name: IROM1
