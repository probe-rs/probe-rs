name: BCM2712
manufacturer:
  id: 0x3f
  cc: 0x1
variants:
- name: RaspberryPi5B
  cores:
  - name: core0
    type: armv8a
    core_access_options: !Arm
<<<<<<< HEAD
      ap: 0
=======
      ap: !v1 0
      psel: 0x0
>>>>>>> 37660106
      debug_base: 0x80010000
      cti_base: 0x80020000
  - name: core1
    type: armv8a
    core_access_options: !Arm
<<<<<<< HEAD
      ap: 0
=======
      ap: !v1 0
      psel: 0x0
>>>>>>> 37660106
      debug_base: 0x80110000
      cti_base: 0x80120000
  - name: core2
    type: armv8a
    core_access_options: !Arm
<<<<<<< HEAD
      ap: 0
=======
      ap: !v1 0
      psel: 0x0
>>>>>>> 37660106
      debug_base: 0x80210000
      cti_base: 0x80220000
  - name: core3
    type: armv8a
    core_access_options: !Arm
<<<<<<< HEAD
      ap: 0
=======
      ap: !v1 0
      psel: 0x0
>>>>>>> 37660106
      debug_base: 0x80310000
      cti_base: 0x80320000
  memory_map:
  - !Ram
    range:
      start: 0x0
      end: 0x3b400000
    cores:
    - core0
    - core1
    - core2
    - core3<|MERGE_RESOLUTION|>--- conflicted
+++ resolved
@@ -8,45 +8,25 @@
   - name: core0
     type: armv8a
     core_access_options: !Arm
-<<<<<<< HEAD
-      ap: 0
-=======
       ap: !v1 0
-      psel: 0x0
->>>>>>> 37660106
       debug_base: 0x80010000
       cti_base: 0x80020000
   - name: core1
     type: armv8a
     core_access_options: !Arm
-<<<<<<< HEAD
-      ap: 0
-=======
       ap: !v1 0
-      psel: 0x0
->>>>>>> 37660106
       debug_base: 0x80110000
       cti_base: 0x80120000
   - name: core2
     type: armv8a
     core_access_options: !Arm
-<<<<<<< HEAD
-      ap: 0
-=======
       ap: !v1 0
-      psel: 0x0
->>>>>>> 37660106
       debug_base: 0x80210000
       cti_base: 0x80220000
   - name: core3
     type: armv8a
     core_access_options: !Arm
-<<<<<<< HEAD
-      ap: 0
-=======
       ap: !v1 0
-      psel: 0x0
->>>>>>> 37660106
       debug_base: 0x80310000
       cti_base: 0x80320000
   memory_map:
