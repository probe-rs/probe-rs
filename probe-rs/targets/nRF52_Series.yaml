--- conflicted
+++ resolved
@@ -95,12 +95,7 @@
   - name: main
     type: armv7em
     core_access_options: !Arm
-<<<<<<< HEAD
-      ap: 0
-=======
-      ap: !v1 0
-      psel: 0x0
->>>>>>> 37660106
+      ap: !v1 0
   memory_map:
   - !Nvm
     range:
@@ -135,12 +130,7 @@
   - name: main
     type: armv7em
     core_access_options: !Arm
-<<<<<<< HEAD
-      ap: 0
-=======
-      ap: !v1 0
-      psel: 0x0
->>>>>>> 37660106
+      ap: !v1 0
   memory_map:
   - !Nvm
     range:
@@ -175,12 +165,7 @@
   - name: main
     type: armv7em
     core_access_options: !Arm
-<<<<<<< HEAD
-      ap: 0
-=======
-      ap: !v1 0
-      psel: 0x0
->>>>>>> 37660106
+      ap: !v1 0
   memory_map:
   - !Nvm
     range:
@@ -215,12 +200,7 @@
   - name: main
     type: armv7em
     core_access_options: !Arm
-<<<<<<< HEAD
-      ap: 0
-=======
-      ap: !v1 0
-      psel: 0x0
->>>>>>> 37660106
+      ap: !v1 0
   memory_map:
   - !Nvm
     range:
@@ -255,12 +235,7 @@
   - name: main
     type: armv7em
     core_access_options: !Arm
-<<<<<<< HEAD
-      ap: 0
-=======
-      ap: !v1 0
-      psel: 0x0
->>>>>>> 37660106
+      ap: !v1 0
   memory_map:
   - !Nvm
     range:
@@ -295,12 +270,7 @@
   - name: main
     type: armv7em
     core_access_options: !Arm
-<<<<<<< HEAD
-      ap: 0
-=======
-      ap: !v1 0
-      psel: 0x0
->>>>>>> 37660106
+      ap: !v1 0
   memory_map:
   - !Nvm
     range:
@@ -335,12 +305,7 @@
   - name: main
     type: armv7em
     core_access_options: !Arm
-<<<<<<< HEAD
-      ap: 0
-=======
-      ap: !v1 0
-      psel: 0x0
->>>>>>> 37660106
+      ap: !v1 0
   memory_map:
   - !Nvm
     range:
@@ -375,12 +340,7 @@
   - name: main
     type: armv7em
     core_access_options: !Arm
-<<<<<<< HEAD
-      ap: 0
-=======
-      ap: !v1 0
-      psel: 0x0
->>>>>>> 37660106
+      ap: !v1 0
   memory_map:
   - !Nvm
     range:
