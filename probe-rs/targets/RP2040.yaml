--- conflicted
+++ resolved
@@ -8,23 +8,13 @@
   - name: core0
     type: armv6m
     core_access_options: !Arm
-<<<<<<< HEAD
-      ap: 0
+      ap: !v1 0
       targetsel: 0x1002927
   - name: core1
     type: armv6m
     core_access_options: !Arm
-      ap: 0
+      ap: !v1 0
       targetsel: 0x11002927
-=======
-      ap: !v1 0
-      psel: 0x1002927
-  - name: core1
-    type: armv6m
-    core_access_options: !Arm
-      ap: !v1 0
-      psel: 0x11002927
->>>>>>> 37660106
   memory_map:
   - !Nvm
     range:
@@ -77,12 +67,7 @@
   - name: core0
     type: armv6m
     core_access_options: !Arm
-<<<<<<< HEAD
-      ap: 0
-=======
       ap: !v1 0
-      psel: 0x0
->>>>>>> 37660106
   memory_map:
   - !Nvm
     range:
