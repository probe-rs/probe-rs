name: SAM3U
manufacturer:
  id: 0x1f
  cc: 0x0
variants:
- name: ATSAM3U1C
  cores:
  - name: main
    type: armv7m
    core_access_options: !Arm
<<<<<<< HEAD
      ap: 0
=======
      ap: !v1 0
      psel: 0x0
>>>>>>> 37660106
  memory_map:
  - !Nvm
    range:
      start: 0x80000
      end: 0x90000
    cores:
    - main
    access:
      boot: true
  - !Ram
    range:
      start: 0x20000000
      end: 0x20002000
    cores:
    - main
  flash_algorithms:
  - atsam3u_128
  - atsam3u_gpnvm
- name: ATSAM3U1E
  cores:
  - name: main
    type: armv7m
    core_access_options: !Arm
<<<<<<< HEAD
      ap: 0
=======
      ap: !v1 0
      psel: 0x0
>>>>>>> 37660106
  memory_map:
  - !Nvm
    range:
      start: 0x80000
      end: 0x90000
    cores:
    - main
    access:
      boot: true
  - !Ram
    range:
      start: 0x20000000
      end: 0x20002000
    cores:
    - main
  flash_algorithms:
  - atsam3u_128
  - atsam3u_gpnvm
- name: ATSAM3U2C
  cores:
  - name: main
    type: armv7m
    core_access_options: !Arm
<<<<<<< HEAD
      ap: 0
=======
      ap: !v1 0
      psel: 0x0
>>>>>>> 37660106
  memory_map:
  - !Nvm
    range:
      start: 0x80000
      end: 0xa0000
    cores:
    - main
    access:
      boot: true
  - !Ram
    range:
      start: 0x20000000
      end: 0x20004000
    cores:
    - main
  flash_algorithms:
  - atsam3u_128
  - atsam3u_gpnvm
- name: ATSAM3U2E
  cores:
  - name: main
    type: armv7m
    core_access_options: !Arm
<<<<<<< HEAD
      ap: 0
=======
      ap: !v1 0
      psel: 0x0
>>>>>>> 37660106
  memory_map:
  - !Nvm
    range:
      start: 0x80000
      end: 0xa0000
    cores:
    - main
    access:
      boot: true
  - !Ram
    range:
      start: 0x20000000
      end: 0x20004000
    cores:
    - main
  flash_algorithms:
  - atsam3u_128
  - atsam3u_gpnvm
- name: ATSAM3U4C
  cores:
  - name: main
    type: armv7m
    core_access_options: !Arm
<<<<<<< HEAD
      ap: 0
=======
      ap: !v1 0
      psel: 0x0
>>>>>>> 37660106
  memory_map:
  - !Nvm
    range:
      start: 0x80000
      end: 0xa0000
    cores:
    - main
    access:
      boot: true
  - !Ram
    range:
      start: 0x20000000
      end: 0x20008000
    cores:
    - main
  flash_algorithms:
  - atsam3u_128
  - atsam3u_128_b1
  - atsam3u_gpnvm
- name: ATSAM3U4E
  cores:
  - name: main
    type: armv7m
    core_access_options: !Arm
<<<<<<< HEAD
      ap: 0
=======
      ap: !v1 0
      psel: 0x0
>>>>>>> 37660106
  memory_map:
  - !Nvm
    range:
      start: 0x80000
      end: 0xa0000
    cores:
    - main
    access:
      boot: true
  - !Ram
    range:
      start: 0x20000000
      end: 0x20008000
    cores:
    - main
  flash_algorithms:
  - atsam3u_128
  - atsam3u_128_b1
  - atsam3u_gpnvm
flash_algorithms:
- name: atsam3u_128
  description: ATSAM3U 128kB Flash
  default: true
  instructions: OklJRAhgDyA5SQACCGA5SQhgASA4ScADSGE5SzdIWGI3SjhIwDoQYjVIgDiBaskH/NARa4kIiQBJHBFjgWoJB/zVASERY4FqCQf81StIQBxYYgAgcEcCKBXRJUgqSUFggWjJB/zQwmiRBwfUJkn+MUFggWjJB/zQkQcE1SNJQWCBaMkH/NAAIHBHH0kYSAg5QWCBaMkH/NAAIHBHACBwRzC1EkwYTUxEJGgRSwQbJAIkDCQCLR8lQ11gnWjtB/zQyRyJCIkAAuAgygkfIMAAKfrRDUgKOARDXGCYaMAH/NCYaEAHgA8A0AEgML0EAAAAAAgOQAAKDkBAEg5AAENNUMAEDkABDzcBDQAAWgwCAFoAAAAAAAAAAA==
  pc_init: 0x1
  pc_uninit: 0x57
  pc_program_page: 0xa1
  pc_erase_sector: 0x9d
  pc_erase_all: 0x8b
  data_section_offset: 0x110
  flash_properties:
    address_range:
      start: 0x80000
      end: 0xa0000
    page_size: 0x100
    erased_byte_value: 0xff
    program_page_timeout: 100
    erase_sector_timeout: 1000
    sectors:
    - size: 0x100
      address: 0x0
  cores:
  - main
- name: atsam3u_128_b1
  description: ATSAM3U 128kB Flash Bank 1
  default: true
  instructions: OklJRAhgDyA5SQACCGA5SQhgASA4ScADSGE5SzdIWGI3SjhIwDoQYjVIgDiBaskH/NARa4kIiQBJHBFjgWoJB/zVASERY4FqCQf81StIQBxYYgAgcEcCKBXRJUgqSUFggWjJB/zQwmiRBwfUJkn+MUFggWjJB/zQkQcE1SNJQWCBaMkH/NAAIHBHH0kZSAg5QWCBaMkH/NAAIHBHACBwRzC1EkwYTUxEJGgSSwQbJAIkDCQCLR8lQ11gnWjtB/zQyRyJCIkAAuAgygkfIMAAKfrRDUgKOARDXGCYaMAH/NCYaEAHgA8A0AEgML0EAAAAAAgOQAAKDkBAEg5AAENNUMAEDkABDzcBDQAAWgwCAFoAAAAAAAAAAA==
  pc_init: 0x1
  pc_uninit: 0x57
  pc_program_page: 0xa1
  pc_erase_sector: 0x9d
  pc_erase_all: 0x8b
  data_section_offset: 0x110
  flash_properties:
    address_range:
      start: 0x100000
      end: 0x120000
    page_size: 0x100
    erased_byte_value: 0xff
    program_page_timeout: 100
    erase_sector_timeout: 1000
    sectors:
    - size: 0x100
      address: 0x0
  cores:
  - main
- name: atsam3u_gpnvm
  description: ATSAM3U GPNVM bits
  instructions: UUlJRAhgDyBQSQACCGBQSQhgASBPScADSGFQS05IWGJOSk9IwDoQYkxIgDiBaskH/NARa4kIiQBJHBFjgWoJB/zVASERY4FqCQf81UJIQBxYYgAgcEcAIHBHACBwRwAgcEcAIHBHELUQeDhJPUpKYIpo0gf80MpowwfUB9sP5A+jQgrQwwcC0DZLmx4B4DVLWx5LYIto2wf80AIjBEYcQBNAnEIK0IMHAtUuS/4zAeAsS/8zS2CLaNsH/NAEIwRGHEAaQJRCCdBABwHVJkgB4CVIQBxIYIhowAf80AAgEL0wtRN4GUofTFRglGjkB/zQ0mjcB9UH5A/tD6xCBtECJB1GJUAUQKVCAdBAHDC9BCQjQCJAk0IB0IAcML1AGDC9ELUAIgJgCmAISg5MVGCTaNsH/NDSaAJgBUhEYIJo0gf80MBoCGAQvQQAAAAACA5AAAoOQEASDkAAQ01QwAQOQAEPNwENAABaCwIAWgAAAAAAAAAA
  pc_init: 0x1
  pc_uninit: 0x57
  pc_program_page: 0x67
  pc_erase_sector: 0x63
  pc_erase_all: 0x5f
  data_section_offset: 0x16c
  flash_properties:
    address_range:
      start: 0x1ffffff0
      end: 0x20000000
    page_size: 0x10
    erased_byte_value: 0xff
    program_page_timeout: 100
    erase_sector_timeout: 1000
    sectors:
    - size: 0x10
      address: 0x0
  cores:
  - main<|MERGE_RESOLUTION|>--- conflicted
+++ resolved
@@ -8,12 +8,7 @@
   - name: main
     type: armv7m
     core_access_options: !Arm
-<<<<<<< HEAD
-      ap: 0
-=======
-      ap: !v1 0
-      psel: 0x0
->>>>>>> 37660106
+      ap: !v1 0
   memory_map:
   - !Nvm
     range:
@@ -37,12 +32,7 @@
   - name: main
     type: armv7m
     core_access_options: !Arm
-<<<<<<< HEAD
-      ap: 0
-=======
-      ap: !v1 0
-      psel: 0x0
->>>>>>> 37660106
+      ap: !v1 0
   memory_map:
   - !Nvm
     range:
@@ -66,12 +56,7 @@
   - name: main
     type: armv7m
     core_access_options: !Arm
-<<<<<<< HEAD
-      ap: 0
-=======
-      ap: !v1 0
-      psel: 0x0
->>>>>>> 37660106
+      ap: !v1 0
   memory_map:
   - !Nvm
     range:
@@ -95,12 +80,7 @@
   - name: main
     type: armv7m
     core_access_options: !Arm
-<<<<<<< HEAD
-      ap: 0
-=======
-      ap: !v1 0
-      psel: 0x0
->>>>>>> 37660106
+      ap: !v1 0
   memory_map:
   - !Nvm
     range:
@@ -124,12 +104,7 @@
   - name: main
     type: armv7m
     core_access_options: !Arm
-<<<<<<< HEAD
-      ap: 0
-=======
-      ap: !v1 0
-      psel: 0x0
->>>>>>> 37660106
+      ap: !v1 0
   memory_map:
   - !Nvm
     range:
@@ -154,12 +129,7 @@
   - name: main
     type: armv7m
     core_access_options: !Arm
-<<<<<<< HEAD
-      ap: 0
-=======
-      ap: !v1 0
-      psel: 0x0
->>>>>>> 37660106
+      ap: !v1 0
   memory_map:
   - !Nvm
     range:
