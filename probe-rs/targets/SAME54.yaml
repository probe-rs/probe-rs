--- conflicted
+++ resolved
@@ -18,12 +18,7 @@
   - name: main
     type: armv7em
     core_access_options: !Arm
-<<<<<<< HEAD
-      ap: 0
-=======
       ap: !v1 0
-      psel: 0x0
->>>>>>> 37660106
   memory_map:
   - !Nvm
     range:
@@ -46,12 +41,7 @@
   - name: main
     type: armv7em
     core_access_options: !Arm
-<<<<<<< HEAD
-      ap: 0
-=======
       ap: !v1 0
-      psel: 0x0
->>>>>>> 37660106
   memory_map:
   - !Nvm
     range:
@@ -74,12 +64,7 @@
   - name: main
     type: armv7em
     core_access_options: !Arm
-<<<<<<< HEAD
-      ap: 0
-=======
       ap: !v1 0
-      psel: 0x0
->>>>>>> 37660106
   memory_map:
   - !Nvm
     range:
@@ -102,12 +87,7 @@
   - name: main
     type: armv7em
     core_access_options: !Arm
-<<<<<<< HEAD
-      ap: 0
-=======
       ap: !v1 0
-      psel: 0x0
->>>>>>> 37660106
   memory_map:
   - !Nvm
     range:
