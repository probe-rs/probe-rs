--- conflicted
+++ resolved
@@ -32,12 +32,7 @@
   - name: main
     type: armv6m
     core_access_options: !Arm
-<<<<<<< HEAD
-      ap: 0
-=======
-      ap: !v1 0
-      psel: 0x0
->>>>>>> 37660106
+      ap: !v1 0
   memory_map:
   - !Nvm
     range:
@@ -60,12 +55,7 @@
   - name: main
     type: armv6m
     core_access_options: !Arm
-<<<<<<< HEAD
-      ap: 0
-=======
-      ap: !v1 0
-      psel: 0x0
->>>>>>> 37660106
+      ap: !v1 0
   memory_map:
   - !Nvm
     range:
@@ -88,12 +78,7 @@
   - name: main
     type: armv6m
     core_access_options: !Arm
-<<<<<<< HEAD
-      ap: 0
-=======
-      ap: !v1 0
-      psel: 0x0
->>>>>>> 37660106
+      ap: !v1 0
   memory_map:
   - !Nvm
     range:
@@ -116,12 +101,7 @@
   - name: main
     type: armv6m
     core_access_options: !Arm
-<<<<<<< HEAD
-      ap: 0
-=======
-      ap: !v1 0
-      psel: 0x0
->>>>>>> 37660106
+      ap: !v1 0
   memory_map:
   - !Nvm
     range:
@@ -144,12 +124,7 @@
   - name: main
     type: armv6m
     core_access_options: !Arm
-<<<<<<< HEAD
-      ap: 0
-=======
-      ap: !v1 0
-      psel: 0x0
->>>>>>> 37660106
+      ap: !v1 0
   memory_map:
   - !Nvm
     range:
@@ -172,12 +147,7 @@
   - name: main
     type: armv6m
     core_access_options: !Arm
-<<<<<<< HEAD
-      ap: 0
-=======
-      ap: !v1 0
-      psel: 0x0
->>>>>>> 37660106
+      ap: !v1 0
   memory_map:
   - !Nvm
     range:
@@ -200,12 +170,7 @@
   - name: main
     type: armv6m
     core_access_options: !Arm
-<<<<<<< HEAD
-      ap: 0
-=======
-      ap: !v1 0
-      psel: 0x0
->>>>>>> 37660106
+      ap: !v1 0
   memory_map:
   - !Nvm
     range:
@@ -228,12 +193,7 @@
   - name: main
     type: armv6m
     core_access_options: !Arm
-<<<<<<< HEAD
-      ap: 0
-=======
-      ap: !v1 0
-      psel: 0x0
->>>>>>> 37660106
+      ap: !v1 0
   memory_map:
   - !Nvm
     range:
@@ -256,12 +216,7 @@
   - name: main
     type: armv6m
     core_access_options: !Arm
-<<<<<<< HEAD
-      ap: 0
-=======
-      ap: !v1 0
-      psel: 0x0
->>>>>>> 37660106
+      ap: !v1 0
   memory_map:
   - !Nvm
     range:
