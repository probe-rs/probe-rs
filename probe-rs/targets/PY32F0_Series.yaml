name: PY32F0 Series
manufacturer:
  id: 0x5
  cc: 0x9
generated_from_pack: true
pack_file_release: 1.1.7
variants:
- name: PY32F002Ax5
  cores:
  - name: main
    type: armv6m
    core_access_options: !Arm
<<<<<<< HEAD
      ap: 0
=======
      ap: !v1 0
      psel: 0x0
>>>>>>> 37660106
  memory_map:
  - !Nvm
    name: IROM1
    range:
      start: 0x8000000
      end: 0x8005000
    cores:
    - main
    access:
      boot: true
  - !Ram
    name: IRAM1
    range:
      start: 0x20000000
      end: 0x20000c00
    cores:
    - main
  flash_algorithms:
  - py32f0xx_64
  - py32f0xx_opt
- name: PY32F002Bx5
  cores:
  - name: main
    type: armv6m
    core_access_options: !Arm
<<<<<<< HEAD
      ap: 0
=======
      ap: !v1 0
      psel: 0x0
>>>>>>> 37660106
  memory_map:
  - !Nvm
    name: IROM1
    range:
      start: 0x8000000
      end: 0x8006000
    cores:
    - main
    access:
      boot: true
  - !Ram
    name: IRAM1
    range:
      start: 0x20000000
      end: 0x20000c00
    cores:
    - main
  flash_algorithms:
  - py32f002bxx_24
  - py32f002bxx_opt
- name: PY32F003x4
  cores:
  - name: main
    type: armv6m
    core_access_options: !Arm
<<<<<<< HEAD
      ap: 0
=======
      ap: !v1 0
      psel: 0x0
>>>>>>> 37660106
  memory_map:
  - !Nvm
    name: IROM1
    range:
      start: 0x8000000
      end: 0x8004000
    cores:
    - main
    access:
      boot: true
  - !Ram
    name: IRAM1
    range:
      start: 0x20000000
      end: 0x20000800
    cores:
    - main
  flash_algorithms:
  - py32f0xx_64
  - py32f0xx_opt
- name: PY32F003x6
  cores:
  - name: main
    type: armv6m
    core_access_options: !Arm
<<<<<<< HEAD
      ap: 0
=======
      ap: !v1 0
      psel: 0x0
>>>>>>> 37660106
  memory_map:
  - !Nvm
    name: IROM1
    range:
      start: 0x8000000
      end: 0x8008000
    cores:
    - main
    access:
      boot: true
  - !Ram
    name: IRAM1
    range:
      start: 0x20000000
      end: 0x20001000
    cores:
    - main
  flash_algorithms:
  - py32f0xx_64
  - py32f0xx_opt
- name: PY32F003x8
  cores:
  - name: main
    type: armv6m
    core_access_options: !Arm
<<<<<<< HEAD
      ap: 0
=======
      ap: !v1 0
      psel: 0x0
>>>>>>> 37660106
  memory_map:
  - !Nvm
    name: IROM1
    range:
      start: 0x8000000
      end: 0x8010000
    cores:
    - main
    access:
      boot: true
  - !Ram
    name: IRAM1
    range:
      start: 0x20000000
      end: 0x20002000
    cores:
    - main
  flash_algorithms:
  - py32f0xx_64
  - py32f0xx_opt
- name: PY32F030x3
  cores:
  - name: main
    type: armv6m
    core_access_options: !Arm
<<<<<<< HEAD
      ap: 0
=======
      ap: !v1 0
      psel: 0x0
>>>>>>> 37660106
  memory_map:
  - !Nvm
    name: IROM1
    range:
      start: 0x8000000
      end: 0x8002000
    cores:
    - main
    access:
      boot: true
  - !Ram
    name: IRAM1
    range:
      start: 0x20000000
      end: 0x20000800
    cores:
    - main
  flash_algorithms:
  - py32f0xx_64
  - py32f0xx_opt
- name: PY32F030x4
  cores:
  - name: main
    type: armv6m
    core_access_options: !Arm
<<<<<<< HEAD
      ap: 0
=======
      ap: !v1 0
      psel: 0x0
>>>>>>> 37660106
  memory_map:
  - !Nvm
    name: IROM1
    range:
      start: 0x8000000
      end: 0x8004000
    cores:
    - main
    access:
      boot: true
  - !Ram
    name: IRAM1
    range:
      start: 0x20000000
      end: 0x20000800
    cores:
    - main
  flash_algorithms:
  - py32f0xx_64
  - py32f0xx_opt
- name: PY32F030x6
  cores:
  - name: main
    type: armv6m
    core_access_options: !Arm
<<<<<<< HEAD
      ap: 0
=======
      ap: !v1 0
      psel: 0x0
>>>>>>> 37660106
  memory_map:
  - !Nvm
    name: IROM1
    range:
      start: 0x8000000
      end: 0x8008000
    cores:
    - main
    access:
      boot: true
  - !Ram
    name: IRAM1
    range:
      start: 0x20000000
      end: 0x20001000
    cores:
    - main
  flash_algorithms:
  - py32f0xx_64
  - py32f0xx_opt
- name: PY32F030x7
  cores:
  - name: main
    type: armv6m
    core_access_options: !Arm
<<<<<<< HEAD
      ap: 0
=======
      ap: !v1 0
      psel: 0x0
>>>>>>> 37660106
  memory_map:
  - !Nvm
    name: IROM1
    range:
      start: 0x8000000
      end: 0x800c000
    cores:
    - main
    access:
      boot: true
  - !Ram
    name: IRAM1
    range:
      start: 0x20000000
      end: 0x20001800
    cores:
    - main
  flash_algorithms:
  - py32f0xx_64
  - py32f0xx_opt
- name: PY32F030x8
  cores:
  - name: main
    type: armv6m
    core_access_options: !Arm
<<<<<<< HEAD
      ap: 0
=======
      ap: !v1 0
      psel: 0x0
>>>>>>> 37660106
  memory_map:
  - !Nvm
    name: IROM1
    range:
      start: 0x8000000
      end: 0x8010000
    cores:
    - main
    access:
      boot: true
  - !Ram
    name: IRAM1
    range:
      start: 0x20000000
      end: 0x20002000
    cores:
    - main
  flash_algorithms:
  - py32f0xx_64
  - py32f0xx_opt
- name: PY32F031x3
  cores:
  - name: main
    type: armv6m
    core_access_options: !Arm
<<<<<<< HEAD
      ap: 0
=======
      ap: !v1 0
      psel: 0x0
>>>>>>> 37660106
  memory_map:
  - !Nvm
    name: IROM1
    range:
      start: 0x8000000
      end: 0x8002000
    cores:
    - main
    access:
      boot: true
  - !Ram
    name: IRAM1
    range:
      start: 0x20000000
      end: 0x20000800
    cores:
    - main
  flash_algorithms:
  - py32f0xx_64
  - py32f0xx_opt
- name: PY32F031x4
  cores:
  - name: main
    type: armv6m
    core_access_options: !Arm
<<<<<<< HEAD
      ap: 0
=======
      ap: !v1 0
      psel: 0x0
>>>>>>> 37660106
  memory_map:
  - !Nvm
    name: IROM1
    range:
      start: 0x8000000
      end: 0x8004000
    cores:
    - main
    access:
      boot: true
  - !Ram
    name: IRAM1
    range:
      start: 0x20000000
      end: 0x20000800
    cores:
    - main
  flash_algorithms:
  - py32f0xx_64
  - py32f0xx_opt
- name: PY32F031x6
  cores:
  - name: main
    type: armv6m
    core_access_options: !Arm
<<<<<<< HEAD
      ap: 0
=======
      ap: !v1 0
      psel: 0x0
>>>>>>> 37660106
  memory_map:
  - !Nvm
    name: IROM1
    range:
      start: 0x8000000
      end: 0x8008000
    cores:
    - main
    access:
      boot: true
  - !Ram
    name: IRAM1
    range:
      start: 0x20000000
      end: 0x20001000
    cores:
    - main
  flash_algorithms:
  - py32f0xx_64
  - py32f0xx_opt
- name: PY32F031x7
  cores:
  - name: main
    type: armv6m
    core_access_options: !Arm
<<<<<<< HEAD
      ap: 0
=======
      ap: !v1 0
      psel: 0x0
>>>>>>> 37660106
  memory_map:
  - !Nvm
    name: IROM1
    range:
      start: 0x8000000
      end: 0x800c000
    cores:
    - main
    access:
      boot: true
  - !Ram
    name: IRAM1
    range:
      start: 0x20000000
      end: 0x20001800
    cores:
    - main
  flash_algorithms:
  - py32f0xx_64
  - py32f0xx_opt
- name: PY32F031x8
  cores:
  - name: main
    type: armv6m
    core_access_options: !Arm
<<<<<<< HEAD
      ap: 0
=======
      ap: !v1 0
      psel: 0x0
>>>>>>> 37660106
  memory_map:
  - !Nvm
    name: IROM1
    range:
      start: 0x8000000
      end: 0x8010000
    cores:
    - main
    access:
      boot: true
  - !Ram
    name: IRAM1
    range:
      start: 0x20000000
      end: 0x20002000
    cores:
    - main
  flash_algorithms:
  - py32f0xx_64
  - py32f0xx_opt
- name: PY32F071x6
  cores:
  - name: main
    type: armv6m
    core_access_options: !Arm
<<<<<<< HEAD
      ap: 0
=======
      ap: !v1 0
      psel: 0x0
>>>>>>> 37660106
  memory_map:
  - !Nvm
    name: IROM1
    range:
      start: 0x8000000
      end: 0x8008000
    cores:
    - main
    access:
      boot: true
  - !Ram
    name: IRAM1
    range:
      start: 0x20000000
      end: 0x20001000
    cores:
    - main
  flash_algorithms:
  - py32f071xx_128
  - py32f071xx_opt
- name: PY32F071x8
  cores:
  - name: main
    type: armv6m
    core_access_options: !Arm
<<<<<<< HEAD
      ap: 0
=======
      ap: !v1 0
      psel: 0x0
>>>>>>> 37660106
  memory_map:
  - !Nvm
    name: IROM1
    range:
      start: 0x8000000
      end: 0x8010000
    cores:
    - main
    access:
      boot: true
  - !Ram
    name: IRAM1
    range:
      start: 0x20000000
      end: 0x20002000
    cores:
    - main
  flash_algorithms:
  - py32f071xx_128
  - py32f071xx_opt
- name: PY32F071x9
  cores:
  - name: main
    type: armv6m
    core_access_options: !Arm
<<<<<<< HEAD
      ap: 0
=======
      ap: !v1 0
      psel: 0x0
>>>>>>> 37660106
  memory_map:
  - !Nvm
    name: IROM1
    range:
      start: 0x8000000
      end: 0x8018000
    cores:
    - main
    access:
      boot: true
  - !Ram
    name: IRAM1
    range:
      start: 0x20000000
      end: 0x20003000
    cores:
    - main
  flash_algorithms:
  - py32f071xx_128
  - py32f071xx_opt
- name: PY32F071xB
  cores:
  - name: main
    type: armv6m
    core_access_options: !Arm
<<<<<<< HEAD
      ap: 0
=======
      ap: !v1 0
      psel: 0x0
>>>>>>> 37660106
  memory_map:
  - !Nvm
    name: IROM1
    range:
      start: 0x8000000
      end: 0x8020000
    cores:
    - main
    access:
      boot: true
  - !Ram
    name: IRAM1
    range:
      start: 0x20000000
      end: 0x20004000
    cores:
    - main
  flash_algorithms:
  - py32f071xx_128
  - py32f071xx_opt
- name: PY32F072x6
  cores:
  - name: main
    type: armv6m
    core_access_options: !Arm
<<<<<<< HEAD
      ap: 0
=======
      ap: !v1 0
      psel: 0x0
>>>>>>> 37660106
  memory_map:
  - !Nvm
    name: IROM1
    range:
      start: 0x8000000
      end: 0x8008000
    cores:
    - main
    access:
      boot: true
  - !Ram
    name: IRAM1
    range:
      start: 0x20000000
      end: 0x20001000
    cores:
    - main
  flash_algorithms:
  - py32f072xx_128
  - py32f072xx_opt
- name: PY32F072x8
  cores:
  - name: main
    type: armv6m
    core_access_options: !Arm
<<<<<<< HEAD
      ap: 0
=======
      ap: !v1 0
      psel: 0x0
>>>>>>> 37660106
  memory_map:
  - !Nvm
    name: IROM1
    range:
      start: 0x8000000
      end: 0x8010000
    cores:
    - main
    access:
      boot: true
  - !Ram
    name: IRAM1
    range:
      start: 0x20000000
      end: 0x20002000
    cores:
    - main
  flash_algorithms:
  - py32f072xx_128
  - py32f072xx_opt
- name: PY32F072x9
  cores:
  - name: main
    type: armv6m
    core_access_options: !Arm
<<<<<<< HEAD
      ap: 0
=======
      ap: !v1 0
      psel: 0x0
>>>>>>> 37660106
  memory_map:
  - !Nvm
    name: IROM1
    range:
      start: 0x8000000
      end: 0x8018000
    cores:
    - main
    access:
      boot: true
  - !Ram
    name: IRAM1
    range:
      start: 0x20000000
      end: 0x20003000
    cores:
    - main
  flash_algorithms:
  - py32f072xx_128
  - py32f072xx_opt
- name: PY32F072xB
  cores:
  - name: main
    type: armv6m
    core_access_options: !Arm
<<<<<<< HEAD
      ap: 0
=======
      ap: !v1 0
      psel: 0x0
>>>>>>> 37660106
  memory_map:
  - !Nvm
    name: IROM1
    range:
      start: 0x8000000
      end: 0x8020000
    cores:
    - main
    access:
      boot: true
  - !Ram
    name: IRAM1
    range:
      start: 0x20000000
      end: 0x20004000
    cores:
    - main
  flash_algorithms:
  - py32f072xx_128
  - py32f072xx_opt
flash_algorithms:
- name: py32f0xx_64
  description: PY32F0xx 64kB Flash
  default: true
  instructions: jUhCaAchjUtJAwpAS0QaYEJoikMBIckDURhBYEFoiEpJCxJpSQPSBNIMEUNBYAFoSQX81YJIQDDBasqygUkKYMJqEgQSDgphwmrSAdINSmACa9KyimACa1IBUg3KYEJr0gPSC0phgmvSA9ILimHCa5KyymHAawAMCGJwRxC1c0xxSKBgckigYP/3uv8AICBgIGkBIQhDIGEgasAEBtRuSGxJAWAGIUFgbEmBYAAgEL1hSEJoByFJA4pDYElJRAloCkNCYAEjWwPKGl1JGNDSGhHQ0hoK0JpCQmgD0VILUgMJaRHgUgtSAwloDeBCaMloUgtSAwjgQmiJaFILUgMD4EJoSWhSC1IDyQTJDApDQmABaEkF/NVwRwC1//fJ/0tIQWmCBBFDQWEAIAC9cLVHShBpASMYQxBhUGkEJCBDUGFQaR0GKENQYf8g2QYIYL/zT49DSEBJAOAIYBZp9gP71FBpoENQYVBpqENQYRBpwAcB0AAgcL0QaRhDEGEBIHC9MLUySQppASMaQwphSmnMFCJDSmFKaR0GKkNKYf8iAmC/80+PLkgsSgDgEGALadsD+9RIaaBDSGFIaahDSGEAIDC9ASBwR/C1IE1/MckJK2nJAQEkI0MrYSYGKOBraQEkI0NrYWtpM0NrYQAjnAAXWQdRHisE0WxpASf/BDxDbGFbHNuyICvx07/zT48USxJMAOAjYC9p/wP71GtpWwhbAGtha2mzQ2thgDCAOYAyACnU0QAg8L0AAAAQAkAEAAAAAA//HwAhAkAjAWdFACACQKuJ781VVQAAADAAQP8PAACqqgAAAAAAAAAAAAA=
  pc_init: 0x7d
  pc_uninit: 0x119
  pc_program_page: 0x1c7
  pc_erase_sector: 0x181
  pc_erase_all: 0x12d
  data_section_offset: 0x264
  flash_properties:
    address_range:
      start: 0x8000000
      end: 0x8010000
    page_size: 0x80
    erased_byte_value: 0xff
    program_page_timeout: 600
    erase_sector_timeout: 6000
    sectors:
    - size: 0x1000
      address: 0x0
- name: py32f0xx_opt
  description: PY32F0xx Flash Options
  instructions: bUhCaAchbUtJAwpAS0QaYEJoikMBIckDURhBYEFoaEpJCxJpSQPSBNIMEUNBYAFoSQX81WJIQDDBasqyYUkKYMJqEgQSDgphwmrSAdINSmACa9KyimACa1IBUg3KYEJr0gPSC0phgmvSA9ILimHCa5KyymHAawAMCGJwRxC1U0xRSKBgUkigYP/3uv9RSOBgUUjgYAAgIGAgaQEhCEMgYSBqwAQG1E5ITEkBYAYhQWBMSYFgACAQvT9IQmgHIUkDikM+SUlECWgKQ0JgASNbA8oaO0kY0NIaEdDSGgrQmkJCaAPRUgtSAwlpEeBSC1IDCWgN4EJoyWhSC1IDCOBCaIloUgtSAwPgQmhJaFILUgPJBMkMCkNCYAFoSQX81XBHALX/98n/KUhBaYIEEUNBYUFpQgQRQ0FhACAAvQAgcEcAIHBHASBwRzC1IEgTiJGIkokEaQElLEMEYZuyA2KJskFikbLBYkJpaQQKQ0JhQmnLARpDQmETTP8igDwiYL/zT49CaYpDQmFBaZlDQWEAIDC9MLUUaFNo0mgFaKVCA9FEaJxCAdAAHTC9w2iTQgHQDDAwvUAYML0AEAJABAAAAAAP/x8AIQJAIwFnRQAgAkCrie/NOyoZCH9uXUxVVQAAADAAQP8PAAAAAAAAAAAAAA==
  pc_init: 0x7d
  pc_uninit: 0x121
  pc_program_page: 0x149
  pc_erase_sector: 0x141
  pc_erase_all: 0x13d
  data_section_offset: 0x1e8
  flash_properties:
    address_range:
      start: 0x1fff0e80
      end: 0x1fff0e90
    page_size: 0x10
    erased_byte_value: 0xff
    program_page_timeout: 3000
    erase_sector_timeout: 3000
    sectors:
    - size: 0x10
      address: 0x0
- name: py32f002bxx_24
  description: PY32F002Bxx 24kB Flash
  default: true
  instructions: cEdjSGFJgWBiSYFgACEBYAFpASIRQwFhAGrABAbUX0hdSQFgBiFBYF1JgWAAIHBHcEdXSEFpggQRQ0FhACBwR3C1U0oQaQEjGEMQYVBpBCQgQ1BhUGkdBihDUGH/INkGCGC/80+PT0hMSQDgCGAWafYD+9RQaaBDUGFQaahDUGEQacAHAdAAIHC9EGkYQxBhASBwvTC1PkkKaQEjGkMKYUppzBQiQ0phSmkdBipDSmH/IgJgv/NPjzpIOEoA4BBgC2nbA/vUSGmgQ0hhSGmoQ0hhACAwvQEgcEfwtSxNfzHJCStpyQEBJCNDK2EmBijga2kBJCNDa2FraTNDa2EAI5wAF1kHUR4rBNFsaQEn/wQ8Q2xhWxzbsiAr8dO/80+PIEseTADgI2Avaf8D+9RraVsIWwBrYWtps0NrYYAwgDmAMgAp1NEAIPC9MLUQSQppASMaQwphSmkCJCJDSmFKaR0GKkNKYf8iAmC/80+PDUgKSgDgEGALadsD+9RIaaBDSGFIaahDSGEAIDC9IwFnRQAgAkCrie/NVVUAAAAwAED/DwAAqqoAAAAAAAAAAAAA
  pc_init: 0x3
  pc_uninit: 0x33
  pc_program_page: 0xdb
  pc_erase_sector: 0x95
  pc_erase_all: 0x41
  data_section_offset: 0x1a8
  flash_properties:
    address_range:
      start: 0x8000000
      end: 0x8006000
    page_size: 0x80
    erased_byte_value: 0xff
    program_page_timeout: 600
    erase_sector_timeout: 6000
    sectors:
    - size: 0x1000
      address: 0x0
- name: py32f002bxx_opt
  description: PY32F002Bxx Flash Options
  instructions: cEdFSENJgWBESYFgREnBYERJwWAAIQFgAWkBIhFDAWEAasAEBtRBSD9JAWAGIUFgP0mBYAAgcEdwRzdIQWmCBBFDQWFBaUIEEUNBYQAgcEcAIHBHACBwRwEgcEdwtS5IFIiTiBGJkokFaQEmNUMFYaSyBGKbskNiibKBYpGywWJCaXEECkNCYUJpywEaQ0JhIUz/IoA0ImC/80+PQmmKQ0JhQWmZQ0FhACBwvTC1FGhTaNJoBWilQgPRRGicQgHQAB0wvcNok0IB0AwwML1AGDC9MLUQSQppASMaQwphSmkCJCJDSmFKaR0GKkNKYf8iAmC/80+PD0gMSgDgEGALadsD+9RIaaBDSGFIaahDSGEAIDC9IwFnRQAgAkCrie/NOyoZCH9uXUxVVQAAADAAQP8PAACqqgAAAAAAAAAAAAA=
  pc_init: 0x3
  pc_uninit: 0x3b
  pc_program_page: 0x5d
  pc_erase_sector: 0x55
  pc_erase_all: 0x51
  data_section_offset: 0x138
  flash_properties:
    address_range:
      start: 0x1fff0080
      end: 0x1fff0090
    page_size: 0x10
    erased_byte_value: 0xff
    program_page_timeout: 3000
    erase_sector_timeout: 3000
    sectors:
    - size: 0x10
      address: 0x0
- name: py32f071xx_128
  description: PY32F071xx 128kB Flash
  default: true
  instructions: QLpwR8C6cEcoIUFD6EqJGIlrybLnShFgKCFBQ+RKiRiJawkECQ7jShFhKCFBQ+BKiRiJa8kByQ3eSlFgKCFBQ9tKiRgJbMmy2kqRYCghQUPXSokYCWxJAUkN1krRYCghQUPTSokYiWzJA8kL0UpRYSghQUPOSokYCW3JA8kLzUqRYSghQUPKSokYiW2JsslK0WEoIUFDxkqJGIltCQzFShFicEcAtcRIQGgHIUkDCEDCSUlECGDASEBoAAwABLxJCWoIQ7xJSGAAv7tIAGgBIYkCCECIQvjRBCD/95X/AL21SEBoByFJA4hDtElJRAloCEOxSUhgsUhIRABoASFJA0AaI9BAGhfQQBoL0EAaJ9GpSEBoAAwABKVJCWoIQ6ZJSGAn4KRIQGgADAAEoEmJaQhDoUlIYB3gn0hAaAAMAASbSQlpCEOcSUhgE+CaSEBoAAwABJZJiWgIQ5dJSGAJ4JVIQGgADAAEkUkJaAhDkklIYAC/AL8Av49IAGgBIYkCCECIQvjRcEcwtQNGDEYVRotIjEmIYIxIiGD/94P/iUgAaQEhCEOHSQhhCEYAaskUCECIQgbQhUiFSQhgBiBIYIRIiGB/SABqASEJAwhAiEIG0IFIQGj/IYExCEN+SUhgACAwvQC1Akb/93r/dUhAaQEhyQcIQ3NJSGEAIAC9cUgAaQEhCENvSQhhCEZAaQQhCENsSUhhCEZAaQEhCQYIQ2hJSGH/IAEhyQYIYL/zT48I4GlIAGh/IQhDZ0kIYGdIY0kIYF9IAGkBIQkECEAAKO/RXEhAaQQhiENaSUhhCEZAaQEhCQaIQ1ZJSGEIRgBpwAfADwAoB9EIRgBpASEIQ1BJCGEBIHBHACD85wFGTUgAaQEiEENLShBhEEZAadIUEENISlBhEEZAaQEiEgYQQ0RKUGH/IAhgv/NPjwjgRkgAaH8iEENEShBgREhAShBgPEgAaQEiEgQQQAAo79E5SEBpUhGQQzdKUGEQRkBpASISBpBDM0pQYQAgcEcDRgEgcEcwtQNGyB34MAEKCQItSABpASQgQytMIGFF4ClIQGkBJCBDJ0xgYSBGQGkBJCQGIEMkTGBhACAO4IQAFFmFAFxRPigG0R9MZGkBJe0ELEMcTWxhRBzgskAo7tO/80+PCOAdSABofyQgQxtMIGAbSBdMIGATSABpASQkBCBAACjv0RBIQGlACEAADkxgYSBGQGkBJCQGoEMKTGBh/zMBM/8yATL/OQE5ACm30QAgML0AMv8fACECQAAQAkAEAAAAIwFnRQAgAkCrie/NVVUAAAAwAED/DwAAACwAQKqqAAAAAAAAAAAAAA==
  pc_init: 0x189
  pc_uninit: 0x1e5
  pc_program_page: 0x303
  pc_erase_sector: 0x28d
  pc_erase_all: 0x1ff
  data_section_offset: 0x3e0
  flash_properties:
    address_range:
      start: 0x8000000
      end: 0x8020000
    page_size: 0x100
    erased_byte_value: 0xff
    program_page_timeout: 600
    erase_sector_timeout: 6000
    sectors:
    - size: 0x2000
      address: 0x0
- name: py32f071xx_opt
  description: PY32F071xx Flash Options
  instructions: QLpwR8C6cEcoIUFDYEqJGIlrybJfShFgKCFBQ1xKiRiJawkECQ5bShFhKCFBQ1hKiRiJa8kByQ1WSlFgKCFBQ1NKiRgJbMmyUkqRYCghQUNPSokYCWxJAUkNTkrRYCghQUNLSokYiWzJA8kLSUpRYSghQUNGSokYCW3JA8kLRUqRYSghQUNCSokYiW2JskFK0WEoIUFDPkqJGIltCQw9ShFicEcAtTxIQGgHIUkDCEA6SUlECGA4SEBoAAwABDRJCWoIQzRJSGAAvzNIAGgBIYkCCECIQvjRBCD/95X/AL0tSEBoByFJA4hDLElJRAloCEMpSUhgKUhIRABoASFJA0AaI9BAGhfQQBoL0EAaJ9EhSEBoAAwABB1JCWoIQx5JSGAn4BxIQGgADAAEGEmJaQhDGUlIYB3gF0hAaAAMAAQTSQlpCEMUSUhgE+ASSEBoAAwABA5JiWgIQw9JSGAJ4A1IQGgADAAECUkJaAhDCklIYAC/AL8AvwdIAGgBIYkCCECIQvjRcEcDRgEgcEcAAAAy/x8AIQJAABACQAQAAAAAAAAAAAAAAA==
  pc_program_page: 0x0
  pc_erase_sector: 0x0
  data_section_offset: 0x1a0
  flash_properties:
    address_range:
      start: 0x1fff3100
      end: 0x1fff3120
    page_size: 0x20
    erased_byte_value: 0xff
    program_page_timeout: 3000
    erase_sector_timeout: 3000
    sectors:
    - size: 0x20
      address: 0x0
- name: py32f072xx_128
  description: PY32F072xx 128kB Flash
  default: true
  instructions: QLpwR8C6cEfaSdtKkWDbSZFgKCFBQ9pKiRiJa8my2UoRYCghQUPWSokYiWsJBAkO1EoRYSghQUPRSokYiWvJAckN0EpRYCghQUPNSokYCWzJssxKkWAoIUFDyUqJGAlsSQFJDcdK0WAoIUFDxEqJGIlsyQPJC8NKUWEoIUFDwEqJGAltyQPJC75KkWEoIUFDu0qJGIltibK6StFhKCFBQ7dKiRiJbQkMtkoRYnBHALW1SEBoByFJAwhAtElJRAhgsUhAaAAMAAStSQlqCEOuSUhgAL+sSABoASGJAghAiEL40QQg//eQ/wC9p0hAaAchSQOIQ6VJSUQJaAhDoklIYKJISEQAaAEhSQNAGiPQQBoX0EAaC9BAGifRm0hAaAAMAASXSQlqCEOXSUhgJ+CWSEBoAAwABJJJiWkIQ5JJSGAd4JFIQGgADAAEjUkJaQhDjUlIYBPgjEhAaAAMAASISYloCEOISUhgCeCHSEBoAAwABINJCWgIQ4NJSGAAvwC/AL+BSABoASGJAghAiEL40XBHMLUDRgxGFUb/94j/dUh1SYhgdUiIYAhGAGkBIQhDcUkIYQhGAGrJFAhAACgG0XNIdEkIYAYgSGBzSIhgACAwvQFGaEhAaQEi0gcQQ2ZKUGEAIHBHZEgAaQEhCENiSQhhCEZAaQQhCENfSUhhCEZAaQEhCQYIQ1tJSGH/IAEhyQYIYL/zT48C4GBIXUkIYFVIAGkBIQkECEAAKPXRUkhAaQQhiENQSUhhCEZAaQEhCQaIQ0xJSGEIRgBpwAfADwAoB9EIRgBpASEIQ0ZJCGEBIHBHACD85wFGQ0gAaQEiEENBShBhEEZAadIUEEM+SlBhEEZAaQEiEgYQQzpKUGH/IAhgv/NPjwLgQEg9ShBgNUgAaQEiEgQQQAAo9dEySEBpUhGQQzBKUGEQRkBpASISBpBDLEpQYQAgcEcDRgEgcEcwtQNGyB34MAEKCQImSABpASQgQyRMIGE/4CJIQGkBJCBDIExgYSBGQGkBJCQGIEMdTGBhACAO4IQAFFmFAFxRPigG0RhMZGkBJe0ELEMVTWxhRBzgskAo7tO/80+PAuAaSBdMIGAPSABpASQkBCBAACj10QxIQGlACEAACkxgYSBGQGkBJCQGoEMGTGBh/zMBM/8yATL/OQE5ACm90QAgML0jAWdFACACQKuJ780AMv8fACECQAAQAkAEAAAAVVUAAAAwAED/DwAAqqoAAAAAAAAAAAAA
  pc_init: 0x193
  pc_uninit: 0x1d3
  pc_program_page: 0x2d3
  pc_erase_sector: 0x269
  pc_erase_all: 0x1e7
  data_section_offset: 0x3a0
  flash_properties:
    address_range:
      start: 0x8000000
      end: 0x8020000
    page_size: 0x100
    erased_byte_value: 0xff
    program_page_timeout: 600
    erase_sector_timeout: 6000
    sectors:
    - size: 0x2000
      address: 0x0
- name: py32f072xx_opt
  description: PY32F072xx Flash Options
  instructions: QLpwR8C6cEepSapKkWCqSZFgKCFBQ6lKiRiJa8myqEoRYCghQUOlSokYiWsJBAkOo0oRYSghQUOgSokYiWvJAckNn0pRYCghQUOcSokYCWzJsptKkWAoIUFDmEqJGAlsSQFJDZZK0WAoIUFDk0qJGIlsyQPJC5JKUWEoIUFDj0qJGAltyQPJC41KkWEoIUFDikqJGIltibKJStFhKCFBQ4ZKiRiJbQkMhUoRYnBHALWESEBoByFJAwhAg0lJRAhggEhAaAAMAAR8SQlqCEN9SUhgAL97SABoASGJAghAiEL40QQg//eQ/wC9dkhAaAchSQOIQ3RJSUQJaAhDcUlIYHFISEQAaAEhSQNAGiPQQBoX0EAaC9BAGifRakhAaAAMAARmSQlqCENmSUhgJ+BlSEBoAAwABGFJiWkIQ2FJSGAd4GBIQGgADAAEXEkJaQhDXElIYBPgW0hAaAAMAARXSYloCENXSUhgCeBWSEBoAAwABFJJCWgIQ1JJSGAAvwC/AL9QSABoASGJAghAiEL40XBHMLUDRgxGFUb/94j/REhESYhgREiIYEhIyGBISMhgCEYAaQEhCEM+SQhhCEYAaskUCEAAKAbRQkhDSQhgBiBIYEJIiGAAIDC9ALUCRv/3hP80SEBpASHJBwhDMUlIYQhGQGlJBAhDLklIYQAgAL0AIHBHAUYAIHBHA0YBIHBH8LUFRg5GEWiTaJRpJUgAaQEnOEMjTzhhiLI4YixIGEB4YqCy+GI4RkBpASd/BDhDHE94YThGQGkBJz8GOEMZT3hh/yAXT4A3OGC/80+PFUhAaQEnfwS4QxJPeGE4RkBpASc/BrhDD094YQAg8L1wtQNGFGiVaJZpGGigQgHQGEZwvZhoqEIC0BhGCDD455hpsEIC0BhGGDDy51gY8OcAACMBZ0UAIAJAq4nvzQAy/x8AIQJAABACQAQAAAA7KhkIf25dTFVVAAAAMABA/w8AAB8fAAAAAAAAAAAAAA==
  pc_init: 0x193
  pc_uninit: 0x1db
  pc_program_page: 0x211
  pc_erase_sector: 0x205
  pc_erase_all: 0x201
  data_section_offset: 0x2e4
  flash_properties:
    address_range:
      start: 0x1fff3100
      end: 0x1fff3120
    page_size: 0x20
    erased_byte_value: 0xff
    program_page_timeout: 3000
    erase_sector_timeout: 3000
    sectors:
    - size: 0x20
      address: 0x0<|MERGE_RESOLUTION|>--- conflicted
+++ resolved
@@ -10,12 +10,7 @@
   - name: main
     type: armv6m
     core_access_options: !Arm
-<<<<<<< HEAD
-      ap: 0
-=======
-      ap: !v1 0
-      psel: 0x0
->>>>>>> 37660106
+      ap: !v1 0
   memory_map:
   - !Nvm
     name: IROM1
@@ -41,12 +36,7 @@
   - name: main
     type: armv6m
     core_access_options: !Arm
-<<<<<<< HEAD
-      ap: 0
-=======
-      ap: !v1 0
-      psel: 0x0
->>>>>>> 37660106
+      ap: !v1 0
   memory_map:
   - !Nvm
     name: IROM1
@@ -72,12 +62,7 @@
   - name: main
     type: armv6m
     core_access_options: !Arm
-<<<<<<< HEAD
-      ap: 0
-=======
-      ap: !v1 0
-      psel: 0x0
->>>>>>> 37660106
+      ap: !v1 0
   memory_map:
   - !Nvm
     name: IROM1
@@ -103,12 +88,7 @@
   - name: main
     type: armv6m
     core_access_options: !Arm
-<<<<<<< HEAD
-      ap: 0
-=======
-      ap: !v1 0
-      psel: 0x0
->>>>>>> 37660106
+      ap: !v1 0
   memory_map:
   - !Nvm
     name: IROM1
@@ -134,12 +114,7 @@
   - name: main
     type: armv6m
     core_access_options: !Arm
-<<<<<<< HEAD
-      ap: 0
-=======
-      ap: !v1 0
-      psel: 0x0
->>>>>>> 37660106
+      ap: !v1 0
   memory_map:
   - !Nvm
     name: IROM1
@@ -165,12 +140,7 @@
   - name: main
     type: armv6m
     core_access_options: !Arm
-<<<<<<< HEAD
-      ap: 0
-=======
-      ap: !v1 0
-      psel: 0x0
->>>>>>> 37660106
+      ap: !v1 0
   memory_map:
   - !Nvm
     name: IROM1
@@ -196,12 +166,7 @@
   - name: main
     type: armv6m
     core_access_options: !Arm
-<<<<<<< HEAD
-      ap: 0
-=======
-      ap: !v1 0
-      psel: 0x0
->>>>>>> 37660106
+      ap: !v1 0
   memory_map:
   - !Nvm
     name: IROM1
@@ -227,12 +192,7 @@
   - name: main
     type: armv6m
     core_access_options: !Arm
-<<<<<<< HEAD
-      ap: 0
-=======
-      ap: !v1 0
-      psel: 0x0
->>>>>>> 37660106
+      ap: !v1 0
   memory_map:
   - !Nvm
     name: IROM1
@@ -258,12 +218,7 @@
   - name: main
     type: armv6m
     core_access_options: !Arm
-<<<<<<< HEAD
-      ap: 0
-=======
-      ap: !v1 0
-      psel: 0x0
->>>>>>> 37660106
+      ap: !v1 0
   memory_map:
   - !Nvm
     name: IROM1
@@ -289,12 +244,7 @@
   - name: main
     type: armv6m
     core_access_options: !Arm
-<<<<<<< HEAD
-      ap: 0
-=======
-      ap: !v1 0
-      psel: 0x0
->>>>>>> 37660106
+      ap: !v1 0
   memory_map:
   - !Nvm
     name: IROM1
@@ -320,12 +270,7 @@
   - name: main
     type: armv6m
     core_access_options: !Arm
-<<<<<<< HEAD
-      ap: 0
-=======
-      ap: !v1 0
-      psel: 0x0
->>>>>>> 37660106
+      ap: !v1 0
   memory_map:
   - !Nvm
     name: IROM1
@@ -351,12 +296,7 @@
   - name: main
     type: armv6m
     core_access_options: !Arm
-<<<<<<< HEAD
-      ap: 0
-=======
-      ap: !v1 0
-      psel: 0x0
->>>>>>> 37660106
+      ap: !v1 0
   memory_map:
   - !Nvm
     name: IROM1
@@ -382,12 +322,7 @@
   - name: main
     type: armv6m
     core_access_options: !Arm
-<<<<<<< HEAD
-      ap: 0
-=======
-      ap: !v1 0
-      psel: 0x0
->>>>>>> 37660106
+      ap: !v1 0
   memory_map:
   - !Nvm
     name: IROM1
@@ -413,12 +348,7 @@
   - name: main
     type: armv6m
     core_access_options: !Arm
-<<<<<<< HEAD
-      ap: 0
-=======
-      ap: !v1 0
-      psel: 0x0
->>>>>>> 37660106
+      ap: !v1 0
   memory_map:
   - !Nvm
     name: IROM1
@@ -444,12 +374,7 @@
   - name: main
     type: armv6m
     core_access_options: !Arm
-<<<<<<< HEAD
-      ap: 0
-=======
-      ap: !v1 0
-      psel: 0x0
->>>>>>> 37660106
+      ap: !v1 0
   memory_map:
   - !Nvm
     name: IROM1
@@ -475,12 +400,7 @@
   - name: main
     type: armv6m
     core_access_options: !Arm
-<<<<<<< HEAD
-      ap: 0
-=======
-      ap: !v1 0
-      psel: 0x0
->>>>>>> 37660106
+      ap: !v1 0
   memory_map:
   - !Nvm
     name: IROM1
@@ -506,12 +426,7 @@
   - name: main
     type: armv6m
     core_access_options: !Arm
-<<<<<<< HEAD
-      ap: 0
-=======
-      ap: !v1 0
-      psel: 0x0
->>>>>>> 37660106
+      ap: !v1 0
   memory_map:
   - !Nvm
     name: IROM1
@@ -537,12 +452,7 @@
   - name: main
     type: armv6m
     core_access_options: !Arm
-<<<<<<< HEAD
-      ap: 0
-=======
-      ap: !v1 0
-      psel: 0x0
->>>>>>> 37660106
+      ap: !v1 0
   memory_map:
   - !Nvm
     name: IROM1
@@ -568,12 +478,7 @@
   - name: main
     type: armv6m
     core_access_options: !Arm
-<<<<<<< HEAD
-      ap: 0
-=======
-      ap: !v1 0
-      psel: 0x0
->>>>>>> 37660106
+      ap: !v1 0
   memory_map:
   - !Nvm
     name: IROM1
@@ -599,12 +504,7 @@
   - name: main
     type: armv6m
     core_access_options: !Arm
-<<<<<<< HEAD
-      ap: 0
-=======
-      ap: !v1 0
-      psel: 0x0
->>>>>>> 37660106
+      ap: !v1 0
   memory_map:
   - !Nvm
     name: IROM1
@@ -630,12 +530,7 @@
   - name: main
     type: armv6m
     core_access_options: !Arm
-<<<<<<< HEAD
-      ap: 0
-=======
-      ap: !v1 0
-      psel: 0x0
->>>>>>> 37660106
+      ap: !v1 0
   memory_map:
   - !Nvm
     name: IROM1
@@ -661,12 +556,7 @@
   - name: main
     type: armv6m
     core_access_options: !Arm
-<<<<<<< HEAD
-      ap: 0
-=======
-      ap: !v1 0
-      psel: 0x0
->>>>>>> 37660106
+      ap: !v1 0
   memory_map:
   - !Nvm
     name: IROM1
@@ -692,12 +582,7 @@
   - name: main
     type: armv6m
     core_access_options: !Arm
-<<<<<<< HEAD
-      ap: 0
-=======
-      ap: !v1 0
-      psel: 0x0
->>>>>>> 37660106
+      ap: !v1 0
   memory_map:
   - !Nvm
     name: IROM1
