name: SAM3X
manufacturer:
  id: 0x1f
  cc: 0x0
generated_from_pack: true
pack_file_release: 1.0.50
variants:
- name: ATSAM3X4C
  cores:
  - name: main
    type: armv7m
    core_access_options: !Arm
<<<<<<< HEAD
      ap: 0
=======
      ap: !v1 0
      psel: 0x0
>>>>>>> 37660106
  memory_map:
  - !Nvm
    name: IROM1
    range:
      start: 0x80000
      end: 0xa0000
    cores:
    - main
    access:
      boot: true
  - !Generic
    name: IROM2
    range:
      start: 0xa0000
      end: 0xc0000
    cores:
    - main
  - !Generic
    name: IROM3
    range:
      start: 0x100000
      end: 0x200000
    cores:
    - main
  - !Ram
    name: IRAM1
    range:
      start: 0x20000000
      end: 0x20008000
    cores:
    - main
  - !Generic
    name: IRAM2
    range:
      start: 0x20080000
      end: 0x20088000
    cores:
    - main
  flash_algorithms:
  - atsam3x_256
  - atsam3x_gpnvm
- name: ATSAM3X4E
  cores:
  - name: main
    type: armv7m
    core_access_options: !Arm
<<<<<<< HEAD
      ap: 0
=======
      ap: !v1 0
      psel: 0x0
>>>>>>> 37660106
  memory_map:
  - !Nvm
    name: IROM1
    range:
      start: 0x80000
      end: 0xa0000
    cores:
    - main
    access:
      boot: true
  - !Generic
    name: IROM2
    range:
      start: 0xa0000
      end: 0xc0000
    cores:
    - main
  - !Generic
    name: IROM3
    range:
      start: 0x100000
      end: 0x200000
    cores:
    - main
  - !Ram
    name: IRAM1
    range:
      start: 0x20000000
      end: 0x20008000
    cores:
    - main
  - !Generic
    name: IRAM2
    range:
      start: 0x20080000
      end: 0x20088000
    cores:
    - main
  flash_algorithms:
  - atsam3x_256
  - atsam3x_gpnvm
- name: ATSAM3X8C
  cores:
  - name: main
    type: armv7m
    core_access_options: !Arm
<<<<<<< HEAD
      ap: 0
=======
      ap: !v1 0
      psel: 0x0
>>>>>>> 37660106
  memory_map:
  - !Nvm
    name: IROM1
    range:
      start: 0x80000
      end: 0xc0000
    cores:
    - main
    access:
      boot: true
  - !Generic
    name: IROM2
    range:
      start: 0xc0000
      end: 0x100000
    cores:
    - main
  - !Generic
    name: IROM3
    range:
      start: 0x100000
      end: 0x200000
    cores:
    - main
  - !Ram
    name: IRAM1
    range:
      start: 0x20000000
      end: 0x20010000
    cores:
    - main
  - !Generic
    name: IRAM2
    range:
      start: 0x20080000
      end: 0x20088000
    cores:
    - main
  flash_algorithms:
  - atsam3x_512
  - atsam3x_gpnvm
- name: ATSAM3X8E
  cores:
  - name: main
    type: armv7m
    core_access_options: !Arm
<<<<<<< HEAD
      ap: 0
=======
      ap: !v1 0
      psel: 0x0
>>>>>>> 37660106
  memory_map:
  - !Nvm
    name: IROM1
    range:
      start: 0x80000
      end: 0xc0000
    cores:
    - main
    access:
      boot: true
  - !Generic
    name: IROM2
    range:
      start: 0xc0000
      end: 0x100000
    cores:
    - main
  - !Generic
    name: IROM3
    range:
      start: 0x100000
      end: 0x200000
    cores:
    - main
  - !Ram
    name: IRAM1
    range:
      start: 0x20000000
      end: 0x20010000
    cores:
    - main
  - !Generic
    name: IRAM2
    range:
      start: 0x20080000
      end: 0x20088000
    cores:
    - main
  flash_algorithms:
  - atsam3x_512
  - atsam3x_gpnvm
- name: ATSAM3X8H
  cores:
  - name: main
    type: armv7m
    core_access_options: !Arm
<<<<<<< HEAD
      ap: 0
=======
      ap: !v1 0
      psel: 0x0
>>>>>>> 37660106
  memory_map:
  - !Nvm
    name: IROM1
    range:
      start: 0x80000
      end: 0xc0000
    cores:
    - main
    access:
      boot: true
  - !Generic
    name: IROM2
    range:
      start: 0xc0000
      end: 0x100000
    cores:
    - main
  - !Generic
    name: IROM3
    range:
      start: 0x100000
      end: 0x200000
    cores:
    - main
  - !Ram
    name: IRAM1
    range:
      start: 0x20000000
      end: 0x20010000
    cores:
    - main
  - !Generic
    name: IRAM2
    range:
      start: 0x20080000
      end: 0x20088000
    cores:
    - main
  flash_algorithms:
  - atsam3x_512
  - atsam3x_gpnvm
flash_algorithms:
- name: atsam3x_256
  description: ATSAM3X 256kB Flash
  default: true
  instructions: QUlJRAhgDyBASQACCGBASQhgASA/ScADSGFASz5IWGI+Sj9IwDoQYjxIgDiBaskH/NARa4kIiQBJHBFjgWoJB/zVASERY4FqCQf81TJIQBxYYgAgcEcCKBXRLEgxSUFggWjJB/zQwmiRBwfULUn+MUFggWjJB/zQkQcE1SpJQWCBaMkH/NAAIHBHJkofSAg6QmCBaMkH/NAdSEJggWjJB/zQACBwRwAgcEdwtRZLASVLRBtobQReGcQasEIB0hNLAeATS2QbJAIkDBZNJAItHyVDXWCdaO0H/NDJHIkIiQAC4CDKCR8gwAAp+tENSAo4BENcYJhowAf80JhoQAeADwDQASBwvQAABAAAAAAKDkAADA5AQBoOQABDTVDABg5AAQ83AQ0AAFoMAgBaAAAAAAAAAAA=
  pc_init: 0x1
  pc_uninit: 0x57
  pc_program_page: 0xab
  pc_erase_sector: 0xa7
  pc_erase_all: 0x8b
  data_section_offset: 0x12c
  flash_properties:
    address_range:
      start: 0x80000
      end: 0xc0000
    page_size: 0x100
    erased_byte_value: 0xff
    program_page_timeout: 100
    erase_sector_timeout: 1000
    sectors:
    - size: 0x100
      address: 0x0
- name: atsam3x_gpnvm
  description: ATSAM3X GPNVM bits
  instructions: UUlJRAhgDyBQSQACCGBQSQhgASBPScADSGFQS05IWGJOSk9IwDoQYkxIgDiBaskH/NARa4kIiQBJHBFjgWoJB/zVASERY4FqCQf81UJIQBxYYgAgcEcAIHBHACBwRwAgcEcAIHBHELUQeDhJPUpKYIpo0gf80MpowwfUB9sP5A+jQgrQwwcC0DZLmx4B4DVLWx5LYIto2wf80AIjBEYcQBNAnEIK0IMHAtUuS/4zAeAsS/8zS2CLaNsH/NAEIwRGHEAaQJRCCdBABwHVJkgB4CVIQBxIYIhowAf80AAgEL0wtRN4GUofTFRglGjkB/zQ0mjcB9UH5A/tD6xCBtECJB1GJUAUQKVCAdBAHDC9BCQjQCJAk0IB0IAcML1AGDC9ELUAIgJgCmAISg5MVGCTaNsH/NDSaAJgBUhEYIJo0gf80MBoCGAQvQQAAAAACg5AAAwOQEAaDkAAQ01QwAYOQAEPNwENAABaCwIAWgAAAAAAAAAA
  pc_init: 0x1
  pc_uninit: 0x57
  pc_program_page: 0x67
  pc_erase_sector: 0x63
  pc_erase_all: 0x5f
  data_section_offset: 0x16c
  flash_properties:
    address_range:
      start: 0x1ffffff0
      end: 0x20000000
    page_size: 0x10
    erased_byte_value: 0xff
    program_page_timeout: 100
    erase_sector_timeout: 1000
    sectors:
    - size: 0x10
      address: 0x0
- name: atsam3x_512
  description: ATSAM3X 512kB Flash
  default: true
  instructions: QUlJRAhgDyBASQACCGBASQhgASA/ScADSGFASz5IWGI+Sj9IwDoQYjxIgDiBaskH/NARa4kIiQBJHBFjgWoJB/zVASERY4FqCQf81TJIQBxYYgAgcEcCKBXRLEgxSUFggWjJB/zQwmiRBwfULUn+MUFggWjJB/zQkQcE1SpJQWCBaMkH/NAAIHBHJkofSAg6QmCBaMkH/NAdSEJggWjJB/zQACBwRwAgcEdwtRZLASVLRBtorQReGcQasEIB0hNLAeATS2QbJAIkDBZNJAItHyVDXWCdaO0H/NDJHIkIiQAC4CDKCR8gwAAp+tENSAo4BENcYJhowAf80JhoQAeADwDQASBwvQAABAAAAAAKDkAADA5AQBoOQABDTVDABg5AAQ83AQ0AAFoMAgBaAAAAAAAAAAA=
  pc_init: 0x1
  pc_uninit: 0x57
  pc_program_page: 0xab
  pc_erase_sector: 0xa7
  pc_erase_all: 0x8b
  data_section_offset: 0x12c
  flash_properties:
    address_range:
      start: 0x80000
      end: 0x100000
    page_size: 0x100
    erased_byte_value: 0xff
    program_page_timeout: 100
    erase_sector_timeout: 1000
    sectors:
    - size: 0x100
      address: 0x0<|MERGE_RESOLUTION|>--- conflicted
+++ resolved
@@ -1,7 +1,4 @@
 name: SAM3X
-manufacturer:
-  id: 0x1f
-  cc: 0x0
 generated_from_pack: true
 pack_file_release: 1.0.50
 variants:
@@ -10,12 +7,7 @@
   - name: main
     type: armv7m
     core_access_options: !Arm
-<<<<<<< HEAD
-      ap: 0
-=======
-      ap: !v1 0
-      psel: 0x0
->>>>>>> 37660106
+      ap: !v1 0
   memory_map:
   - !Nvm
     name: IROM1
@@ -62,12 +54,7 @@
   - name: main
     type: armv7m
     core_access_options: !Arm
-<<<<<<< HEAD
-      ap: 0
-=======
-      ap: !v1 0
-      psel: 0x0
->>>>>>> 37660106
+      ap: !v1 0
   memory_map:
   - !Nvm
     name: IROM1
@@ -114,12 +101,7 @@
   - name: main
     type: armv7m
     core_access_options: !Arm
-<<<<<<< HEAD
-      ap: 0
-=======
-      ap: !v1 0
-      psel: 0x0
->>>>>>> 37660106
+      ap: !v1 0
   memory_map:
   - !Nvm
     name: IROM1
@@ -166,12 +148,7 @@
   - name: main
     type: armv7m
     core_access_options: !Arm
-<<<<<<< HEAD
-      ap: 0
-=======
-      ap: !v1 0
-      psel: 0x0
->>>>>>> 37660106
+      ap: !v1 0
   memory_map:
   - !Nvm
     name: IROM1
@@ -218,12 +195,7 @@
   - name: main
     type: armv7m
     core_access_options: !Arm
-<<<<<<< HEAD
-      ap: 0
-=======
-      ap: !v1 0
-      psel: 0x0
->>>>>>> 37660106
+      ap: !v1 0
   memory_map:
   - !Nvm
     name: IROM1
