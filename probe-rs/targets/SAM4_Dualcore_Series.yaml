name: SAM4 Dualcore Series
manufacturer:
  id: 0x1f
  cc: 0x0
variants:
- name: ATSAM4C16C
  cores:
  - name: main
    type: armv7em
    core_access_options: !Arm
<<<<<<< HEAD
      ap: 0
=======
      ap: !v1 0
      psel: 0x0
>>>>>>> 37660106
  memory_map:
  - !Nvm
    range:
      start: 0x0
      end: 0x4000
    cores:
    - main
    access:
      boot: true
  - !Ram
    range:
      start: 0x20100000
      end: 0x20102000
    cores:
    - main
  flash_algorithms:
  - atsam4c_1024
  - atsam4c_gpnvm
- name: ATSAM4C32C
  cores:
  - name: main
    type: armv7em
    core_access_options: !Arm
<<<<<<< HEAD
      ap: 0
=======
      ap: !v1 0
      psel: 0x0
>>>>>>> 37660106
  memory_map:
  - !Nvm
    range:
      start: 0x0
      end: 0x8000
    cores:
    - main
    access:
      boot: true
  - !Ram
    range:
      start: 0x20100000
      end: 0x20104000
    cores:
    - main
  flash_algorithms:
  - atsam4c32_2048
- name: ATSAM4C32E
  cores:
  - name: main
    type: armv7em
    core_access_options: !Arm
<<<<<<< HEAD
      ap: 0
=======
      ap: !v1 0
      psel: 0x0
>>>>>>> 37660106
  memory_map:
  - !Nvm
    range:
      start: 0x0
      end: 0x8000
    cores:
    - main
    access:
      boot: true
  - !Ram
    range:
      start: 0x20100000
      end: 0x20104000
    cores:
    - main
  flash_algorithms:
  - atsam4c32_2048
- name: ATSAM4C4C
  cores:
  - name: main
    type: armv7em
    core_access_options: !Arm
<<<<<<< HEAD
      ap: 0
=======
      ap: !v1 0
      psel: 0x0
>>>>>>> 37660106
  memory_map:
  - !Nvm
    range:
      start: 0x0
      end: 0x4000
    cores:
    - main
    access:
      boot: true
  - !Ram
    range:
      start: 0x20100000
      end: 0x20102000
    cores:
    - main
  flash_algorithms:
  - atsam4c_1024
  - atsam4c_gpnvm
- name: ATSAM4C8C
  cores:
  - name: main
    type: armv7em
    core_access_options: !Arm
<<<<<<< HEAD
      ap: 0
=======
      ap: !v1 0
      psel: 0x0
>>>>>>> 37660106
  memory_map:
  - !Nvm
    range:
      start: 0x0
      end: 0x4000
    cores:
    - main
    access:
      boot: true
  - !Ram
    range:
      start: 0x20100000
      end: 0x20102000
    cores:
    - main
  flash_algorithms:
  - atsam4c_1024
  - atsam4c_gpnvm
- name: ATSAM4CMP16C
  cores:
  - name: main
    type: armv7em
    core_access_options: !Arm
<<<<<<< HEAD
      ap: 0
=======
      ap: !v1 0
      psel: 0x0
>>>>>>> 37660106
  memory_map:
  - !Nvm
    range:
      start: 0x0
      end: 0x4000
    cores:
    - main
    access:
      boot: true
  - !Ram
    range:
      start: 0x20100000
      end: 0x20102000
    cores:
    - main
  flash_algorithms:
  - atsam4c_1024
- name: ATSAM4CMP32C
  cores:
  - name: main
    type: armv7em
    core_access_options: !Arm
<<<<<<< HEAD
      ap: 0
=======
      ap: !v1 0
      psel: 0x0
>>>>>>> 37660106
  memory_map:
  - !Nvm
    range:
      start: 0x0
      end: 0x8000
    cores:
    - main
    access:
      boot: true
  - !Ram
    range:
      start: 0x20100000
      end: 0x20104000
    cores:
    - main
  flash_algorithms:
  - atsam4c32_2048
- name: ATSAM4CMP8C
  cores:
  - name: main
    type: armv7em
    core_access_options: !Arm
<<<<<<< HEAD
      ap: 0
=======
      ap: !v1 0
      psel: 0x0
>>>>>>> 37660106
  memory_map:
  - !Nvm
    range:
      start: 0x0
      end: 0x4000
    cores:
    - main
    access:
      boot: true
  - !Ram
    range:
      start: 0x20100000
      end: 0x20102000
    cores:
    - main
  flash_algorithms:
  - atsam4c_1024
- name: ATSAM4CMS16C
  cores:
  - name: main
    type: armv7em
    core_access_options: !Arm
<<<<<<< HEAD
      ap: 0
=======
      ap: !v1 0
      psel: 0x0
>>>>>>> 37660106
  memory_map:
  - !Nvm
    range:
      start: 0x0
      end: 0x4000
    cores:
    - main
    access:
      boot: true
  - !Ram
    range:
      start: 0x20100000
      end: 0x20102000
    cores:
    - main
  flash_algorithms:
  - atsam4c_1024
- name: ATSAM4CMS32C
  cores:
  - name: main
    type: armv7em
    core_access_options: !Arm
<<<<<<< HEAD
      ap: 0
=======
      ap: !v1 0
      psel: 0x0
>>>>>>> 37660106
  memory_map:
  - !Nvm
    range:
      start: 0x0
      end: 0x8000
    cores:
    - main
    access:
      boot: true
  - !Ram
    range:
      start: 0x20100000
      end: 0x20104000
    cores:
    - main
  flash_algorithms:
  - atsam4c32_2048
- name: ATSAM4CMS4C
  cores:
  - name: main
    type: armv7em
    core_access_options: !Arm
<<<<<<< HEAD
      ap: 0
=======
      ap: !v1 0
      psel: 0x0
>>>>>>> 37660106
  memory_map:
  - !Nvm
    range:
      start: 0x0
      end: 0x4000
    cores:
    - main
    access:
      boot: true
  - !Ram
    range:
      start: 0x20100000
      end: 0x20102000
    cores:
    - main
  flash_algorithms:
  - atsam4c_1024
- name: ATSAM4CMS8C
  cores:
  - name: main
    type: armv7em
    core_access_options: !Arm
<<<<<<< HEAD
      ap: 0
=======
      ap: !v1 0
      psel: 0x0
>>>>>>> 37660106
  memory_map:
  - !Nvm
    range:
      start: 0x0
      end: 0x4000
    cores:
    - main
    access:
      boot: true
  - !Ram
    range:
      start: 0x20100000
      end: 0x20102000
    cores:
    - main
  flash_algorithms:
  - atsam4c_1024
- name: ATSAM4CP16B
  cores:
  - name: main
    type: armv7em
    core_access_options: !Arm
<<<<<<< HEAD
      ap: 0
=======
      ap: !v1 0
      psel: 0x0
>>>>>>> 37660106
  memory_map:
  - !Nvm
    range:
      start: 0x0
      end: 0x4000
    cores:
    - main
    access:
      boot: true
  - !Ram
    range:
      start: 0x20100000
      end: 0x20102000
    cores:
    - main
  flash_algorithms:
  - atsam4c_1024
- name: ATSAM4CP16C
  cores:
  - name: main
    type: armv7em
    core_access_options: !Arm
<<<<<<< HEAD
      ap: 0
=======
      ap: !v1 0
      psel: 0x0
>>>>>>> 37660106
  memory_map:
  - !Nvm
    range:
      start: 0x0
      end: 0x4000
    cores:
    - main
    access:
      boot: true
  - !Ram
    range:
      start: 0x20100000
      end: 0x20102000
    cores:
    - main
  flash_algorithms:
  - atsam4c_1024
flash_algorithms:
- name: atsam4c_gpnvm
  description: ATSAM4C GPNVM bits
  instructions: MLViSUlECGAPIGFJAAIIYAEgYEnAA0hhYEtfSFhiX0rAOhBrgAiAAEAcEGNbSIA4gWoJB/zVEWtwJKFDEWOBagkH/NURalZNKUMRYoFqiQP81RFqoUNSTBg0IUMRYhFq5AShQzckJAQhQxFigWrJA/zVEWuJCIkASRwRY4FqCQf81QEhEWOBagkH/NVCSEAcWGIAIDC9ACBwRwAgcEcAIHBHOko6SUpEEmiAGkAKgAiAAIAcAAQCCjpIEENIYIhowAf80DdIgB4CQ0pgiGjAB/zQiGgAB0APANABIHBHELUTeNgHAtAvTKQcAeAtTOQcJ0geIURggmjSB/zQgmgSBwHVSR720pkHAdUnTAHgJkxkHB4hRGCCaNIH/NCCaBIHAdVJHvbSWQcB1SBLAeAfS1scHiFDYIJo0gf80IJoEgcB1Uke9tIAIBC9MLUVTBBLEngkHVxgnGjkB/zQ22jUB90H5A/tD6xCBtECJBVGJUAcQKVCAdBAHDC9BCQiQCNAmkIB0IAcML1AGDC9BAAAAAAKDkBAFA5AAENNUMAEDkAIADcACQAAWgsBAFoLAgBaAAAAAAAAAAA=
  pc_init: 0x1
  pc_uninit: 0x97
  pc_program_page: 0xdf
  pc_erase_sector: 0xa3
  pc_erase_all: 0x9f
  data_section_offset: 0x1b0
  flash_properties:
    address_range:
      start: 0x1ffffff0
      end: 0x20000000
    page_size: 0x10
    erased_byte_value: 0xff
    program_page_timeout: 100
    erase_sector_timeout: 1000
    sectors:
    - size: 0x10
      address: 0x0
  cores:
  - main
- name: atsam4c32_2048
  description: ATSAM4C32 2048kB Flash
  default: true
  instructions: MLVoSUlECGAPIGdJAAIIYGZJCGABIGZJwANIYWZLZUhYYmVKwDoQa4AIgABAHBBjYUiAOIFqCQf81RFrcCShQxFjgWoJB/zVEWpcTSlDEWKBaokD/NURaqFDWEwYNCFDEWIRauQEoUM3JCQEIUMRYoFqyQP81RFriQiJAEkcEWOBagkH/NUBIRFjgWoJB/zVSEhAHFhiACAwvQIoI9FCSEdJQWCBaMkH/NDCaJEHDNRDS/4zQ2CBaMkH/NCBaAkHA9VDYIFoyQf80FEHC9U9SkJggWjJB/zQgWgJBwPVQmCBaMkH/NAAIHBHNUouSAg6QmCBaMkH/NAsSEJggWjJB/zQACBwRydJASJJRAloEgWLGEEamEIB0iNIAeAjSIkaSQqJCIkAiRwJBAoKJEkJHxFDQWCBaMkH/NAhSYkfCkNCYIFoyQf80IBoAAdADwDQASBwR3C1E0sBJUtEG2gtBV4ZxBqwQgHSD0sB4A9LZBvJHGQKiQiJAALgIMoJHyDAACn60SAEDkkACgw5CENYYJhowAf80JhoAAdADwDQASBwvQAABAAAAAAKDkAADA5AQBQOQABDTVDABA5ACAA3AA0AAFoMAgBaAAAAAAAAAAA=
  pc_init: 0x1
  pc_uninit: 0x9b
  pc_program_page: 0x155
  pc_erase_sector: 0x107
  pc_erase_all: 0xeb
  data_section_offset: 0x1c8
  flash_properties:
    address_range:
      start: 0x400000
      end: 0x600000
    page_size: 0x200
    erased_byte_value: 0xff
    program_page_timeout: 100
    erase_sector_timeout: 1000
    sectors:
    - size: 0x2000
      address: 0x0
  cores:
  - main
- name: atsam4c_1024
  description: ATSAM4C 1024kB Flash
  default: true
  instructions: MLVVSUlECGAPIFRJAAIIYAEgU0nAA0hhU0tSSFhiUkrAOhBrgAiAAEAcEGNOSIA4gWoJB/zVEWtwJKFDEWOBagkH/NURaklNKUMRYoFqiQP81RFqoUNFTBg0IUMRYhFq5AShQzckJAQhQxFigWrJA/zVEWuJCIkASRwRY4FqCQf81QEhEWOBagkH/NU1SEAcWGIAIDC9AigW0TVLL0geIUNggmjSB/zQgmgSBwHVSR720jBLHiFDYIJo0gf80IJoEgcB1Uke9tIAIHBHI0gqSUFggWjJB/zQACBwRx5KH0lKRBJogBpACoAIgACAHAAEAgohSAAdEENIYIhowAf80B1IgBwCQ0pgiGjAB/zQiGgAB0APANABIHBHMLUOTA9LTEQkaAQbyRxkCokIiQAC4CDKCR8gwAAp+tEgBA5JAAoJHwhDWGCYaMAH/NCYaAAHQA8A0AEgML0EAAAAAAoOQEAUDkAAQ01QwAQOQAgANwALAQBaDAIAWgUAAFoAAAAAAAAAAA==
  pc_init: 0x1
  pc_uninit: 0x97
  pc_program_page: 0x11b
  pc_erase_sector: 0xdd
  pc_erase_all: 0xcd
  data_section_offset: 0x17c
  flash_properties:
    address_range:
      start: 0x1000000
      end: 0x1100000
    page_size: 0x200
    erased_byte_value: 0xff
    program_page_timeout: 100
    erase_sector_timeout: 1000
    sectors:
    - size: 0x2000
      address: 0x0
  cores:
  - main<|MERGE_RESOLUTION|>--- conflicted
+++ resolved
@@ -8,12 +8,7 @@
   - name: main
     type: armv7em
     core_access_options: !Arm
-<<<<<<< HEAD
-      ap: 0
-=======
-      ap: !v1 0
-      psel: 0x0
->>>>>>> 37660106
+      ap: !v1 0
   memory_map:
   - !Nvm
     range:
@@ -37,12 +32,7 @@
   - name: main
     type: armv7em
     core_access_options: !Arm
-<<<<<<< HEAD
-      ap: 0
-=======
-      ap: !v1 0
-      psel: 0x0
->>>>>>> 37660106
+      ap: !v1 0
   memory_map:
   - !Nvm
     range:
@@ -65,12 +55,7 @@
   - name: main
     type: armv7em
     core_access_options: !Arm
-<<<<<<< HEAD
-      ap: 0
-=======
-      ap: !v1 0
-      psel: 0x0
->>>>>>> 37660106
+      ap: !v1 0
   memory_map:
   - !Nvm
     range:
@@ -93,12 +78,7 @@
   - name: main
     type: armv7em
     core_access_options: !Arm
-<<<<<<< HEAD
-      ap: 0
-=======
-      ap: !v1 0
-      psel: 0x0
->>>>>>> 37660106
+      ap: !v1 0
   memory_map:
   - !Nvm
     range:
@@ -122,12 +102,7 @@
   - name: main
     type: armv7em
     core_access_options: !Arm
-<<<<<<< HEAD
-      ap: 0
-=======
-      ap: !v1 0
-      psel: 0x0
->>>>>>> 37660106
+      ap: !v1 0
   memory_map:
   - !Nvm
     range:
@@ -151,12 +126,7 @@
   - name: main
     type: armv7em
     core_access_options: !Arm
-<<<<<<< HEAD
-      ap: 0
-=======
-      ap: !v1 0
-      psel: 0x0
->>>>>>> 37660106
+      ap: !v1 0
   memory_map:
   - !Nvm
     range:
@@ -179,12 +149,7 @@
   - name: main
     type: armv7em
     core_access_options: !Arm
-<<<<<<< HEAD
-      ap: 0
-=======
-      ap: !v1 0
-      psel: 0x0
->>>>>>> 37660106
+      ap: !v1 0
   memory_map:
   - !Nvm
     range:
@@ -207,12 +172,7 @@
   - name: main
     type: armv7em
     core_access_options: !Arm
-<<<<<<< HEAD
-      ap: 0
-=======
-      ap: !v1 0
-      psel: 0x0
->>>>>>> 37660106
+      ap: !v1 0
   memory_map:
   - !Nvm
     range:
@@ -235,12 +195,7 @@
   - name: main
     type: armv7em
     core_access_options: !Arm
-<<<<<<< HEAD
-      ap: 0
-=======
-      ap: !v1 0
-      psel: 0x0
->>>>>>> 37660106
+      ap: !v1 0
   memory_map:
   - !Nvm
     range:
@@ -263,12 +218,7 @@
   - name: main
     type: armv7em
     core_access_options: !Arm
-<<<<<<< HEAD
-      ap: 0
-=======
-      ap: !v1 0
-      psel: 0x0
->>>>>>> 37660106
+      ap: !v1 0
   memory_map:
   - !Nvm
     range:
@@ -291,12 +241,7 @@
   - name: main
     type: armv7em
     core_access_options: !Arm
-<<<<<<< HEAD
-      ap: 0
-=======
-      ap: !v1 0
-      psel: 0x0
->>>>>>> 37660106
+      ap: !v1 0
   memory_map:
   - !Nvm
     range:
@@ -319,12 +264,7 @@
   - name: main
     type: armv7em
     core_access_options: !Arm
-<<<<<<< HEAD
-      ap: 0
-=======
-      ap: !v1 0
-      psel: 0x0
->>>>>>> 37660106
+      ap: !v1 0
   memory_map:
   - !Nvm
     range:
@@ -347,12 +287,7 @@
   - name: main
     type: armv7em
     core_access_options: !Arm
-<<<<<<< HEAD
-      ap: 0
-=======
-      ap: !v1 0
-      psel: 0x0
->>>>>>> 37660106
+      ap: !v1 0
   memory_map:
   - !Nvm
     range:
@@ -375,12 +310,7 @@
   - name: main
     type: armv7em
     core_access_options: !Arm
-<<<<<<< HEAD
-      ap: 0
-=======
-      ap: !v1 0
-      psel: 0x0
->>>>>>> 37660106
+      ap: !v1 0
   memory_map:
   - !Nvm
     range:
