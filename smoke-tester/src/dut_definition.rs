--- conflicted
+++ resolved
@@ -7,7 +7,7 @@
 use miette::Result;
 use miette::WrapErr;
 use probe_rs::{
-    config::{get_target_by_name, search_chips},
+    config::get_target_by_name,
     probe::{list::Lister, DebugProbeSelector, Probe},
     Target,
 };
@@ -194,42 +194,11 @@
 }
 
 fn lookup_unique_target(chip: &str) -> Result<Target> {
-<<<<<<< HEAD
-    let targets = search_chips(chip).into_diagnostic()?;
-=======
-    let targets = search_chips(chip)?
-        .into_iter()
-        .map(|chip| chip.to_ascii_lowercase())
-        .collect::<Vec<_>>();
->>>>>>> 501f01b7
-
-    miette::ensure!(
-        !targets.is_empty(),
-        "Unable to find any chip matching {}",
-        &chip
-    );
-
-    if targets.len() > 1 {
-        let target_string = chip.to_ascii_lowercase();
-        if targets.contains(&target_string) {
-            // Multiple chips returned, but one was an exact match so we're using it
-            let target = get_target_by_name(target_string).into_diagnostic()?;
-            return Ok(target);
-        } else {
-            eprintln!(
-                "For tests, chip definition must be exact. Chip name {} matches multiple chips:",
-                &chip
-            );
-
-            for target in &targets {
-                eprintln!("\t{target}");
-            }
-
-            miette::bail!("Chip definition does not match exactly.");
-        }
-    }
-
-    let target = get_target_by_name(&targets[0]).into_diagnostic()?;
+    let target = get_target_by_name(chip).into_diagnostic()?;
+
+    if !target.name.eq_ignore_ascii_case(chip) {
+        miette::bail!("Chip definition does not match exactly, the chip is specified as {}, but the entry in the registry is {}", chip, target.name);
+    }
 
     Ok(target)
 }