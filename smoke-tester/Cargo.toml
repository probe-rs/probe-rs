[package]
name = "smoke_tester"
version.workspace = true
authors = ["Dominik Boehi <dominik.boehi@gmail.com>"]
edition = "2021"
publish = false


# See more keys and their definitions at https://doc.rust-lang.org/cargo/reference/manifest.html

[dependencies]
probe-rs = { workspace = true }
toml = "0.8.12"
<<<<<<< HEAD
=======
anyhow = "1.0.82"
>>>>>>> 5c0f590b
serde = { version = "1", features = ["derive"] }
pretty_env_logger = "0.5.0"
log = "0.4.21"
clap = { version = "4.5", features = ["derive"] }
colored = "2.1.0"
linkme = "0.3.25"
miette = { version = "7.2.0", features = ["fancy"] }
thiserror.workspace = true<|MERGE_RESOLUTION|>--- conflicted
+++ resolved
@@ -9,13 +9,10 @@
 # See more keys and their definitions at https://doc.rust-lang.org/cargo/reference/manifest.html
 
 [dependencies]
+
+serde = { version = "1", features = ["derive"] }
 probe-rs = { workspace = true }
 toml = "0.8.12"
-<<<<<<< HEAD
-=======
-anyhow = "1.0.82"
->>>>>>> 5c0f590b
-serde = { version = "1", features = ["derive"] }
 pretty_env_logger = "0.5.0"
 log = "0.4.21"
 clap = { version = "4.5", features = ["derive"] }
