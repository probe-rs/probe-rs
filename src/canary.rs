use std::time::Instant;

use probe_rs::{Core, MemoryInterface, RegisterId, Session};

use crate::{registers::PC, Elf, TargetInfo, TIMEOUT};

/// Canary value
const CANARY_U8: u8 = 0xAA;
/// Canary value
const CANARY_U32: u32 = u32::from_le_bytes([CANARY_U8, CANARY_U8, CANARY_U8, CANARY_U8]);

/// (Location of) the stack canary
///
/// The stack canary is used to detect *potential* stack overflows
///
/// The canary is placed in memory as shown in the diagram below:
///
/// ``` text
/// +--------+ -> initial_stack_pointer / stack_range.end()
/// |        |
/// | stack  | (grows downwards)
/// |        |
/// +--------+
/// |        |
/// |        |
/// +--------+
/// | canary |
/// +--------+ -> stack_range.start()
/// |        |
/// | static | (variables, fixed size)
/// |        |
/// +--------+ -> lowest RAM address
/// ```
///
/// The whole canary is initialized to `CANARY_U8` before the target program is started.
/// The canary size is 10% of the available stack space or 1 KiB, whichever is smallest.
///
/// When the programs ends (due to panic or breakpoint) the integrity of the canary is checked. If it was
/// "touched" (any of its bytes != `CANARY_U8`) then that is considered to be a *potential* stack
/// overflow.
#[derive(Clone, Copy)]
pub(crate) struct Canary {
    address: u32,
    size: usize,
    stack_available: u32,
    data_below_stack: bool,
    measure_stack: bool,
}

impl Canary {
    /// Decide if and where to place the stack canary.
    pub(crate) fn install(
        sess: &mut Session,
        target_info: &TargetInfo,
        elf: &Elf,
        measure_stack: bool,
    ) -> Result<Option<Self>, anyhow::Error> {
        let mut core = sess.core(0)?;
        core.reset_and_halt(TIMEOUT)?;

        let stack_info = match &target_info.stack_info {
            Some(stack_info) => stack_info,
            None => {
                log::debug!("couldn't find valid stack range, not placing stack canary");
                return Ok(None);
            }
        };

        if elf.program_uses_heap() {
            log::debug!("heap in use, not placing stack canary");
            return Ok(None);
        }

        let stack_start = *stack_info.range.start();
        let stack_available = *stack_info.range.end() - stack_start;

        let size = if measure_stack {
            // When measuring stack consumption, we have to color the whole stack.
            stack_available as usize
        } else {
            // We consider >90% stack usage a potential stack overflow, but don't go beyond 1 kb
            // since filling a lot of RAM is slow (and 1 kb should be "good enough" for what we're
            // doing).
            round_up(1024.min(stack_available / 10), 4) as usize
        };

        log::debug!(
            "{stack_available} bytes of stack available ({:#010X} ..= {:#010X}), using {size} byte canary",
            stack_info.range.start(),
            stack_info.range.end(),
        );

        let size_kb = size as f64 / 1024.0;
        if measure_stack {
            // Painting 100KB or more takes a few seconds, so provide user feedback.
            log::info!("painting {size_kb:.2} KiB of RAM for stack usage estimation");
        }
        let start = Instant::now();
        paint_subroutine::execute(&mut core, stack_start, size as u32)?;
        let seconds = start.elapsed().as_secs_f64();
        log::trace!(
            "setting up canary took {seconds:.3}s ({:.2} KiB/s)",
            size_kb / seconds
        );

        Ok(Some(Canary {
            address: stack_start,
            size,
            stack_available,
            data_below_stack: stack_info.data_below_stack,
            measure_stack,
        }))
    }

    /// Detect if the stack canary was touched.
    pub(crate) fn touched(self, core: &mut probe_rs::Core, elf: &Elf) -> anyhow::Result<bool> {
        let size_kb = self.size as f64 / 1024.0;
        if self.measure_stack {
            log::info!("reading {size_kb:.2} KiB of RAM for stack usage estimation");
        }
        let start = Instant::now();
        let touched_address = measure_subroutine::execute(core, self.address, self.size as u32)?;
        let seconds = start.elapsed().as_secs_f64();
        log::trace!(
            "reading canary took {seconds:.3}s ({:.2} KiB/s)",
            size_kb / seconds
        );

        let min_stack_usage = match touched_address {
            Some(touched_address) => {
                log::debug!("canary was touched at {touched_address:#010X}");
                Some(elf.vector_table.initial_stack_pointer - touched_address as u32)
            }
            None => None,
        };

        if self.measure_stack {
            let min_stack_usage = min_stack_usage.unwrap_or(0);
            let used_kb = min_stack_usage as f64 / 1024.0;
            let avail_kb = self.stack_available as f64 / 1024.0;
            let pct = used_kb / avail_kb * 100.0;
            log::info!(
                "program has used at least {used_kb:.2}/{avail_kb:.2} KiB ({pct:.1}%) of stack space"
            );

            // Don't test for stack overflows if we're measuring stack usage.
            Ok(false)
        } else {
            match min_stack_usage {
                Some(min_stack_usage) => {
                    let used_kb = min_stack_usage as f64 / 1024.0;
                    let avail_kb = self.stack_available as f64 / 1024.0;
                    let pct = used_kb / avail_kb * 100.0;
                    log::warn!(
                        "program has used at least {used_kb:.2}/{avail_kb:.2} KiB ({pct:.1}%) of stack space",
                    );

                    if self.data_below_stack {
                        log::warn!("data segments might be corrupted due to stack overflow");
                    }

                    Ok(true)
                }
                None => {
                    log::debug!("stack canary intact");
                    Ok(false)
                }
            }
        }
    }
}

/// Rounds up to the next multiple of `k` that is greater or equal to `n`.
fn round_up(n: u32, k: u32) -> u32 {
    match n % k {
        0 => n,
        rem => n + k - rem,
    }
}

/// Assert 4-byte-alignment and that subroutine fits inside stack.
macro_rules! assert_subroutine {
    ($low_addr:expr, $stack_size:expr, $subroutine_size:expr) => {
        assert_eq!($low_addr % 4, 0, "low_addr needs to be 4-byte-aligned");
        assert_eq!($stack_size % 4, 0, "stack_size needs to be 4-byte-aligned");
        assert_eq!(
            $subroutine_size % 4,
            0,
            "subroutine needs to be 4-byte-aligned"
        );
        assert!(
            $subroutine_size < $stack_size,
            "subroutine does not fit inside stack"
        );
    };
}

/// Paint-stack subroutine.
///
/// # Rust
///
/// Corresponds to following rust code:
///
/// ```rust
/// unsafe fn paint(low_addr: u32, high_addr: u32, pattern: u32) {
///     while low_addr <= high_addr {
///         (low_addr as *mut u32).write(pattern);
///         low_addr += 4;
///     }
/// }
/// ```  
///
/// # Assembly
///
/// The assembly is generated from the Rust function `fn paint()` above, using the
/// jorge-hack.
///
/// ```armasm
/// 000200ec <paint>:
///    200ec:    4288    cmp      r0, r1
///    200ee:    d801    bhi.n    #6 <paint+0x8>
///    200f0:    c004    stmia    r0!, {r2}
///    200f2:    e7fb    b.n      #-6 <paint>
///
/// 000200f4 <paint+0x8>:
///    200f4:    be00    bkpt     0x0000
/// ```
mod paint_subroutine {
    use super::*;

    /// Write the carnary value to the stack.
    ///
    /// # Safety
    ///
    /// - Expects the [`Core`] to be halted and will leave it halted when the function
    /// returns.
    /// - `low_addr` and `size` need to be 4-byte-aligned.
    ///
    /// # How?
    ///
    /// We place the subroutine inside the memory we want to paint. The subroutine
    /// paints the whole memory, except of itself. After the subroutine finishes
    /// executing we overwrite the subroutine using the probe.
    pub fn execute(core: &mut Core, low_addr: u32, stack_size: u32) -> Result<(), probe_rs::Error> {
        assert_subroutine!(low_addr, stack_size, self::SUBROUTINE.len() as u32);
        super::execute_subroutine(core, low_addr, stack_size, self::SUBROUTINE)?;
        self::overwrite_subroutine(core, low_addr)?;
        Ok(())
    }

    /// Overwrite the subroutine with the canary value.
    ///
    /// Happens after the subroutine finishes.
    fn overwrite_subroutine(core: &mut Core, low_addr: u32) -> Result<(), probe_rs::Error> {
        core.write_8(low_addr as u64, &[CANARY_U8; self::SUBROUTINE.len()])
    }

    const SUBROUTINE: [u8; 12] = [
        0x88, 0x42, // cmp      r0, r1
        0x01, 0xd8, // bhi.n    #6 <paint+0x8>
        0x04, 0xc0, // stmia    r0!, {r2}
        0xfb, 0xe7, // b.n      #-6 <paint>
        0x00, 0xbe, // bkpt     0x0000
        0x00, 0xbe, // bkpt     0x0000 (padding instruction)
    ];
}

/// Measure-stack subroutine.
///
/// # Rust
///
/// Corresponds to following rust code;
///
/// ```rust
/// #[export_name = "measure"]
/// unsafe fn measure(mut low_addr: u32, high_addr: u32, pattern: u32) -> u32 {
///     let mut result = 0;
///
///     while low_addr < high_addr {
///         if (low_addr as *const u32).read() != pattern {
///             result = low_addr;
///             break;
///         } else {
///             low_addr += 4;
///         }
///     }
///
///     result
/// }
/// ```
///
/// # Assembly
///
/// The assembly is generated from the Rust function `fn measure()` above, using the
/// jorge-hack.
///
/// ```armasm
/// 000200ec <measure>:
///     200ec:    4288    cmp      r0, r1
///     200ee:    d204    bcs.n    #0xc <measure+0xe>
///     200f0:    6803    ldr      r3, [r0, #0]
///     200f2:    4293    cmp      r3, r2
///     200f4:    d102    bne.n    #8 <measure+0x10>
///     200f6:    1d00    adds     r0, r0, #4
///     200f8:    e7f8    b.n      #-8 <measure>
///
/// 000200fa <measure+0xe>:
///     200fa:    2000    movs     r0, #0
///
/// 000200fc <measure+0x10>:
///     200fc:    be00    bkpt     0x0000
/// //                    ^^^^ this was `bx lr`
/// ```
mod measure_subroutine {
    use super::*;

    /// Search for lowest touched byte in memory.
    ///
    /// The returned `Option<u32>` is `None`, if the memory is untouched. Otherwise it
    /// gives the position of the lowest byte which isn't equal to the pattern anymore.
    ///
    /// # Safety
    ///
    /// - Expects the [`Core`] to be halted and will leave it halted when the function
    /// returns.
    /// - `low_addr` and `size` need to be 4-byte-aligned.
    ///
    /// # How?
    ///
    /// Before we place the subroutine in the memory, we search through the memory we
    /// want to place the subroutine to check if the stack usage got that far. If we
    /// find a touched byte we return it. Otherwise we place the subroutine in this
    /// memory region and execute it. After the subroutine finishes we read out the
    /// address of the lowest touched 4-byte-word from the register r0. If r0 is `0`
    /// we return `None`. Otherwise we process it to get the address of the lowest
    /// byte, not only 4-byte-word.
    pub fn execute(
        core: &mut Core,
        low_addr: u32,
        stack_size: u32,
    ) -> Result<Option<u32>, probe_rs::Error> {
        assert_subroutine!(low_addr, stack_size, self::SUBROUTINE.len() as u32);

        // use probe to search through the memory the subroutine will be written to
        match self::search_with_probe(core, low_addr)? {
            addr @ Some(_) => return Ok(addr), // if we find a touched value, return early ...
            None => {}                         // ... otherwise we continue
        }

        super::execute_subroutine(core, low_addr, stack_size, self::SUBROUTINE)?;
        self::get_result(core)
    }

    /// Searches though memory byte by byte using the SWD/JTAG probe.
    ///
    /// Happens before we place the subroutine in memory.
    fn search_with_probe(core: &mut Core, low_addr: u32) -> Result<Option<u32>, probe_rs::Error> {
        let mut buf = [0; self::SUBROUTINE.len()];
        core.read_8(low_addr as u64, &mut buf)?;
        match buf.into_iter().position(|b| b != CANARY_U8) {
            Some(pos) => Ok(Some(low_addr + pos as u32)),
            None => Ok(None),
        }
    }

    /// Read out result from register r0 and process it to get lowest touched byte.
    ///
    /// Happens after the subroutine finishes.
    fn get_result(core: &mut Core) -> Result<Option<u32>, probe_rs::Error> {
        // get the address of the lowest touched 4-byte-word
        let word_addr = match core.read_core_reg(RegisterId(0))? {
            0 => return Ok(None),
            n => n,
        };

        // take a closer look at word, to get address of lowest touched byte
        let offset = core
            .read_word_32(word_addr as u64)?
            .to_le_bytes()
            .into_iter()
            .position(|b| b != CANARY_U8)
            .unwrap();

        Ok(Some(word_addr + offset as u32))
    }

    const SUBROUTINE: [u8; 20] = [
        0x88, 0x42, // cmp      r0, r1
        0x04, 0xd2, // bcs.n    #0xc <measure+0xe>
        0x03, 0x68, // ldr      r3, [r0, #0]
        0x93, 0x42, // cmp      r3, r2
        0x02, 0xd1, // bne.n    #8 <measure+0x10>
        0x00, 0x1d, // adds     r0, r0, #4
        0xf8, 0xe7, // b.n      #-8 <measure>
        0x00, 0x20, // movs     r0, #0
        0x00, 0xbe, // bkpt     0x0000
        0x00, 0xbe, // bkpt     0x0000 (padding instruction)
    ];
}

/// Prepare and run subroutine. Also clean up afterwards.
///
/// # How?
///
/// We place the parameters in the registers (see table below), place the subroutien
/// in memory, set the program counter to the beginning of the subroutine, execute
/// the subroutine and reset the program counter afterwards.
///
/// ## Register-parameter-mapping
///
/// | register | paramter                  |
/// | :------: | :------------------------ |
/// | `r0`     | `low_addr` + return value |
/// | `r1`     | `high_addr`               |
/// | `r2`     | `pattern`                 |
fn execute_subroutine<const N: usize>(
    core: &mut Core,
    low_addr: u32,
    stack_size: u32,
    subroutine: [u8; N],
) -> Result<(), probe_rs::Error> {
    let subroutine_size = N as u32;
    let high_addr = low_addr + stack_size;

    // set the registers
    // NOTE: add `subroutine_size` to `low_addr`, to avoid the subroutine overwriting itself
    core.write_core_reg(RegisterId(0), low_addr + subroutine_size)?;
    core.write_core_reg(RegisterId(1), high_addr)?;
    core.write_core_reg(RegisterId(2), CANARY_U32)?;

    // write subroutine to stack
    core.write_8(low_addr as u64, &subroutine)?;

    // store current PC and set PC to beginning of subroutine
    let previous_pc = core.read_core_reg(PC)?;
    core.write_core_reg(PC, low_addr)?;

<<<<<<< HEAD
    Ok(previous_pc)
}

#[cfg(test)]
mod tests {
    use super::*;

    use rstest::rstest;

    #[rstest]
    #[case(2, 4, 4)]
    #[case(4, 4, 4)]
    #[case(6, 4, 8)]
    #[case(8, 4, 8)]
    #[case::odd(5, 3, 6)]
    #[should_panic]
    #[case::div_zero(4, 0, 0)]
    fn test_round_up(#[case] n: u32, #[case] k: u32, #[case] res: u32) {
        assert_eq!(round_up(n, k), res);
    }
=======
    // execute the subroutine and wait for it to finish
    core.run()?;
    core.wait_for_core_halted(TIMEOUT)?;

    // reset PC to where it was before
    core.write_core_reg::<u32>(PC, previous_pc)?;

    Ok(())
>>>>>>> 293b3f45
}<|MERGE_RESOLUTION|>--- conflicted
+++ resolved
@@ -435,8 +435,14 @@
     let previous_pc = core.read_core_reg(PC)?;
     core.write_core_reg(PC, low_addr)?;
 
-<<<<<<< HEAD
-    Ok(previous_pc)
+    // execute the subroutine and wait for it to finish
+    core.run()?;
+    core.wait_for_core_halted(TIMEOUT)?;
+
+    // reset PC to where it was before
+    core.write_core_reg::<u32>(PC, previous_pc)?;
+
+    Ok(())
 }
 
 #[cfg(test)]
@@ -456,14 +462,4 @@
     fn test_round_up(#[case] n: u32, #[case] k: u32, #[case] res: u32) {
         assert_eq!(round_up(n, k), res);
     }
-=======
-    // execute the subroutine and wait for it to finish
-    core.run()?;
-    core.wait_for_core_halted(TIMEOUT)?;
-
-    // reset PC to where it was before
-    core.write_core_reg::<u32>(PC, previous_pc)?;
-
-    Ok(())
->>>>>>> 293b3f45
 }