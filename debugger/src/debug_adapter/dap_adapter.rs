--- conflicted
+++ resolved
@@ -3,7 +3,6 @@
     debugger::{
         configuration::ConsoleLog,
         core_data::CoreHandle,
-        debug_entry::TargetSessionType,
         session_data::{ActiveBreakpoint, BreakpointType},
     },
     DebuggerError,
@@ -57,8 +56,6 @@
     pub(crate) lines_start_at_1: bool,
     /// DWARF spec at Sect 2.14 uses 1 based numbering, with a 0 indicating not-specified. We will follow that standard, and translate incoming requests depending on the DAP Client treatment of 0 or 1 based numbering.
     pub(crate) columns_start_at_1: bool,
-    /// The behaviour of the debug adapter sometimes depend on the TargetSessionType
-    pub(crate) target_session_type: Option<TargetSessionType>,
     adapter: P,
 }
 
@@ -72,7 +69,6 @@
             supports_progress_reporting: false,
             lines_start_at_1: true,
             columns_start_at_1: true,
-            target_session_type: None,
             adapter,
         }
     }
@@ -126,7 +122,7 @@
     ) -> Result<()> {
         let arguments: DisconnectArguments = match get_arguments(&request) {
             Ok(arguments) => arguments,
-            Err(error) => return self.send_response::<()>(request, Err(error)),
+            Err(error) => return self.send_response::<()>(&request, Err(error)),
         };
 
         // TODO: For now (until we do multicore), we will assume that both terminate and suspend translate to a halt of the core.
@@ -137,7 +133,7 @@
             let _ = target_core.core.halt(Duration::from_millis(100));
         }
 
-        self.send_response::<DisconnectResponse>(request, Ok(None))
+        self.send_response::<DisconnectResponse>(&request, Ok(None))
     }
 
     pub(crate) fn read_memory(
@@ -522,7 +518,7 @@
     pub(crate) fn restart(
         &mut self,
         target_core: &mut CoreHandle,
-        request: Option<Request>,
+        request: Option<&Request>,
     ) -> Result<()> {
         match target_core.core.halt(Duration::from_millis(500)) {
             Ok(_) => {}
@@ -680,22 +676,6 @@
 
         let mut created_breakpoints: Vec<Breakpoint> = Vec::new(); // For returning in the Response
 
-<<<<<<< HEAD
-        let source_path = args.source.path.as_ref().map(Path::new);
-
-        // Always clear existing breakpoints for the specified `[crate::debug_adapter::dap_types::Source]` before setting new ones.
-        // The DAP Specification doesn't make allowances for deleting and setting individual breakpoints for a specific `Source`.
-        match target_core.clear_breakpoints(BreakpointType::SourceBreakpoint(args.source.clone())) {
-            Ok(_) => {}
-            Err(error) => {
-                return self.send_response::<()>(
-                    &request,
-                    Err(DebuggerError::Other(anyhow!(
-                        "Failed to clear existing breakpoints before setting new ones : {}",
-                        error
-                    ))),
-                )
-=======
         if let Some(source_path) = args.source.path.as_ref().map(Path::new) {
             // Always clear existing breakpoints for the specified `[crate::debug_adapter::dap_types::Source]` before setting new ones.
             // The DAP Specification doesn't make allowances for deleting and setting individual breakpoints for a specific `Source`.
@@ -703,14 +683,13 @@
                 Ok(_) => {}
                 Err(error) => {
                     return self.send_response::<()>(
-                        request,
+                        &request,
                         Err(DebuggerError::Other(anyhow!(
                             "Failed to clear existing breakpoints before setting new ones : {}",
                             error
                         ))),
                     )
                 }
->>>>>>> 9f02e27d
             }
 
             if let Some(requested_breakpoints) = args.breakpoints.as_ref() {
@@ -773,25 +752,18 @@
                 }
             }
 
-<<<<<<< HEAD
-        let breakpoint_body = SetBreakpointsResponseBody {
-            breakpoints: created_breakpoints,
-        };
-        self.send_response(&request, Ok(Some(breakpoint_body)))
-=======
             let breakpoint_body = SetBreakpointsResponseBody {
                 breakpoints: created_breakpoints,
             };
-            self.send_response(request, Ok(Some(breakpoint_body)))
+            self.send_response(&request, Ok(Some(breakpoint_body)))
         } else {
             return self.send_response::<()>(
-                request,
+                &request,
                 Err(DebuggerError::Other(anyhow!(
                     "Could not get a valid source path from arguments: {args:?}"
                 ))),
             );
         }
->>>>>>> 9f02e27d
     }
 
     pub(crate) fn set_instruction_breakpoints(
