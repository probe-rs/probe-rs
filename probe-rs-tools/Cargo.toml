[package]
name = "probe-rs-tools"
version.workspace = true
edition.workspace = true
documentation.workspace = true
# This is used by cargo-dist when creating the homebrew package.
# Using homepage.workspace seems to fail when cargo-dist is used.
homepage = "https://probe.rs"
repository.workspace = true
readme.workspace = true
license.workspace = true

description = "A collection of on chip debugging tools to communicate with microchips."

default-run = "probe-rs"

[dependencies]
anyhow = { workspace = true }
base64 = "0.22"
docsplay = { workspace = true }
jep106 = "0.2"
once_cell = "1"
num-traits = "0.2"
<<<<<<< HEAD
=======
object = { version = "0.36", default-features = false, features = [
    "elf",
    "read_core",
    "std",
] }
>>>>>>> f486b183
scroll = "0.12"
serde = { version = "1", features = ["derive"] }
thiserror = { workspace = true }
tracing = "0.1"
typed-path = "0.8"
# path
probe-rs-target = { workspace = true }
probe-rs-mi = { workspace = true }

itertools = "0.13"

# CLI-only
<<<<<<< HEAD
addr2line = { version = "0.23" }
byte-unit = { version = "5" }
bytesize = { version = "1" }
capstone = { version = "0.12" }
cargo_metadata = { version = "0.18" }
=======
addr2line = "0.22"
bytesize = "1"
capstone = "0.12"
cargo_metadata = "0.18"
>>>>>>> f486b183
clap = { version = "4", features = ["derive", "env"] }
colored = "2"
crossterm = "<= 0.27"
defmt-decoder = { version = "=0.3.11", features = [
    "unstable",
] } # pinned because "unstable" has potential for breaking changes
directories = "5"
dunce = "1"
figment = { version = "0.10", features = ["toml", "json", "yaml", "env"] }
<<<<<<< HEAD
goblin = { version = "0.8" }
indicatif = { version = "0.17" }
insta = { version = "1.38", default-features = false, features = [
    "yaml",
    "filters",
] }
=======
goblin = { version = "0.8", default-features = false, features = ["elf32", "elf64", "endian_fd"] }
indicatif = "0.17"
insta = { version = "1.38", default-features = false, features = ["yaml"] }
>>>>>>> f486b183
itm = { version = "0.9.0-rc.1", default-features = false }
parse_int = "0.6"
libtest-mimic = "0.7.2"
fastrand = "2.1"
rustyline = { version = "14", default-features = false, features = ["with-dirs", "with-file-history"] }
sanitize-filename = "0.5"
schemafy = "0.6"
serde_json = "1.0.116"
signal-hook = { version = "0.3", default-features = false }
svd-parser = { version = "0.14", features = ["expand"] }
termtree = "0.4"
textwrap = { version = "0.16", default-features = false, features = ["unicode-linebreak", "unicode-width"] }
time = { version = "0.3", default-features = false, features = [
    "formatting",
    "macros",
    "local-offset",
] }
tracing-subscriber = { version = "0.3", features = ["env-filter", "json"] }
tracing-appender = "0.2"
ratatui = { version = "0.26.2", default-features = false, features = [
    "crossterm",
] }
ansi-parser = "0.9.0"

probe-rs = { version = "0.24.0", path = "../probe-rs", features = [
    "gdb-server",
] }
parking_lot = "0.12.2"
cargo-config2 = "0.1.26"
clap_complete = "4.5.2"
regex = "1.10.4"
semver = "1"
zip = { version = "2.0.0", default-features = false, features = [
    "deflate",
    "time",
] }
urlencoding = "2"

[build-dependencies]
git-version = "0.3"

[dev-dependencies]
pretty_assertions = "1.4.0"

# Set the proper name for the homebrew formula
[package.metadata.dist]
formula = "probe-rs"<|MERGE_RESOLUTION|>--- conflicted
+++ resolved
@@ -21,14 +21,6 @@
 jep106 = "0.2"
 once_cell = "1"
 num-traits = "0.2"
-<<<<<<< HEAD
-=======
-object = { version = "0.36", default-features = false, features = [
-    "elf",
-    "read_core",
-    "std",
-] }
->>>>>>> f486b183
 scroll = "0.12"
 serde = { version = "1", features = ["derive"] }
 thiserror = { workspace = true }
@@ -40,20 +32,13 @@
 
 itertools = "0.13"
 
-# CLI-only
-<<<<<<< HEAD
-addr2line = { version = "0.23" }
-byte-unit = { version = "5" }
-bytesize = { version = "1" }
-capstone = { version = "0.12" }
-cargo_metadata = { version = "0.18" }
-=======
-addr2line = "0.22"
+
+addr2line = { version = "0.23" } # CLI-only
+clap = { version = "4", features = ["derive", "env"] }
+itm = { version = "0.9.0-rc.1", default-features = false }
 bytesize = "1"
 capstone = "0.12"
 cargo_metadata = "0.18"
->>>>>>> f486b183
-clap = { version = "4", features = ["derive", "env"] }
 colored = "2"
 crossterm = "<= 0.27"
 defmt-decoder = { version = "=0.3.11", features = [
@@ -62,30 +47,30 @@
 directories = "5"
 dunce = "1"
 figment = { version = "0.10", features = ["toml", "json", "yaml", "env"] }
-<<<<<<< HEAD
-goblin = { version = "0.8" }
-indicatif = { version = "0.17" }
-insta = { version = "1.38", default-features = false, features = [
-    "yaml",
-    "filters",
+goblin = { version = "0.8", default-features = false, features = [
+    "elf32",
+    "elf64",
+    "endian_fd",
 ] }
-=======
-goblin = { version = "0.8", default-features = false, features = ["elf32", "elf64", "endian_fd"] }
 indicatif = "0.17"
 insta = { version = "1.38", default-features = false, features = ["yaml"] }
->>>>>>> f486b183
-itm = { version = "0.9.0-rc.1", default-features = false }
 parse_int = "0.6"
 libtest-mimic = "0.7.2"
 fastrand = "2.1"
-rustyline = { version = "14", default-features = false, features = ["with-dirs", "with-file-history"] }
+rustyline = { version = "14", default-features = false, features = [
+    "with-dirs",
+    "with-file-history",
+] }
 sanitize-filename = "0.5"
 schemafy = "0.6"
 serde_json = "1.0.116"
 signal-hook = { version = "0.3", default-features = false }
 svd-parser = { version = "0.14", features = ["expand"] }
 termtree = "0.4"
-textwrap = { version = "0.16", default-features = false, features = ["unicode-linebreak", "unicode-width"] }
+textwrap = { version = "0.16", default-features = false, features = [
+    "unicode-linebreak",
+    "unicode-width",
+] }
 time = { version = "0.3", default-features = false, features = [
     "formatting",
     "macros",
@@ -105,7 +90,6 @@
 cargo-config2 = "0.1.26"
 clap_complete = "4.5.2"
 regex = "1.10.4"
-semver = "1"
 zip = { version = "2.0.0", default-features = false, features = [
     "deflate",
     "time",
