use std::fmt::Write;

use anyhow::{anyhow, Result};
use jep106::JEP106Code;
use probe_rs::{
    architecture::{
        arm::{
<<<<<<< HEAD
            ap::{ApClass, ApRegister, IDR},
=======
            ap::{ApClass, ApV1Register, IDR},
>>>>>>> a7ef5ceb
            component::Scs,
            dp::{
                Ctrl, DebugPortId, DebugPortVersion, DpAddress, DpRegister, MinDpSupport, DLPIDR,
                DPIDR, TARGETID,
            },
            memory::{
                romtable::{PeripheralID, RomTable},
                ArmMemoryInterface, Component, ComponentId, CoresightComponent, PeripheralType,
            },
            sequences::DefaultArmSequence,
            ApAddress, ApV2Address, ArmProbeInterface, FullyQualifiedApAddress,
        },
        riscv::communication_interface::RiscvCommunicationInterface,
        xtensa::communication_interface::{
            XtensaCommunicationInterface, XtensaDebugInterfaceState,
        },
    },
    probe::{list::Lister, Probe, WireProtocol},
};
use termtree::Tree;

use crate::util::common_options::ProbeOptions;

const JEP_ARM: JEP106Code = JEP106Code::new(4, 0x3b);

#[derive(clap::Parser)]
pub struct Cmd {
    #[clap(flatten)]
    common: ProbeOptions,
    /// SWD Multidrop target selection value
    ///
    /// If provided, this value is written into the debug port TARGETSEL register
    /// when connecting. This is required for targets using SWD multidrop
    #[arg(long, value_parser = parse_hex)]
    target_sel: Option<u32>,
}

// Clippy doesn't like `from_str_radix` with radix 10, but I prefer the symmetry`
// with the hex case.
#[allow(clippy::from_str_radix_10)]
fn parse_hex(src: &str) -> Result<u32, std::num::ParseIntError> {
    if src.starts_with("0x") {
        u32::from_str_radix(src.trim_start_matches("0x"), 16)
    } else {
        u32::from_str_radix(src, 10)
    }
}

impl Cmd {
    pub fn run(self, lister: &Lister) -> anyhow::Result<()> {
        let probe_options = self.common.load()?;
        let mut probe = probe_options.attach_probe(lister)?;

        let protocols = if let Some(protocol) = probe_options.protocol() {
            vec![protocol]
        } else {
            vec![WireProtocol::Jtag, WireProtocol::Swd]
        };

        for protocol in protocols {
            println!("Probing target via {protocol}");
            println!();

            let (new_probe, result) = try_show_info(
                probe,
                protocol,
                probe_options.connect_under_reset(),
                self.target_sel,
            );

            probe = new_probe;

            probe.detach()?;

            if let Err(e) = result {
                println!("Error identifying target using protocol {protocol}: {e}");
            }

            println!();
        }

        Ok(())
    }
}

const ALTERNATE_DP_ADRESSES: [DpAddress; 2] = [
    DpAddress::Multidrop(0x01002927),
    DpAddress::Multidrop(0x11002927),
];

fn try_show_info(
    mut probe: Probe,
    protocol: WireProtocol,
    connect_under_reset: bool,
    target_sel: Option<u32>,
) -> (Probe, Result<()>) {
    if let Err(e) = probe.select_protocol(protocol) {
        return (probe, Err(e.into()));
    }

    let attach_result = if connect_under_reset {
        probe.attach_to_unspecified_under_reset()
    } else {
        probe.attach_to_unspecified()
    };

    if let Err(e) = attach_result {
        return (probe, Err(e.into()));
    }

    if probe.has_arm_interface() {
        let dp_addr = if let Some(target_sel) = target_sel {
            DpAddress::Multidrop(target_sel)
        } else {
            DpAddress::Default
        };

        let print_err = |dp_addr, e| {
            println!(
                "Error showing ARM chip information for Debug Port {:?}: {:?}",
                dp_addr, e
            );
            println!();
        };
        match try_show_arm_dp_info(probe, dp_addr) {
            (probe_moved, Ok(_)) => probe = probe_moved,
            (probe_moved, Err(e)) => {
                probe = probe_moved;
                print_err(dp_addr, e);

                if dp_addr == DpAddress::Default {
                    println!("Trying alternate multi-drop debug ports");

                    for address in ALTERNATE_DP_ADRESSES {
                        match try_show_arm_dp_info(probe, address) {
                            (probe_moved, Ok(dp_version)) => {
                                probe = probe_moved;
                                if dp_version < DebugPortVersion::DPv2 {
                                    println!("Debug port version {} does not support SWD multidrop. Stopping here.", dp_version);
                                    break;
                                }
                            }
                            (probe_moved, Err(e)) => {
                                probe = probe_moved;
                                print_err(address, e);
                            }
                        }
                    }
                }
            }
        }
    } else {
        println!("No DAP interface was found on the connected probe. ARM-specific information cannot be printed.");
    }

    // This check is a bit weird, but `try_into_riscv_interface` will try to switch the protocol to JTAG.
    // If the current protocol we want to use is SWD, we have avoid this.
    if probe.has_riscv_interface() && protocol == WireProtocol::Jtag {
        tracing::debug!("Trying to show RISC-V chip information");
        match probe.try_get_riscv_interface_builder() {
            Ok(factory) => {
                let mut state = factory.create_state();
                match factory.attach(&mut state) {
                    Ok(mut interface) => {
                        if let Err(e) = show_riscv_info(&mut interface) {
                            println!("Error showing RISC-V chip information: {:?}", anyhow!(e));
                        }
                    }
                    Err(e) => println!(
                        "Error while attaching to RISC-V interface: {:?}",
                        anyhow!(e)
                    ),
                };
            }
            Err(e) => println!("Error while reading RISC-V info: {:?}", anyhow!(e)),
        }
    } else if protocol == WireProtocol::Swd {
        println!(
            "Debugging RISC-V targets over SWD is not supported. For these targets, JTAG is the only supported protocol. RISC-V specific information cannot be printed."
        );
    } else {
        println!(
            "Unable to debug RISC-V targets using the current probe. RISC-V specific information cannot be printed."
        );
    }

    // This check is a bit weird, but `try_into_xtensa_interface` will try to switch the protocol to JTAG.
    // If the current protocol we want to use is SWD, we have avoid this.
    if probe.has_xtensa_interface() && protocol == WireProtocol::Jtag {
        tracing::debug!("Trying to show Xtensa chip information");
        let mut state = XtensaDebugInterfaceState::default();
        match probe.try_get_xtensa_interface(&mut state) {
            Ok(mut interface) => {
                if let Err(e) = show_xtensa_info(&mut interface) {
                    println!("Error showing Xtensa chip information: {:?}", anyhow!(e));
                }
            }
            Err(e) => {
                println!("Error showing Xtensa chip information: {:?}", anyhow!(e));
            }
        }
    } else if protocol == WireProtocol::Swd {
        println!(
            "Debugging Xtensa targets over SWD is not supported. For these targets, JTAG is the only supported protocol. Xtensa specific information cannot be printed."
        );
    } else {
        println!(
            "Unable to debug Xtensa targets using the current probe. Xtensa specific information cannot be printed."
        );
    }

    (probe, Ok(()))
}

fn try_show_arm_dp_info(probe: Probe, dp_address: DpAddress) -> (Probe, Result<DebugPortVersion>) {
    tracing::debug!("Trying to show ARM chip information");
    match probe
        .try_into_arm_interface()
        .map_err(|(iface, e)| (iface, anyhow!(e)))
        .and_then(|interface| {
            interface
                .initialize(DefaultArmSequence::create(), dp_address)
                .map_err(|(interface, e)| (interface.close(), anyhow!(e)))
        }) {
        Ok(mut interface) => {
            let res = show_arm_info(&mut *interface, dp_address);
            (interface.close(), res)
        }
        Err((probe, e)) => (probe, Err(e)),
    }
}

/// Try to show information about the ARM chip, connected to a DP at the given address.
///
/// Returns the version of the DP.
fn show_arm_info(interface: &mut dyn ArmProbeInterface, dp: DpAddress) -> Result<DebugPortVersion> {
    let dp_info = interface.read_raw_dp_register(dp, DPIDR::ADDRESS)?;
    let dp_info = DebugPortId::from(DPIDR(dp_info));

    let mut dp_node = String::new();

    write!(dp_node, "Debug Port: {}", dp_info.version)?;

    if dp_info.min_dp_support == MinDpSupport::Implemented {
        write!(dp_node, ", MINDP")?;
    }

    if dp_info.version == DebugPortVersion::DPv2 {
        let target_id = interface.read_raw_dp_register(dp, TARGETID::ADDRESS)?;

        let target_id = TARGETID(target_id);

        let part_no = target_id.tpartno();
        let revision = target_id.trevision();

        let designer_id = target_id.tdesigner();

        let cc = (designer_id >> 7) as u8;
        let id = (designer_id & 0x7f) as u8;

        let designer = jep106::JEP106Code::new(cc, id);

        write!(
            dp_node,
            ", Designer: {}",
            designer.get().unwrap_or("<unknown>")
        )?;
        write!(dp_node, ", Part: {part_no:#x}")?;
        write!(dp_node, ", Revision: {revision:#x}")?;

        // Read Instance ID
        let dlpidr = DLPIDR(interface.read_raw_dp_register(dp, DLPIDR::ADDRESS)?);

        let instance = dlpidr.tinstance();

        write!(dp_node, ", Instance: {:#04x}", instance)?;

        // Read from the CTRL/STAT register, to ensure that the dpbanksel field is set to zero.
        // This helps with error handling later, because it means the CTRL/AP register can be
        // read in case of an error.
        let _ = interface.read_raw_dp_register(dp, Ctrl::ADDRESS)?;
    } else {
        write!(
            dp_node,
            ", DP Designer: {}",
            dp_info.designer.get().unwrap_or("<unknown>")
        )?;
    }

    let mut tree = Tree::new(dp_node);

    println!("ARM Chip with debug port {:x?}:", dp);
    if dp_info.version != DebugPortVersion::DPv3 {
        let access_ports = interface.access_ports(dp)?;
        if access_ports.is_empty() {
            println!("No access ports found on this chip.");
        } else {
            for ap_address in access_ports {
                match ap_address.ap() {
                    ApAddress::V1(_) => {
                        let idr: IDR = interface
                            .read_raw_ap_register(&ap_address, <IDR as ApV1Register>::ADDRESS)?
                            .try_into()?;

                        if idr.CLASS == ApClass::MemAp {
                            let mut ap_nodes = Tree::new(format!(
                                "{} MemoryAP ({:?})",
                                ap_address.ap_v1()?,
                                idr.TYPE
                            ));
                            if let Err(e) = handle_memory_ap(interface, &ap_address, &mut ap_nodes)
                            {
                                ap_nodes.push(format!("Error during access: {e}"));
                            };
                            ap_nodes.leaves.sort_by(|a, b| a.root.cmp(&b.root));
                            tree.push(ap_nodes);
                        } else {
                            let jep = idr.DESIGNER;

                            let ap_type = if idr.DESIGNER == JEP_ARM {
                                format!("{:?}", idr.TYPE)
                            } else {
                                format!("{:#x}", idr.TYPE as u8)
                            };

                            tree.push(format!(
                                "{} Unknown AP (Designer: {}, Class: {:?}, Type: {}, Variant: {:#x}, Revision: {:#x})",
                                ap_address.ap_v1()?,
                                jep.get().unwrap_or("<unknown>"),
                                idr.CLASS,
                                ap_type,
                                idr.VARIANT,
                                idr.REVISION
                                ));
                        }
                    }
                    ApAddress::V2(_) => {
                        unreachable!("Ap V1 and V2 cannot be mixed.")
                    }
                }
            }
        }
    } else {
        let fqa = FullyQualifiedApAddress::v2_with_dp(dp, ApV2Address::root());
        let root_rom_table = {
            let mut root_memory = interface.memory_interface(&fqa)?;
            let base_address = root_memory.base_address()?;
            Component::try_parse(&mut *root_memory, base_address)?
        };
        coresight_component_tree(interface, root_rom_table, &fqa, &mut tree)?;
        tree.leaves.sort_by(|a, b| a.root.cmp(&b.root));
    }

    println!("{tree}");
    println!();

    Ok(dp_info.version)
}

fn handle_memory_ap(
    interface: &mut dyn ArmProbeInterface,
    access_port: &FullyQualifiedApAddress,
    parent: &mut Tree<String>,
) -> Result<(), anyhow::Error> {
    let component = {
        let mut memory = interface.memory_interface(access_port)?;

        // Check if the AP is accessible
        let csw = memory.generic_status()?;
        if !csw.SDeviceEn {
            *parent = Tree::new("Memory AP is not accessible, DeviceEn bit not set".to_string());
            return Ok(());
        }

        let base_address = memory.base_address()?;
        Component::try_parse(&mut *memory, base_address)?
    };
    coresight_component_tree(interface, component, access_port, parent)
}

fn coresight_component_tree(
    interface: &mut dyn ArmProbeInterface,
    component: Component,
    access_port: &FullyQualifiedApAddress,
    parent: &mut Tree<String>,
) -> Result<()> {
    match &component {
        Component::GenericVerificationComponent(id) => {
            parent.push(Tree::new(format!(
                "{:#06x} Generic",
                id.component_address()
            )));
        }
        Component::Class1RomTable(id, table) => {
            let peripheral_id = id.peripheral_id();

            let root = if let Some(part) = peripheral_id.determine_part() {
                format!("{} (ROM Table, Class 1)", part.name())
            } else {
                match peripheral_id.designer() {
                    Some(designer) => format!("ROM Table (Class 1), Designer: {designer}"),
                    None => "ROM Table (Class 1)".to_string(),
                }
            };

            let mut tree = Tree::new(format!("{:#06x} {}", id.component_address(), root));
            process_vendor_rom_tables(interface, id, table, access_port, &mut tree)?;
            parent.push(tree);

            for entry in table.entries() {
                let component = entry.component().clone();

                coresight_component_tree(interface, component, access_port, parent)?;
            }
        }
        Component::CoresightComponent(id) => {
            let peripheral_id = id.peripheral_id();
            let part_info = peripheral_id.determine_part();

            let component_description = if let Some(part_info) = part_info {
                format!("{: <15} (Coresight Component)", part_info.name())
            } else {
                format!(
                    "Coresight Component, Part: {:#06x}, Devtype: {:#04x}, Archid: {:#06x}, Designer: {}",
                    peripheral_id.part(),
                    peripheral_id.dev_type(),
                    peripheral_id.arch_id(),
                    peripheral_id.designer()
                        .unwrap_or("<unknown>"),
                )
            };

            let mut tree = Tree::new(format!(
                "{:#06x} {}",
                id.component_address(),
                component_description
            ));
            let is_rom = part_info
                .map(|p| p.peripheral_type() == PeripheralType::Rom)
                .unwrap_or(false);
            process_component_entry(
                if is_rom { &mut *parent } else { &mut tree },
                interface,
                peripheral_id,
                &component,
                access_port,
            )?;
            tree.leaves.sort_by(|a, b| a.root.cmp(&b.root));
            parent.push(tree);
        }

        Component::PeripheralTestBlock(id) => {
            parent.push(Tree::new(format!(
                "{:#06x} Peripheral test block",
                id.component_address()
            )));
        }
        Component::GenericIPComponent(id) => {
            let peripheral_id = id.peripheral_id();

            let desc = if let Some(part_desc) = peripheral_id.determine_part() {
                format!("{: <15} (Generic IP component)", part_desc.name())
            } else {
                "Generic IP component".to_string()
            };

            let mut tree = Tree::new(format!("{:#06x} {}", id.component_address(), desc));
            process_component_entry(&mut tree, interface, peripheral_id, &component, access_port)?;
            parent.push(tree);
        }

        Component::CoreLinkOrPrimeCellOrSystemComponent(id) => {
            let desc = "Core Link / Prime Cell / System component";
            let desc = if let Some(part_desc) = id.peripheral_id().determine_part() {
                format!("{: <15} ({})", part_desc.name(), desc)
            } else {
                desc.to_string()
            };

            parent.push(Tree::new(format!(
                "{:#06x} {}",
                id.component_address(),
                desc
            )));
        }
    };

    Ok(())
}

/// Processes information from/around manufacturer-specific ROM tables and adds them to the tree.
///
/// Some manufacturer-specific ROM tables contain more than just entries. This function tries
/// to make sense of these tables.
fn process_vendor_rom_tables(
    interface: &mut dyn ArmProbeInterface,
    id: &ComponentId,
    _table: &RomTable,
    access_port: &FullyQualifiedApAddress,
    tree: &mut Tree<String>,
) -> Result<()> {
    let peripheral_id = id.peripheral_id();
    let Some(part_info) = peripheral_id.determine_part() else {
        return Ok(());
    };

    if part_info.peripheral_type() == PeripheralType::Custom && part_info.name() == "Atmel DSU" {
        use probe_rs::vendor::microchip::sequences::atsam::DsuDid;

        // Read and parse the DID register
        let did = DsuDid(
            interface
                .memory_interface(access_port)?
                .read_word_32(DsuDid::ADDRESS)?,
        );

        tree.push(format!("Atmel device (DID = {:#010x})", did.0));
    }

    Ok(())
}

/// Processes ROM table entries and adds them to the tree.
fn process_component_entry(
    parent: &mut Tree<String>,
    interface: &mut dyn ArmProbeInterface,
    peripheral_id: &PeripheralID,
    component: &Component,
    access_port: &FullyQualifiedApAddress,
) -> Result<()> {
    let Some(part) = peripheral_id.determine_part() else {
        return Ok(());
    };

    match part.peripheral_type() {
        PeripheralType::Scs => {
            let cc = &CoresightComponent::new(component.clone(), access_port.clone());
            let scs = &mut Scs::new(interface, cc);
            let cpu_tree = cpu_info_tree(scs)?;

            parent.push(cpu_tree);
        }
        PeripheralType::MemAp => {
            let dp = access_port.dp();
            let ApAddress::V2(addr) = access_port.ap() else {
                unreachable!("This should only happen on ap v2 addresses.");
            };
            if addr.0.is_some() {
                unimplemented!("Nested memory APs are not yet supported.");
            }
            let addr = FullyQualifiedApAddress::v2_with_dp(
                dp,
                ApV2Address::new(component.id().component_address()),
            );
            handle_memory_ap(interface, &addr, parent)?;
        }
        PeripheralType::Rom => {
            let id = component.id();
            let mut memory = interface.memory_interface(access_port)?;
            let rom_table = RomTable::try_parse(
                memory.as_mut() as &mut dyn ArmMemoryInterface,
                id.component_address(),
            )?;
            drop(memory);

            process_vendor_rom_tables(interface, id, &rom_table, access_port, parent)?;
            for entry in rom_table.entries() {
                let component = entry.component().clone();

                coresight_component_tree(interface, component, access_port, parent)?;
            }
        }
        _ => {}
    }

    Ok(())
}

fn cpu_info_tree(scs: &mut Scs) -> Result<Tree<String>> {
    let mut tree = Tree::new("CPUID".into());

    let cpuid = scs.cpuid()?;

    tree.push(format!("IMPLEMENTER: {}", cpuid.implementer_name()));
    tree.push(format!("VARIANT: {}", cpuid.variant()));
    tree.push(format!("PARTNO: {}", cpuid.part_name()));
    tree.push(format!("REVISION: {}", cpuid.revision()));

    Ok(tree)
}

fn show_riscv_info(interface: &mut RiscvCommunicationInterface) -> Result<()> {
    if let Some(idcode) = interface.read_idcode()? {
        print_idcode_info("RISC-V", idcode);
    } else {
        println!("No IDCODE info for this RISC-V chip.")
    }

    Ok(())
}

fn show_xtensa_info(interface: &mut XtensaCommunicationInterface) -> Result<()> {
    let idcode = interface.read_idcode()?;

    print_idcode_info("Xtensa", idcode);

    Ok(())
}

fn print_idcode_info(architecture: &str, idcode: u32) {
    let version = (idcode >> 28) & 0xf;
    let part_number = (idcode >> 12) & 0xffff;
    let manufacturer_id = (idcode >> 1) & 0x7ff;

    let jep_cc = (manufacturer_id >> 7) & 0xf;
    let jep_id = manufacturer_id & 0x7f;

    let jep_id = jep106::JEP106Code::new(jep_cc as u8, jep_id as u8);

    println!("{architecture} Chip:");
    println!("  IDCODE: {idcode:010x}");
    println!("    Version:      {version}");
    println!("    Part:         {part_number}");
    println!("    Manufacturer: {manufacturer_id} ({jep_id})");
}

#[cfg(test)]
mod tests {
    #[test]
    fn jep_arm_is_arm() {
        assert_eq!(super::JEP_ARM.get(), Some("ARM Ltd"))
    }
}<|MERGE_RESOLUTION|>--- conflicted
+++ resolved
@@ -5,11 +5,7 @@
 use probe_rs::{
     architecture::{
         arm::{
-<<<<<<< HEAD
-            ap::{ApClass, ApRegister, IDR},
-=======
             ap::{ApClass, ApV1Register, IDR},
->>>>>>> a7ef5ceb
             component::Scs,
             dp::{
                 Ctrl, DebugPortId, DebugPortVersion, DpAddress, DpRegister, MinDpSupport, DLPIDR,
