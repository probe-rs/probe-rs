--- conflicted
+++ resolved
@@ -5,20 +5,13 @@
 use probe_rs::{
     architecture::{
         arm::{
-<<<<<<< HEAD
-            ap::{ApClass, MemoryApType},
-            armv6m::Demcr,
-            component::Scs,
-            dp::{Ctrl, DebugPortId, DebugPortVersion, MinDpSupport, DLPIDR, DPIDR, TARGETID},
-=======
-            ap_v1::{AccessPort, ApClass, Register},
+            ap_v1::{MemoryApType, AccessPort, ApClass, Register},
             armv6m::Demcr,
             component::Scs,
             dp::{
-                DebugPortId, DebugPortVersion, DpAddress, DpRegister, MinDpSupport, DLPIDR, DPIDR,
+                Ctrl, DebugPortId, DebugPortVersion, DpAddress, DpRegister, MinDpSupport, DLPIDR, DPIDR,
                 TARGETID,
             },
->>>>>>> 37660106
             memory::{
                 romtable::{PeripheralID, RomTable},
                 ArmMemoryInterface, Component, ComponentId, CoresightComponent, PeripheralType,
@@ -385,9 +378,10 @@
         let (interface, ap) = memory.try_as_parts()?;
         let csw = ap.generic_status(interface)?;
         if !csw.DeviceEn {
-            return Ok(Tree::new(
+            parent.push(Tree::new(
                 "Memory AP is not accessible, DeviceEn bit not set".to_string(),
             ));
+            return Ok(());
         }
 
         let base_address = memory.base_address()?;
