# Changelog

The format is based on [Keep a Changelog](https://keepachangelog.com/en/1.0.0/)
and this project adheres to [Semantic Versioning](https://semver.org/spec/v2.0.0.html).

## [Unreleased]

### Added

- Support for EFM32 Happy Gecko MCUs (#1747)
- Added RA4M1 series target, R7FA4M1AB. (#1706)
- Support for NXP i.MX RT500 series chips: MIMXRT595S, MIMXRT555S, MIMXRT533S (#1642)
- Added --no-location option to the CLI run command, which suppresses the filename and line number
  information from the rtt log (#1704)
- target-gen: Add new `--test-address` option to the `target-gen test` subcommand. (#1708)
- `cli`: Add `--verify` flag to `download`, `flash` and `run` (#1727)
- `cli`: Add `read` and `write` commands to interact with target memory (8,32,64 bit words) (#1746)
- Added STM32U5A and STM32U59 targets. (#1744)
<<<<<<< HEAD
- Support for vector catch in Armv8-M targets (#1709)
=======
- Added AT32F4 series targets (#1759)
- Allowed JTAG scan chain information to be encoded in targets (#1731)
- Added support for IDF and BIN to cargo flash.  Added UF2 support to cargo
  flash and probe-rs. (#1765)
- Support for handling an Arm Cortex-M Semihosting 'Exit Success' or 'Exit Failure' command. (#1755)
>>>>>>> 88191def

### Changed

- `cli`: Allow to interrupt `probe-rs run` during RTT scan (#1705).
- `cli`: Ignore errors from `enable_vector_catch` (#1714).
- `cli`: Retry RTT attach before continuing (#1722).
- `cli`: Clean clap attributes (#1730)
- `target-gen`: (#1745)
  - Memory regions in target.yaml are now sorted with lowest address first.
  - Use `.pdsc` flash algorithm `RAMstart` field to calculate `load_address` for target yaml.
- Target definitions can now constrain the RTT automatic scanning ranges to just a subset of all available RAM, to support targets that have large amounts of RAM that would take a long time to scan. (#1738, #1749)
- `cli`: Output `defmt` logs as colored (#xxxx)

### Fixed
  - Handle non-secure RESET peripheral in nRF5340 `debug_core_unlock` sequence.

### Removed
- `cli`: `dump` subcommand, replaced by `read`.

## [0.20.0]

Released 2023-07-19

### Added

- `dap-server`: In addition to `Elf` format, this adds support for binary formats `Bin`, `Hex`, and `Idf` (#1656).
- Added PAC55XX series targets (#1655)
- Added support for JTAG commands via CMSIS-DAP protocol (#1462)
- `core`: Added PAC55XX series targets (#1655)
- `core`: Stack unwinding can now unwind beyond (optionally nested) exception handlers (#1665).
  - ARMv6-M: Report Exception / Fault description, and Unwind the registers and next frames.
  - ARMv7-M: Also decodes details about HardFault, UsageFault, BusFault, and MemManageFault.
  - ARMv7-A, Armv8-M, Armv8-A, RISC-V: Not implemented - requires architecture specific implementations.
- `cli`: Added a simple profiler to the probe-rs cli toolkit (#1628)
- `core`: Added MSP432E4 target (MSP432E401Y and MSP432E411Y). (#1139)
- `core`: Added vector catch for ARMv6-M and ARMv7-M (#1592)
  - Currently supported are HardFault and CoreReset.
- `cli`: The run command now prints a stack trace on `HardFault` (#1592)
- Added a simple profiler to the probe-rs cli toolkit (#1628)
- Added MSP432E4 target (MSP432E401Y and MSP432E411Y). (#1139)
- probe-rs-cli: added `attach` subcommand. (#1672, #1616)

### Changed

- `cli`: more descriptive error messages for ambigous chips (#1671).
- `cli`: When using `memory` as the trace sink for an ITM trace, the trace is now read
  out through the debug registers (#1688)
- `target-gen`: RTT is enabled by default now in the `test` command (#1690).

### Fixed

- `core`: Added a missing reset catch clear that prevented the CPU from properly starting after flashing RTT from attaching (#1675).
- `cli`: fixed `--base-address` having no effect (#1664).
- `cli`: fixed `--skip` not accepting hexadecimal values (#1664).
- `cli`: all the commands now load the chip description path and provide uniform config arguments (#1691).
- `dap-server`: The VSCode extension reports all STDERR errors if process initialization fails (#1699).
- `debug` : Consider `RegisterValue` byte size when doing arithmetic on register addresses. (#1701)
- FTDI probe: Fixed dr_pre bits not being handled correctly during register operations.
- ARMv7-A, ARMv8-A: Fixed incorrect addresses for registers.

### Removed

- cli: removed obsolete `--skip-bytes` (which had no effect), use `--skip` instead (#1664).

## [0.19.0]

Released 2023-06-27

### Changed

- Merged `probe-rs-cli`, `probe-rs-debugger`, `cargo-embed`, `cargo-flash` binaries into the `probe-rs` crate.
  - `probe-rs-cli` is now available in `probe-rs`.
  - `probe-rs-debugger` is now available as `probe-rs dap-server`.
  - `cargo-embed` and `cargo-flash` functionality is unchanged, but they are now small shim binaries that invoke `probe-rs`.
  - Running `cargo install probe-rs` installs the `probe-rs`, `cargo-embed` and `cargo-flash` binaries.
- Merged the `gdb-server` crate into `probe-rs`. It's now available under `probe_rs::gdb_server`, and requires enabling the `gdb-server` Cargo feature.

### Fixed

- probe-rs: recognize `CMSIS-DAP` probes with device strings containing `CMSIS_DAP`
- probe-rs-debugger: Show errors that happen before VSCode/DAP Client session initializion has completed (#1581).
- probe-rs-cli-util: replace unwanted instance of `println` with `eprintln` (#1595, fixes #1593).
- stlink: exit JTAG mode on idle to tristate debug interface (#1615).
- probe-rs-debugger: The MS DAP Request `setBreapoints` clears existing breakpoints for the specified `Source`, and not for all `Source`'s (#1630)
- probe-rs/flashing: Inconsistent address formatting in the "No flash memory contains the entire requested memory range" (`FlashError::NoSuitableNvm`) error message (#1644)
- probe-rs/flashing: For targets whose flash algorithms require a fixed load address, always select a RAM region containing that address. (#1646)
- probe-rs: Add support for the esp-idf binary format (#1629)

### Added

- Added support for the Olimex ARM-USB-TINY-H JTAG device (#1586).
- Added support for propagating `CoreStatus` to the probe in use (#1588).
- Added PY32F0xx series targets (#1619).
- Flashing process can now detect and report if the flashing algorithm locks up the core that it's running on. (#1645)

### Removed

- Removed Sentry integration in the CLI tools.

## [0.18.0]

Released 2023-03-31

### Fixed

- Add reset catch sequence for Silicon Labs EFM32/EFR32 Series 2 chips.
- Support for detecting WCH-Link as CMSIS-DAP v1 probe

- target-gen: Use the correct flash base address when testing flash algorithm (#1542)

- VSCode and probe-rs-debugger is very slow if `rttEnabled: true` and target application has no RTT initialized (#1497).

- prober-rs-debugger: Using the readMemory request on RISC-V (ESP32C3 board) is slow (#1275).

- probe-rs-debugger: Improve handling of `disconnect` and `terminate` requests. With support in DAP Client/VSCode for: (#1197)

  - `Disconnect` - will disconnect the debug session, without affecting the run status of the target application.
  - `Disconnect and Suspend` - will halt the target application, before disconnecting the debug session.
  - `Terminate` request is not supported, and DAP configuration is such that it won't be requested by the client.

- probe-rs-debugger: Improve handling of `restart` request. With support in DAP Client/VSCode for: (#1507)

  - `Restart` will now restart the debug session. Currently this is support for ARM targets only.
  - If a newer binary is available, and flashing enabled, then the new binary will be flashed before starting the new debug session.

- probe-rs-debugger: Ensure VSCode will halt on all configured breakpoints`, irrespective of flashing config. (#1529)

- probe-rs-debugger: Fix issue where "Watch" variables were not found in the debug session. (#1552)

### Changed

- Update MS DAP protocol to v1.60.0. Documentation clarifications only. (#1458)

- probe-rs-debugger: Cleaned up the timing of caching unwind information, based on new MS DAP protocol docs. (#1458)

- probe-rs: Allows `add_target_from_yaml` function to accept multiple sources

- probe-rs-debugger: Remove `restart-after-flashing` option, and make it the default behaviour. (#1550)

- probe-rs: Trigger rebuild if changes in the `PROBE_RS_TARGETS_DIR` detected (#1562).

- probe-rs: Set the flash range of RP2040 to the max supported size (#1567)

- probe-rs-debugger: Slightly relax the RISC-V restriction when handling `restart` request. Allows restart, but does not re-flash. (#1569)

### Added

- Added EFM32TG11B family targets (#1420)

- Added LPC55Sxx target (#1513)

- Added STM32H5xx targets (#1575)

- Added custom sequence support to STM32L0, L1, L4, G0, G4, F0, F3, WB, WL,
  enabling debug clocks during sleep modes (#1521)

- Add default sequence 'debug_core_stop', which disables debugging when disconneting from ARM cores by default. (#1525)

- probe-rs-debugger: Initial support for 'gdb-like' commands to be typed into VSCode Debug Console REPL. (#1552)

  - The `help` command will list available commands, and arguments.
  - Command completions are supported for the individual commands, but not for the arguments.
  - Additional commands can be added in the future, as required, but will benefit from some refactoring to share code with functionality that is already implementated in `dap_adapter.rs` for MS DAP requests.

- debug: Enable debug experimental support for binaries compiled from C files (GNU C99/11/17). (#1558)

- Added support for `monitor reset` and `monitor reset halt` commands in `gdb-server` (#1565)

## [0.17.0]

Released 2023-02-06

### Added

- st-link: Support reading banked DP registers if firmware is new enough to support it.

- target-gen: Add support for STAR-MC1 by Arm China

### Fixed

- probe-rs: Emit chip erase started and finished/failed events correctly (#1470, #1496)

  The finished/failed event would only be emitted when a sectorwise erase would be performed.
  Now the events are correctly emitted.

- probe-rs: Fixed a race condition when reseting NXP chips under JTAG (#1482)

  As an example, this makes flashing the Teensy 4.1 (which has an i.MX RT1062) reliable.

- probe-rs: jlink: fix WAIT retries on AP reads. Fixes flashing on nrf91. (#1489)

- Add flashing and debugging support for the ESP32C6 (#1476)

- Debug: Fixed a number of known issues, which included some code refactoring to avoid code duplication (#1484).

  - Unwind of variables that are in inlined subroutines now resolve correctly under all known conditions.
  - Unwind of nested arrays now resolve, irrespective of the levels of nesting (#1404).
  - Gracefully handle the unwind of arrays that are empty.
  - Correctly unwind pointers/references that are nested as references in several layers of structs.
  - Correctly unwind pointers/references to variants and enums.
  - Fix an error that terminated the debug when new architecture error variants were introduced by a previous PR.
  - Fix an error where unwind memory locations decoded memory values as integer addresses without accounting for endianness.

- VSCode: Avoid sending extraneous `StoppedEvent` from probe-rs-debugger (#1485).

- cmsis-dap: Avoid endless recursion when recovering from errors.

  When an error occurred, the cmsis-dap code tried to read the debug port CTRL register.
  If that read failed, it would again try to read the same register, returning in an
  endless recursion.

## [0.16.0]

Released 2023-01-29

probe-rs library is unchanged, version number is increased to keep in sync with other
probe-rs packages.

## [0.15.0]

Released 2023-01-28

### Added

- target-gen: Add new `--fixed-load-address` flag to the `target-gen elf` subcommand. (#1419)

  This can be used when the flash algorithm needs to be loaded at a specific address.
  The address is determined automatically from the ELF file.

- target-gen: Extract RTT control block address from flash algorithm. (#1427)

  Check if the flash algorithm supports RTT, and if it does, store the RTT control block
  address in the target YAML file.

- probe-rs: Read RTT during flashing procedures if the algorithm supports RTT.

  This enables better debugging for flash-algorithms and should encourage development of said algorithms.

- Add support for FT4232HL probe.

- probe-rs-cli: Add `--log-file` option to specify where the log file should be placed.

- target-gen: Add a command which enables the easy development and debugging of a flash algorithm.

  `target-gen test` is a new command to automatically upload, run, print RTT messages and test
  a flash algorithm. Have a look at the - Added a simple profiler to the probe-rs cli toolkit (#1628)[template](https://github.com/probe-rs/flash-algorithm-template)
  to create a new flash algorithm.

### Changed

- cmsisdap: Increased read timeout from 100ms to 1000ms.
- rtt: Moved RTT to the probe-rs library instead of having it in its own library. (#1411)

- probe-rs: update probe-rs/targets/STM32F3_Series.yaml with `target-gen`

### Fixed

- probe-rs: Avoid nested calls to tracing macros, otherwise filtering doesn't work properly. (#1415)

- probe-rs-cli: Reduce RTT polling frequency in run command to avoid USB instability issues.

## [0.14.2]

Released 2023-01-18

- Added STM32С0 target (STM32С011 and STM32С031). (#1403)

### Fixed

- stlink: fix retries on DP/AP WAIT errors. (#1406)

## [0.14.1]

Released 2023-01-14

## [0.14.0]

Released 2023-01-13

### Added

- Added PartialEq Trait to the struct DebugProbeInfo. (#1173)
- Added support for configuring trace data destinations (#1177)
  - Tracing on M4 architectures utilize the TPIU for all hardware tracing (#1182)
- ITM tracing can now be completed using the probe-rs CLI (#1180)
- Added support for MIMXRT10xx targets (#1174)
- Added support for the Cortex M7 of MIMXRT11xx targets (#1250)
- Added support for in-line (column specific) breakpoints where multiple statements (potential breakpoints) are on the same line of source code. (#1156)
- Added support for MSP432P4XX targets (#1201)
- Added support for Microchip SAMDA1
- Added Probe re-attach handling when needed after `debug_device_unlock`
- Added Custom ArmDebugSequence for ATSAM D5x/E5x devices
- Added a `FlashLoader::data` method (#1254)
- Added Support for STM32H735 family. (#913)
- Added support for MAX32660 target (#1249)
- Added support for W7500 target
- Added an optional `stack_size` configuration to flash algorithms to control the stack size (#1260)
- Added Support for Debug Erase Sequences that (if available) are used instead of the normal chip-erase logic
- Added Support for GD32E50x targets (#1304)
- Added support for the Infineon XMC4000 family
- Added support for the Infineon XMC4000 family (#1301)
- Added debug support for viewing function arguments (#1333)
- Added support for the EFM32GG11B family (#1346)
- Added support for finding targets externally (#1338)

### Changed

- SWV vendor configuration has been refactored into sequences and trace functions have been renamed:
  - `Session::setup_swv` has been renamed to `Session::setup_tracing`
  - `Session::read_swo` has been renamed to `Session::read_trace_data`
- `probe-rs-debugger`: RISC-V `ebreak` instruction will enter Debug Mode (#1213)
- RTT: When a channel format is `defmt`, automatically set the channel mode to `BlockingIfFull` on attach. (Enhancement request #1161)
- RTT: Report data decode errors when channel format is `defmt`. (#1243)
  - Note: This is a breaking API change for `probe_rs_cli::rtt::RttActiveChannel::get_rtt_data()`. To mitigate the impact of this change:
    - `probe_rs_cli::rtt::RttActiveTarget::poll_rtt()` will maintain the original signature and behaviour of ignoring errors from `defmt` until deprecated in 0.14.0.
    - The new `probe_rs_cli::rtt::RttActiveTarget::poll_rtt_fallible()` will propagate errors from `get_rtt_data()` on any of the active channels.
- target-gen: Various changes and optimizations: (#1259)
  - Memory addresses and sizes in YAML are generated in hex format, for improved readability.
  - Remove `Option::is_none`, empty `Vec`, and `false` bool values, in generated YAML, for improved readability.
  - Generate all pack file specified memory regions.
  - Match memory regions to pack file specified core names.
- `probe_rs_target::chip::Chip` has a new field `pack_file_release` which is populated by `target-gen`.(#1259)
- Benchmarking code moved from an example to `probe-rs-cli` subcommand (#1296).
- Replace `log` crate, with `tracing` in `probe-rs-debugger` executable, and in the `rtt` library. (#1297)
- Improved formatting of `probe-rs-cli info` output. (#1305)
- Refactor VSCode handling of logging and user messaging - see [VSCode PR #37](https://github.com/probe-rs/vscode/pull/37) (#1334)
- Refactor error handling, split `crate::Error::ArchitectureSpecific` into two separate variants for RISC-V and ARM, and create a new `ArmError` enum for ARM specific errors. (#1344)

### Fixed

- (#1351) Warning messages about duplicate packages when using `probe-rs` as a library
- (#1269) Error message in case of FTDI device access issues.
- (#350) Flashing and debugging on STM32 chips using WFI instructions should now be stable (fixed in #1177)
- Fixed rtthost --scan-region to properly support memory range scannig. (#1192)
- Debug: Improve logic for halt locations used by breakpoints and stepping. (#1156)
- Debug: Some in-scope variables are excluded from stack_trace. (#1156)
- Debug: Ensure RTT buffer on target is reported to DAP client in 'timely' manner. (#1208)
- Debug: Provide unique default names on DAP client, when multiple RTT Channels have no configured name. (#1208)
- Added missing memory regions for ESP32.yaml file, to fix RTT Channel name issue. (#1209)
- Fix maximum addressable Flash size in ESP32.yaml file, to be 16Mb (was 64Mb). (#1209)
- Debug: Enable stepping or running past a BKPT (Arm Cortex-M) or EBREAK (RISC-V) instruction (#1211).
- (#1058) Non-successful DAP Transfer requests no longer require response data to be present.
- Debug: Gracefully handle stack unwind when CFA rule references a FP with value of zero. (#1226)
- Debugger: Improve core status checking during launch.(#1228)
- Debugger: Prevent stack overflows when expanding "static" section in probe-rs-debugger. (#1231)
- RTT: Prevent panicking in `probe-rs-cli-util/src/rtt/rs` when defmt stream decoding provides invalid frame index. (#1236)
- Fix: Attaching to LPC55S69 seems to stop code execution - incorrect values in target YAML. (#1220)
- Debug: Fix `probe-rs-debugger` crashes when variable unwind fails with excessively long error messages. (#1252)
- Fix: Dual core devices had incorrect 'core' names in `STM32H7_Series.yaml`, causing panic during flashing. (#1023)
- Fix: Include all RAM regions in `STM32H7_Series.yaml` (#429)
- Fix: Include all new STM32H7 variants from the latest CMSIS pack file (#913)
- Fix: Update STM32G0_Series.yaml to include latest variants (STM32G050, STM32G051, STM32G061, STM32G0B0, STM32G0B1, STM32G0C1) (#1266)
- Fix: Correct flash algorithm values in LPC55S69.yaml. (#1220)
- Fix: Timeout during flashing when using connect under reset - regression from #1259. (#1286)
- Fix: Validate RiscV CSR addresses to avoid unnecessary panics. (#1291)
- Debugger: Fix unpredictable behaviour when breaking on, or stepping over macros. (#1230)
- Fix: Extend fix for WFI instructions (#1177) to STM32F1
- Debugger: RTT data from target is now polled/reported in a timely manner, during stepping, and after breakpoint halting. (#1341)

## [0.13.0]

### Added

- Added an option to disable use of double-buffering when downloading flash (#1030, #883)
- rtt::ChannelMode implements additional traits: Clone, Copy, serde's Serialize and Deserialize
- Added a permissions system that allows the user to specify if a full chip erase is allowed (#918)
- Added debug sequence for the nRF5340 that turns on the network core can unlock both cores by erasing them if that is permitted (#918)
- Support for core registers `msp`, `psp` and `extra`, extra containing:
  - Bits[31:24] CONTROL.
  - Bits[23:16] FAULTMASK.
  - Bits[15:8] BASEPRI.
  - Bits[7:0] PRIMASK.
- Debug port start sequence for LPC55S16. (#944)
- Added a command to print the list of all supported chips. (#946)
- Added a command to print info about a chip, such as RAM and the number of cores. (#946)
- ARM:`Session::swo_reader` that returns a wrapping implementation of `std::io::Read` around `Session::read_swo`. (#916)
- Added CortexM23 to Armv8m mapping for `target-gen`. (#966)
- Added get_target_voltage to the Probe struct to access the inner DebugProbe method. (#991)
- Debugger: Added support for showing multiple inlined functions in backtrace. (#1002)
- Debugger: Add support LocLists (attribute value of DW_AT_location) (#1025)
- Debugger: Add support for DAP Requests (ReadMemory, WriteMemory, Evaluate & SetVariable) (#1035)
- Debugger: Add support for DAP Requests (Disassemble & SetInstructionBreakpoints) (#1049)
- Debugger: Add support for stepping at 'statement' level, plus 'step in', 'step out' (#1056)
- Debugger: Add support for navigating and monitoring SVD Peripheral Registers. (#1072)
- Added GD32F3x0 series support (#1079)
- Added support for connecting to ARM devices via JTAG to the JLink probe
- Added preliminary support for ARM v7-A cores
- Added preliminary support for ARM v8-A cores
- CLI Debugger: Added 8-bit read / write memory commands
- Added Arm Serial-Wire-View (SWV) support for more targets (e.g. STM32H7 families) (#1117)
  - Support added for trace funnels and SWO peripherals
  - Added custom sequencing for STM32H7 parts to configure debug system components on attach
- Added support for ARMv8-A cores running in 64-bit mode (#1120)
- Added FPU register reading support for cortex-m cores
- Added support for Huada Semiconductor HC32F005 MCUs.
- Added FPU register support for Cortex-A cores (#1154)
- GDB now reports the core name in `info threads` (#1158)
- Added a recover sequence for the nRF9160 (#1169)
- Added support for `JTAGAccess::write_register_batch` the esp-serial-jtag probe (#1633)

### Changed

- ARM reset sequence now retries failed reads of DHCSR, fixes >500kHz SWD for ATSAMD21.
- Chip names are now matched treating an 'x' as a wildcard. (#964)
- GDB server is now available as a subcommand in the probe-rs-cli, not as a separate binary in the `gdb-server` package anymore. (#972)
- `probe_rs::debug` and `probe-rs-debugger` changes/cleanup to the internals (#1013)
  - Removed StackFrameIterator and incorporated its logic into DebugInfo::unwind()
  - StackFrame now has VariableCache entries for locals, statics and registers
  - Modify DebugSession and CoreData to handle multiple cores.
  - Modify Variable::parent_key to be Option<i64> and use None rather than 0 values to control logic.
  - Use the updated StackFrame, and new VariableNodeType to facilitate 'lazy' loading of variables during stack trace operations. VSCode and MS DAP will request one 'level' of variables at a time, and there is no need to resolve and cache variable data unless the user is going to view/use it.
  - Improved `Variable` value formatting for complex variable types.
- Updated STM32H7 series yaml to support newly released chips. (#1011)
- Debugger: Removed the CLI mode, in favour of `probe-rs-cli` which has richer functionality. (#1041)
- Renamed `Probe::speed` to `Probe::speed_khz`.
- Debugger: Changes to DAP Client `launch.json` to prepare for WIP multi-core support. (#1072)
- `ram_download` example now uses clap syntax.
- Refactored `probe-rs/src/debug/mod.rs` into several smaller files. (#1082)
- Update STM32L4 series yaml from Keil.STM32L4xx_DFP.2.5.0. (#1086)
- Debugger: SVD uses new `expand` feature of `svd-parser` crate to expand arrays and clusters. (#1090)
- Updated cmsis-pack dependency to version 0.6.0. (#1089)
- Updated all parameters and fields that refer to memory addresses from u32 to u64 in preparation for 64-bit target support. (#1115)
- Updated `Core::read_core_reg` and `Core::write_core_reg` to work with both 32 and 64-bit values (#1119)
- Renamed `core::CoreRegisterAddress` to `core::RegisterId`, and `core::CoreRegister` to `core::MemoryMappedRegister`. (#1121)
- Updated gdb-server to use gdbstub internally (#1125)
- gdb-server now uses all cores on a target (#1125)
- gdb-server now supports floating point registers (#1133)
- Debug: Correctly handle compressed vs non-compressed instructions sets for RISC-V. (#1224)
- The core now needs to be halted for core register access. (#1044)
- The memory functions to do memory transfers have been standardized. This effectively means that `read_*` and `write_*` do what the name says unconditionally. E.g. `read_8` will always do 8 bit reads or `write_32` will always do 32 bit writes. New functions that are called `read` and `write` have been introduced. Those will try to maximize throughput. They mix transfer sizes however they see fit. If you need to use a feature of a chip that requires a specific transfer size, please resort to the `read_*` and `write_*` functions. (#1078)

### Fixed

- Fixed a panic when cmsisdap probes return more transfers than requested (#922, #923)
- `probe-rs-debugger` Various fixes in PR. (#895)
  - Fix stack overflow when unwinding circular references in data structures. (#894)
  - Reworked the stack unwind in `StackFrameIterator::new()` and `StackFrameIterator::next()`
    - More reliable backtrace and register values for previous frames in the stack.
    - Lazy (on demand) load of &lt;statics&gt; variables to avoid overhead during debugging.
    - More accurate breakpoint handling from VSCode extension.
    - Virtual frames for `inlined` functions, that can step back to the call site.
  - A fix to adapt to Rust 2021 encoding of Dwarf `DW_AT_discr_value` tags for variants.
  - Updated MS DAP Protocol to 1.51.1.
  - Adapt to `defmt` 0.3 'Rzcobs' encoding to fix [VSCode #26](https://github.com/probe-rs/vscode/issues/26).
  - Support the new `defmt` 0.3 `DEFMT_LOG` environment variable.
  - Requires `probe-rs/vscode` [PR #27](https://github.com/probe-rs/vscode/pull/27)
  - Debugger: Improved RTT reliability between debug adapter and VSCode (#1035)
  - Fixed missing `derive` feature for examples using `clap`.
  - Increase SWD wait timeout (#994)
  - Debugger: Fix `Source` breakpoints only worked for a single source file. (#1098)
  - Debugger: Fix assumptions for ARM cores
  - GDB: Fix assumptions for ARM cores
- Fixed access to Arm CoreSight components being completed through the wrong AP (#1114)
- Debug: Additions to complete RISC-V and 64-bit support. (#1129)
  - probe_rs::debug::Registers uses new `core::RegisterId` and `core::RegisterValue` for consistent register handling.
  - RISC-V `Disassembly` works correctly for 'compressed' (RV32C isa variants) instruction sets.
  - RISC-V stack unwind improvements (stack frames and registers work, variables do not resolve correctly.)
- Fixed a possible endless recursion in the J-Link code, when no chip is connected. (#1123)
- Fixed an issue with ARMv7-a/v8-a where some register values might be corrupted. (#1131)
- Fixed an issue where `probe-rs-cli`'s debug console didn't detect if the core is halted (#1131)
- Fix GDB interface to require a Mutex to enable multi-threaded usage (#1144)
- Debug: RISC-V improvements (#1147).
  - Fix: Variable values now resolve correctly. This fix also fixes variables when using the rustc flag `-Cforce-frame-pointers=off` on ARM.
  - Fix: Allow unwinding past frames with no debug information (See Issue [#896](https://github.com/probe-rs/probe-rs/issues/896))
  - Fix: Using `restart` request from VSCode now works for both states of `halt_after_rest`.
  - Partial Fix: Set breakpoints and step on RISC-V. Breakpoints work but stepping only works for some breakpoints. This will be addressed in a future PR.
- Fix nrf9160 target file so it can erase UICR section (#1151)
- Fix connect under reset for CMSIS-DAP probes(#1159)
- Fix double default algorithms for the stm32f7x line with 1MB flash (#1171)
- Fixed detecting CMSIS-DAP probes that only say "CMSIS-DAP" in interface strings, not the product string (#1142/#1135/#995)

## [0.12.0]

- Added support for `chip-erase` flag under the `probe-rs-cli download` command. (#898)
- Added support for `disable-progressbars` flag under the `probe-rs-cli download` command. (#898)
- Fixed bug in `FlashLoader` not emitting `ProgressEvent::FinishedErasing` when using `do_chip_erase`. (#898)

### Added

- Added initial multicore support. (#565)
- probe-rs-cli-util: added common option structures and logic pertaining to probes and target attachment from cargo-flash. (#723)
- probe-rs-cli-util: escape hatch via `--` for extra cargo options not declared by `common_options::CargoOptions`.
- Added SWDv2 multidrop support for multi-DP chips. (#720)
- Added The possibility to use `--connect-under-reset` for the `probe-rs-cli info` command. (#775)
- Added support for flashing `bin` format binaries with the `probe-rs-cli download` command. (#774)
- Improved number parsing on all the `probe-rs-cli` commands. They now all accept normal (`01234`), hex (`0x1234`), octal (`0o1234`) and binary (`0b1`) formats. (#774)
- Added progress bars to the probe-rs-cli download command. (#776)
- Improve reliability of communication with the RISC-V debug module by recovering from busy errors in batch operations. (#802)
- Added optional ability to load fixed address flashing algorithms (non PIC). (#822)
- Added target definition validation to make handling inside probe-rs easier by making some basic assumptions about the validity of the used `ChipFamily` without always checking again. (#848)
- Added support for the built in JTAG on the ESP32C3 and other ESP32 devices (#863).
- Added name field to memory regions. (#864)
- debugger: Show progress notification while device is being flashed. (#871, #884)
- Add optional ability to load fixed address flashing algorithms (non PIC). (#822)
- Added `probe-rs-cli run` command, to flash and run a binary showing RTT output.
- Added a new USB VID for ST-Link V3 without Mass Storage. (#1070)

### Removed

- probe-rs-cli-util: unused module `argument_handling`. (#760)

### Changed

- Enabled the generation of global timestamps and exception traces for ARM targets on `Session::setup_swv`.
- Changed to `hidraw` for HID access on Linux. This should allow access to HID-based probes without udev rules (#737).
- Support batching of FTDI commands and use it for RISC-V (#717)
- Include the chip string for `NoRamDefined` in its error message
- Improved handling of errors in CMSIS-DAP commands (#745).
- Implemented RTT (String, BinaryLE, and Defmt) in `probe-rs-debugger` (#688).
- `probe-rs-debugger` will use the VSCode Client `launch.json` configuration to set RUST_LOG levels and send output to the VSCode Debug Console (#688).
- Bumped dependencies `bitvec 0.19.4`to `bitvec 0.22`, `nom 6.0.0` to `nom 7.0.0-alpha1`. (#756)
- `DebugProbeError::CommandNotSupportedByProbe` now holds a name string of the unsupported command.
- Target YAMLs: Renamed `core.type` values from `M0, M4, etc` to `armv6m`, `armv7m`, `armv8m`.
- Breaking API: Modify `probe-rs-rtt` interfaces to use `probe_rs::Core` rather than `Arc<Mutex<probe_rs::Session>>`.
- An opaque object is returned to represent a compiled artifact. This allows extra information to be provided
  in future without a breaking change (#795).
- Information on whether a rebuild was necessary is included in the artefact (nothing changed if
  `fresh == true`) (#795).
- `Debug` was reimplemented on `Session` (#795).
- Target YAMLs: Changed `flash_algorithms` from a map to an array. (#813)
- Reject ambiguous chip selection.
- Prefer using `read` over `read_8` for better performance and compatibility. (#829)
- Increased default RTT Timeout (retry waiting for RTT Control Block initialization) to 1000ms in `probe-rs-debugger`. (#847)
- Improved when RTT is initialized/retried, and removed `rtt_timeout` from recognized options of `probe-rs-debugger`. (#850)
- Refactor `probe-rs-debugger` code as per `launch` vs. `attach` changes documented in [VS Code extension PR # 12](https://github.com/probe-rs/vscode/pull/12) (#854)
- Breaking change: `probe-rs-debugger` and the associated [VSCode extension PR #21](https://github.com/probe-rs/vscode/pull/21) now uses camelCase for all `launch.json` properties (#885)
- Publicly export `core::RegisterFile` type.
- The trait surface for DAP/AP/DP access was cleaned up and more clarity around the access level of the API was added by properly putting `Raw` or not in the name.
- `target-gen` now deduplicates flash algorithms when generating target files. (#1010)

### Fixed

- Detect proper USB HID interface to use for CMSIS-DAP v1 probes. Without this, CMSIS-DAP probes with multiple HID interfaces, e.g. MCUlink, were not working properly on MacOS (#722).
- When reading from a HID device, check number of bytes returned to detect USB HID timeouts.
- Fix connecting to EDBG and similar probes on MacOS (#681, #721)
- Fixed incorrect flash range in `fe310` causing flashing to fail (#732).
- Multiple default algorithims would silently select the first, now errors intead (#744).
- Fixed STM32WL targets getting a HardFault when flashing binaries larger than 64K (#762).
- Use a more reliable JTAG IR length detection when there's only a single target in the chain. Fixes an issue with the esp32c3. (#796, #823).
- Replaced `unreachable!` induced panic with logic to fix `probe-rs-debugger` failures. (#847)
- Fixed logic errors and timing of RTT initialization in `probe-rs-debugger`. (#847)
- Debugger: Do not crash the CLI when pressing enter without a command. (#875)
- Fixed panic in CLI debugger when using a command without arguments. (#873)
- Debugger: Reduce panics caused by `unwrap()` usage. (#886)
- probe-rs: When unwinding, detect if the program counter does not change anymore and stop. (#893)

### Target Support

- Added LPC5516 targets. (#853)
- Added LPC552x and LPC55S2x targets. (#742)
- Added SAM3U targets. (#833)
- Added RP2040 target (Raspberry Pi Pico). (#720)
- Added STM32WL55JCIx target. (#835)
- Add esp32.yaml with esp32c3 variant. (#846)
- Added STM32U5 series target.
- Added all RAM regions to most STM32H7 parts. (#864)

## [0.11.0]

### Added

- Support for the `HNONSEC` bit in memory access. This now allows secure access on chips which support TrustZone (#465).
- Support for RISC-V chips which use the System Bus Access method for memory access when debugging (#527).
- Support for double buffering in the flash loader, which increased flashing speed (#107).
- Determine location of debug components by parsing ROM table (#431).
- Support for "flashing" data to RAM in the flash loader (#480).
- Added FTDI C232HM-DDHSL-0 to comaptible USB list for FTDI backend (#485).
- Added `--list-probes` and `-n`option to built-in GDB server binary (#486).
- Added RISC-V support to GDB server (#493).
- Added `Session::target()` to access the target of a session (#497).
- Support for target description in the GDB server (#498).
- Support for register write commands in the GDB server (#510).
- Added `get_target_voltage()` function to `DebugProbe`, which can be used to read the target voltage if the probe supports it (#533).
- Added `do_chip_erase` flag to `DownloadOptions`, to allow using chip erase when flashing (#537).
- RISC-V: Support for memory access using system bus (#527).
- Added a generic `read` function, which can be used for memory access with maximum speed, regardless of access width (#633).
- Added an option to skip erasing the flash before programming (#628).
- Added a new debugger for VS Code, using the [Debug Adapter Protocol](https://microsoft.github.io/debug-adapter-protocol/specification). The debugger can be found in the `probe-rs-debugger` crate (#620).
- Additional datatype support for the debugger, plus easier to read display values (#631)
- Added support for raw DAP register reads and writes, using `RawDpAccess`, `RawApAccess` trait (#669, #689, #700).
- Added support for verify after flashing. (#671).
- Handle inlined functions when getting a stack trace (#678).
- Added 'Statics' (static variables) to the stackframe scopes. These are now visible in VSCode between 'Locals' and 'Registers'. This includes some additional datatypes and DWARF expression evaluation capabilities. (#683)
- Added a function to mass erase all memory. (#672).
- Handle Cortex `LOCKUP` status during debugging (#707)

### Target Support

- Added EEPROM region flashing support for STM32L071KBTx (#589).
- Added support for Microchip/Atmel SAM4 (#590).
- Added support for Microchip SAME5x and SAME70 (#596).
- Added support for Microchip SAMD10 (#597).
- Added support for Microchip SAMD11 (#444).
- Fixed support for STM32WB55 (#466).
- Updated target description for LPC55S69 to newest version (#481).
- Use pyocd flash algorithm for NRF52 (#492).
- Added support for flashing NRF52 UICR (#500).
- Updated target description for SAMD21 (#542).
- Support flashes bigger than 128 kBytes on STM32l4xx (#547).
- Added support for LPC546xx (#560).
- Added support for SiLabs EFR32 targets (#566, #567).
- Added support for flashing Intel hex files using `probe-rs-cli` (#618).
- Updated target description for NRF91 (#619).
- Added a RAM benchmark script (#514).
- Initial support for batched commands for J-Link (#515).
- Added support for the STM32F2 family (#675).
- Added support for FE310-G002 (HiFive1 Rev. B).
- Added flash algorithm for GD32VF1 family (#830).

### Changed

- Renamed `MemoryRegion::Flash` to `MemoryRegion::Nvm` (#482).
- Renamed `FlashInfo` to `NvmInfo`
- Renamed `FlashRegion` to `NvmRegion` and its `flash_info()` method to `nvm_info()`
- Renamed `FlashError::NoSuitableFlash` to `FlashError::NoSuitableNvm`
- The `into_arm_interface` and `into_RISC-V_interface` functions are replaced by the `try_into_arm_interface` and
  `try_into_RISC-V_interface` functions, which return the `Probe` struct in the case of an error. This improves the
  auto detection process (#524).
- Improved SWD protocol handling for J-Link (#443, #539, #619).
- Improved error handling for batched CMSIS-DAP commands (#445).
- Use sticky overrun behaviour for improved J-Link performance (#450).
- Better error handling for flashing (#451).
- gdb-server: Halt the chip when attaching (#461).
- Better error messages in the ram_download example (#464).
- Cache value of CSW register to reduce number of SWD transfers (#471).
- Use `erased_byte_value` from target description as default value in the flash loader (#475).
- Added retry functionality for CMSIS-DAP probes (#462).
- RISC-V: Use abstract commands for CSR access for improved speed (#487).
- The `download_file` and `download_file_with_options` functions now accept `AsRef<Path>` instead of `&Path`to be more convenient to use (#545, #579).
- Use `itm-decode` to decode ITM packets instead of built-in decoder (#564).
- Flash API Improvements: Data is now owned by the `FlashLoader`and `FlashBuilder` structs to simply the API, and the `FlashLoader::commit()` accepts the `DownloadOptions` struct instead of bool flags (#605).
- Improve internal tracking of core status (#629).
- Rework SWD sequence in J-Link (#513).
- Print ST-Link version in name (#516).
- Improve argument parsing in debugger, add speed option to probe-rs-cli (#523).
- `probe_rs::flashing::DownloadOptions` is now marked `non_exhaustive`, to make it easier to add additional flags in the future.
- Replace `lazy_static` with `once_cell::sync::Lazy` (#685).
- Use new `SendError` instead of `anyhow::Error` in `cmsisdap` module (#687).

### Fixed

- Fixed `M33` breakpoints (#543).
- Fixed a bug where ST-Link v3 is not able to read 8 bit data chunks with more than 255 bytes. Currently we set the chunking to 128 bytes. This might be a bug in the ST-Link v3 firmware and might change in the future (#553, #609).
- Errors occuring while trying to open J-Link probes do not prevent other probes from working anymore (#401).
- CMSIS-DAPv1 probes with a HID report size different than 64 bytes are now supported (fixes #282).
- CMSIS-DAPv2 devices are now drained when attaching (fixes #424).
- Improved SWO speed on CMSIS-DAPv2 (fix #448).
- Session auto attach does no longer panic when no probes are connected (#442).
- probe-rs-cli: Halt core before printing backtrace (#447).
- gdb-server: Ensure registers are only read when core is halted (#455).
- Fixed loading Hex files using the flash loader (#472).
- Fixed off-by-one errors when flashing chip with contiguous memory ranges (#574).
- Ensure only ELF segments with type `PT_LOAD` are flashed (#582).
- Fixed overflow in hex file loading, and ensure addresses are calculated correctly (#604).
- RISC-V: Fixed scanning for harts (#610).
- RISC-V: Fixed abstract command handling (#611).
- Fixed a bus congestion issue where the chip is polled too often, leading to problems while flashing (#613).
- The breakpoint address is now verified to ensure a breakpoint at the given address is actually possible (#626).
- RISC-V: Use correct address for access to `abstractauto`register (#511).
- The `--chip` argument now works without specifying the `--elf` argument (fix #517).
- Fixed: Invalid "Unable to set hardware breakpoint", by removing breakpoint caching, instead querying core directly (#632)
- Fix crash on unknown AP class. (#662).
- Fix too many chip erases in chips with multiple NvmRegions. (#670).
- Added missing `skip_erase` setter function introduced in #677 (#679).
- Fixed incorrect array size calculation (#683)
- STLink: Removed unnecessary SELECT bank switching (#692)
- STLink: chunk writes in `write_8` to avoid hitting limit (#697)
- Partial fix for a bug where `probe-rs-debugger` does not set breakpoints when the target is in _sleep_ mode (#703)

## [0.10.1]

### Fixed

- Replace calls to `unwrap()` in adi_v5_memory_interface.rs with proper error types (#440).
- Correct URL for Sentry logging in probe-rs-cli-util (#439).

## [0.10.0]

### Added

- Added support for the dedicated ST-Link API which doubles flash write speeds for ST-Link v2 (#369, #377, #397, #435).
- Added support for the STM32WLE.
- Added support for the ATSAMD21 & ATSAMD51.
- Added support for the STM32L1.
- Added support for the EFM32PG12.
- Added support for the MAX32665 & MAX32666.
- Building probe-rs now works without rustfmt being present too (#423).
- Added support for implicit ebreak in RISC-V chips (#423, #430).

### Changed

- nRF devices now use the `SoftDevice Erase` algorithm for flashing which will also erase the flash if it contains the softdevice. The previous algorithm prevented users from flashing at all if a softdevice was present (#365, #366).
- The names of probe interface methods were named more consistently (#375).
- FTDI support is now opt in. Please use the `ftdi` feature for support (#378).

### Fixed

- ST-Links now retry the command if a wait was returned in during the SWD transmission (#370).
- Fixed a bug where CMSIS-DAP would not be able to open a probe with a specific VID/PID but no SN specified (#387).
- Fixed a bug where a CMSIS-DAP probe could not be opened if an USB descriptor did not contain any language. This was dominant on macOS (#389).
- Fixed support for the nRF91 (#403).
- Fixed a bug on Windows where paths were not canonicalized properly (#416).
- Fixed a bug where a target fault during AP scans would not be cleared and result in failure on some cores even tho there was no actual issue other than the scan being aborted due to an AP not being present (which is perfectly okay) (#419).
- Use the correct bit mask for the breakpoint comperator on Cortex-M0(+) devices (#434).
- Fixed a bug where breakpoints on M0 would always match the full word even if half word would have been correct (#368).

### Known issues

- Flashing on some chips (known are SAMDx and rare STM32s) with the JLink or CMSIS-DAP probes can be slow. If you see an error involving th DRW or CSW registers, please try using a speed of 100kHz and file a report in #433.

## [0.9.0]

### Added

- Added initial support for FTDI based probes.
- Added support for the STM32L5 family.
- Added support for the STM32G4 family.
- Added support for ITM tracing over SWO in general and drivers for all probes.
- The status LED on CMSIS-DAP probes is now used by probe-rs.

### Changed

- Renamed `ProgressEvent::StartFlashing` to `ProgressEvent::StartProgramming` and `ProgressEvent::PageFlashed` to `ProgressEvent::PageProgrammed` to make naming of events more consistent.

### Fixed

- Fixed a bug where a J-Link would only be opened if the VID, PID AND Serial No. would match. As the Serial is optional, only VID/PID have to match now.
- Fixed a bug with the readout of the serial string that could fail for DAP devices and lead to weird behavior.
- Fixed a bug where the serial number was not printed correctly for some ST-Links.

## [0.8.0]

### Added

- Added support for new devices in the nRF52 family - nRF52805, nRF52820 and nRF52833.
- Added support for the STM32F7 family.
- The `Session` struct and dependants now implement `Debug`.
- The J-Link driver now logs a warning if no proper target voltage is measured.
- The J-Link driver now logs some more information about the connected probe on the `INFO` and `DEBUG` levels.

### Changed

- Improved error handling by a great deal. Errors now can be unwound properly and thus displayed nicely in UI tooling.
- `Core::halt()` now requires a timeout to be specified. This ensures that procedures such as flashing wont time out when certain tasks (like erasing a sector) take longer.

### Fixed

- Fixed a bug where a probe-selector would not work for the JLink if only VID & PID were specified but no serial number.
- Fixed a bug where chip descriptions would fail to parse because of a changed behavior in a newer version of serde_yaml.
- Fixed the LPC55S66 and LPS55S69 targets.
- CMSIS-DAPv1 read operations now properly time out instead of blocking forever, thus giving the user proper feedback.
- Even if an ST-Link cannot be opened (for example on Windows due to a missing driver) it will now be listed properly, just without a serial number.
- Fixed a bug where the J-Link would not be selected properly if no serial number was provided in the selector even if there was a VID:PID pair that matched.

## [0.7.1]

### Changed

- `DebugProbeType` is now public.
- Update LPC55S66/LPC55S69 targets.

### Fixed

- Add missing core value for LPC55S66 and LPC55S69.

## [0.7.0]

### Added

- Added support for RISC-V flashloaders! An example how to write one can be found here: https://github.com/Tiwalun/hifive-flashloader.
- Added support for LLDB (works better than GDB in most cases; try it!).
- Added support for specifying a probe via VID, PID and serial number.

### Changed

- The probe-rs API was changed that no internal `Rc<RefCell<T>>`s are present anymore to enable multithreading and make the API cleaner (see https://github.com/probe-rs/probe-rs/pull/240 for the changes).
- Cleaned up the gernal GDB server code.
- Make some parts of the API public such that custom APs can be implemented and used for ARM targets (see https://github.com/probe-rs/probe-rs/pull/249, https://github.com/probe-rs/probe-rs/pull/253)
- Removed a great deal of (non-panicking) unwraps inside the code.
- Improved erroring by a great deal. Removed error stacking and started using anyhow for upper-level errors. This allows for nicer error printing!

### Fixed

- Fixed a bug where an empty DAP-Link batch would just crash without a proper error message.
- Fixed a check where the serial number of the stlink which would be supported at a minimum was too low (off by one).
- Fixed the broken vCont & memory-map commands in the GDB stub.
- Fixed deserialization of flash algorithm descriptions which enables to load target descriptions during runtime.
- Fixed an issue where the error message would say that more than one probe was found when no probe was detected at all.
- Fixed a bug in the gdb-server that causes it to never halt after a continue.
- Fixed an issue where the gdb-server would always use 100 % cpu time of the core it's running on.

## [0.6.2]

### Added

- `WireProtocol` now implements `Serialize`.

### Fixed

- The GDB stub will no longer crash when GDB tries to access invalid memory.

### Known issues

- Some ST M3s such as the STM32F103 are known to have reset issues. See [#216](https://github.com/probe-rs/probe-rs/pull/216).

## [0.6.1]

### Added

- Support for the STM32F3 family was added.
- Added support for most Holtek ARM chips.
- Added support for the STM32H7 and M7 cores.

### Changed

- DAPlink implementation now batches `read_register` and `write_register`
  commands, executing the entire batch when either the batch is full or a
  `read_register` is requested, returning the read result or an error which
  may indicate an error with a batched command. As a consequence,
  `write_register` calls may return `Ok(())` even if they have not been
  submitted to the probe yet, but any read will immediately execute the batch.
  Operations such as device flashing see around 350% speedup.
- Improved error handling for STLinks that have an older firmware which doesn't support multiple APs.
- The flash layout reporting struct is less verbose now.

### Fixed

- Fix a bug in the CLI where it would always be unable to attach to the probe.

### Known issues

- Some ST M3s such as the STM32F103 are known to have reset issues. See [#216](https://github.com/probe-rs/probe-rs/pull/216).

## [0.6.0]

### Added

- Flashing support for the STM32L4 series.
- Added the possibility to set the speed on DebugProbes and also implemented it for all three supported probes (CMSIS-DAP, ST-Link and J-Link).
- Make M3 cores selectable from built in targets.
- Make the filling of erased flash sectors with old contents possible. When flashing, the minimal erase unit is a sector. If the written contents do not span a sector, we would erase portions of the flash which are not written afterwards. Sometimes that is undesired and one wants to only replace relevant parts of the flash. Now the user can select whether they want to restore unwritten but erased parts to the previous contents. The flash builder now automatically reads to be erased and not written contents beforehand and adds them to the to be written contents.
- Added a flash visualizer which can generate an SVG of the layouted flash contents.

### Changed

- Improved error handling for the flash download module.
- Improved error messages for ARM register operations.
- The `flash` module has been renamed to `flashing`.
- Downloading a file now has the possibility to add options instead of multiple parameters to clean up the interface.
- `read8`/`write8` implement true 8-bit accesses if they are supported by target.
- Improved build times by changing code generation for targets. For more details, see [PR #191](https://github.com/probe-rs/probe-rs/pull/191).
- Improved logging for ELF loading. If there was no loadable sections before, nothing would happen. Now it is properly reported, that there was no loadable sections.

### Fixed

- Fix the usage of ST-Link V3.
- Removed an unwrap that could actually crash.
- Fixed a bug where reading a chip definition from a YAML file would always fail because parsing a `ChipFamily` from YAML was broken.
- Fixed a bug in the ST-Link support, where some writes were not completed. This lead to problems when flashing a device, as the
  final reset request was not properly executed.
- Refactored 8-bit memory access in ADIMemoryInterface, fixing some edge case crashes in the process. Also rewrote all tests to be more thorough.
- Fixed 8/16-bit memory access processing in `MockMemoryAP`.
- Protocol selection for JLink now will properly honor the actual capabilities of the JLink instead of crashing if the capability was missing.
- Fix an issue where probes would double attach to a target, potentially leading to issues.

## [0.5.1]

### Fixed

- Fix a bug where M3 targets would not be able to load the core.

## [0.5.0]

### Added

- Flashing support for the STM32G0 series.
- Flashing support for the STM32F0 series.
- Flashing support for the STM32WB55 series.
- Support for RISC-V debugging using a Jlink debug probe.
- Support for SWD debugging using a Jlink debug probe.

### Changed

- The entire API was overhauled. The Probe, Session and Core structs have different interaction and APIs now.
  Please have a look at the docs and examples to get an idea of the new interface.
  The new API supports multiple architectures and makes the initialization process until the point where you can talk to a core easier.
  The core methods don't need a passed probe anymore. Instead it stores an Rc to the Session object internally. The Probe object is taken by the Session which then can attach to multiple cores.
  The modules have been cleaned up. Some heavily nested hierarchy has been flattened.
- More consistent and clean naming and reporting of errors in the stlink and daplink modules. Also the errorhandling for the probe has been improved.

### Fixed

- Various fixes

### Known issues

- Some chips do not reset automatically after flashing
- The STM32L0 cores have issues with flashing.

## [0.4.0]

### Added

- A basic GDB server was added \o/ You can either use the provided `gdb-server` binary or use `cargo flash --gdb` to first flash the target and then open a GDB session. There is many more new options which you can list with `cargo flash --help`.
- Support for multiple breakpoints was added. Breakpoints can now conveniently be set and unset. probe-rs checks for you that there is a free breakpoint and complains if not.
- A flag to disable progressbars was added. Error reporting was broken because of progressbar overdraw. Now one can disable progress bars to see errors. In the long run this has to be fixed.
- Added an improved way to create a `Probe`.
- Added an older USB PID to have probe-rs detect older STLinks with updated Firmware.
- Added support for flashing with different sector properties. This fixed broken flashing on the STM M4s.

### Changed

- Code generation for built in targets was split off into a separate crate so probe-rs can be built without built in targets if one doesn't want them.

### Fixed

- Fixed setting and clearing breakpoints on M4 cores.

## [0.3.0]

Improved flashing for `cargo-flash` considering speed and useability.

### Added

- Increased the raw flashing speed by factor 10 and the actual flashing speed for small programs by factor 5. This is done using batched CMSIS-DAP transfers.
- Added CMSIS-Pack powered flashing. This feature essentially enables to flash any ARM core which can also be flashed by ARM Keil.
- Added progress bars for flash progress indication.
- Added `nrf-recover` feature that unlocks nRF52 chips through Nordic's custom `AP`

### Changed

- Improved target autodetection with better error distinction.
- Improved messaging overall.

### Fixed

- Various bugfixes
- Binaries bigger than a sector can now be flashed.

## [0.2.0]

Initial release on crates.io

- Added parsing of yaml (or anything else) config files for flash algorithm definitions, such that arbitrary chips can be added.
- Modularized code to allow other cores than M0 and be able to dynamically load chip definitions.
- Added target autodetection.
- Added M4 targets.
- Working basic flash downloader with nRF51.
- Introduce cargo-flash which can automatically build & flash the target elf file.

[unreleased]: https://github.com/probe-rs/probe-rs/compare/v0.20.0...master
[0.20.0]: https://github.com/probe-rs/probe-rs/compare/v0.19.0...v0.20.0
[0.19.0]: https://github.com/probe-rs/probe-rs/compare/v0.18.0...v0.19.0
[0.18.0]: https://github.com/probe-rs/probe-rs/compare/v0.17.0...v0.18.0
[0.17.0]: https://github.com/probe-rs/probe-rs/compare/v0.16.0...v0.17.0
[0.16.0]: https://github.com/probe-rs/probe-rs/compare/v0.15.0...v0.16.0
[0.15.0]: https://github.com/probe-rs/probe-rs/compare/v0.14.2...v0.15.0
[0.14.2]: https://github.com/probe-rs/probe-rs/compare/v0.14.1...v0.14.2
[0.14.1]: https://github.com/probe-rs/probe-rs/compare/v0.14.0...v0.14.1
[0.14.0]: https://github.com/probe-rs/probe-rs/compare/v0.13.0...v0.14.0
[0.13.0]: https://github.com/probe-rs/probe-rs/compare/v0.12.0...v0.13.0
[0.12.0]: https://github.com/probe-rs/probe-rs/compare/v0.11.0...v0.12.0
[0.11.0]: https://github.com/probe-rs/probe-rs/compare/v0.10.1...v0.11.0
[0.10.1]: https://github.com/probe-rs/probe-rs/compare/v0.10.0...v0.10.1
[0.10.0]: https://github.com/probe-rs/probe-rs/compare/v0.9.0...v0.10.0
[0.9.0]: https://github.com/probe-rs/probe-rs/compare/v0.8.0...v0.9.0
[0.8.0]: https://github.com/probe-rs/probe-rs/compare/v0.7.1...v0.8.0
[0.7.1]: https://github.com/probe-rs/probe-rs/compare/v0.7.0...v0.7.1
[0.7.0]: https://github.com/probe-rs/probe-rs/compare/v0.6.2...v0.7.0
[0.6.2]: https://github.com/probe-rs/probe-rs/compare/v0.6.1...v0.6.2
[0.6.1]: https://github.com/probe-rs/probe-rs/compare/v0.6.0...v0.6.1
[0.6.0]: https://github.com/probe-rs/probe-rs/compare/v0.5.1...v0.6.0
[0.5.1]: https://github.com/probe-rs/probe-rs/compare/v0.5.0...v0.5.1
[0.5.0]: https://github.com/probe-rs/probe-rs/compare/v0.4.0...v0.5.0
[0.4.0]: https://github.com/probe-rs/probe-rs/compare/v0.3.0...v0.4.0
[0.3.0]: https://github.com/probe-rs/probe-rs/compare/v0.2.0...v0.3.0
[0.2.0]: https://github.com/probe-rs/probe-rs/releases/tag/v0.2.0<|MERGE_RESOLUTION|>--- conflicted
+++ resolved
@@ -16,15 +16,12 @@
 - `cli`: Add `--verify` flag to `download`, `flash` and `run` (#1727)
 - `cli`: Add `read` and `write` commands to interact with target memory (8,32,64 bit words) (#1746)
 - Added STM32U5A and STM32U59 targets. (#1744)
-<<<<<<< HEAD
-- Support for vector catch in Armv8-M targets (#1709)
-=======
 - Added AT32F4 series targets (#1759)
 - Allowed JTAG scan chain information to be encoded in targets (#1731)
 - Added support for IDF and BIN to cargo flash.  Added UF2 support to cargo
   flash and probe-rs. (#1765)
 - Support for handling an Arm Cortex-M Semihosting 'Exit Success' or 'Exit Failure' command. (#1755)
->>>>>>> 88191def
+- Support for vector catch in Armv8-M targets (#1709)
 
 ### Changed
 
