--- conflicted
+++ resolved
@@ -9,11 +9,9 @@
 
 - st-link: Support reading banked DP registers if firmware is new enough to support it.
 
-<<<<<<< HEAD
 - Debug: For Cortex-M core types, extend stack unwind to beyond the most recent signal handler (#1495).
-=======
+
 - target-gen: Add support for STAR-MC1 by Arm China
->>>>>>> 7f9adde0
 
 ### Fixed
 
