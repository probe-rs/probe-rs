# Changelog

The format is based on [Keep a Changelog](https://keepachangelog.com/en/1.0.0/)
and this project adheres to [Semantic Versioning](https://semver.org/spec/v2.0.0.html).

## [Unreleased]

### Added

- target-gen: Add new `--fixed-load-address` flag to the `target-gen elf` subcommand. (#1419)

  This can be used when the flash algorithm needs to be loaded at a specific address.
  The address is determined automatically from the ELF file.

- target-gen: Extract RTT control block address from flash algorithm. (#1427)

  Check if the flash algorithm supports RTT, and if it does, store the RTT control block
  address in the target YAML file.
<<<<<<< HEAD

- probe-rs: Read RTT during flashing procedures if the algorithm supports RTT.

  This enables better debugging for flash-algorithms and should encourage development of said algorithms.

=======
  
- Add support for FT4232HL probe.
  
>>>>>>> b585a9a4
### Changed

- cmsisdap: Increased read timeout from 100ms to 1000ms.
- rtt: Moved RTT to the probe-rs library instead of having it in its own library. (#1411)

### Fixed

- probe-rs: Avoid nested calls to tracing macros, otherwise filtering doesn't work properly. (#1415)

## [0.14.2]

Released 2023-01-18

- Added STM32С0 target (STM32С011 and STM32С031). (#1403)

### Fixed

- stlink: fix retries on DP/AP WAIT errors. (#1406)

## [0.14.1]

Released 2023-01-14

## [0.14.0]

Released 2023-01-13

### Added

- Added PartialEq Trait to the struct DebugProbeInfo. (#1173)
- Added support for configuring trace data destinations (#1177)
  - Tracing on M4 architectures utilize the TPIU for all hardware tracing (#1182)
- ITM tracing can now be completed using the probe-rs CLI (#1180)
- Added support for MIMXRT10xx targets (#1174)
- Added support for the Cortex M7 of MIMXRT11xx targets (#1250)
- Added support for in-line (column specific) breakpoints where multiple statements (potential breakpoints) are on the same line of source code. (#1156)
- Added support for MSP432P4XX targets (#1201)
- Added support for Microchip SAMDA1
- Added Probe re-attach handling when needed after `debug_device_unlock`
- Added Custom ArmDebugSequence for ATSAM D5x/E5x devices
- Added a `FlashLoader::data` method (#1254)
- Added Support for STM32H735 family. (#913)
- Added support for MAX32660 target (#1249)
- Added support for W7500 target
- Added an optional `stack_size` configuration to flash algorithms to control the stack size (#1260)
- Added Support for Debug Erase Sequences that (if available) are used instead of the normal chip-erase logic
- Added Support for GD32E50x targets (#1304)
- Added support for the Infineon XMC4000 family
- Added support for the Infineon XMC4000 family (#1301)
- Added debug support for viewing function arguments (#1333)
- Added support for the EFM32GG11B family (#1346)
- Added support for finding targets externally (#1338)

### Changed

- SWV vendor configuration has been refactored into sequences and trace functions have been renamed:
  - `Session::setup_swv` has been renamed to `Session::setup_tracing`
  - `Session::read_swo` has been renamed to `Session::read_trace_data`
- `probe-rs-debugger`: RISC-V `ebreak` instruction will enter Debug Mode (#1213)
- RTT: When a channel format is `defmt`, automatically set the channel mode to `BlockingIfFull` on attach. (Enhancement request #1161)
- RTT: Report data decode errors when channel format is `defmt`. (#1243)
  - Note: This is a breaking API change for `probe_rs_cli::rtt::RttActiveChannel::get_rtt_data()`. To mitigate the impact of this change:
    - `probe_rs_cli::rtt::RttActiveTarget::poll_rtt()` will maintain the original signature and behaviour of ignoring errors from `defmt` until deprecated in 0.14.0.
    - The new `probe_rs_cli::rtt::RttActiveTarget::poll_rtt_fallible()` will propagate errors from `get_rtt_data()` on any of the active channels.
- target-gen: Various changes and optimizations: (#1259)
  - Memory addresses and sizes in YAML are generated in hex format, for improved readability.
  - Remove `Option::is_none`, empty `Vec`, and `false` bool values, in generated YAML, for improved readability.
  - Generate all pack file specified memory regions.
  - Match memory regions to pack file specified core names.
- `probe_rs_target::chip::Chip` has a new field `pack_file_release` which is populated by `target-gen`.(#1259)
- Benchmarking code moved from an example to `probe-rs-cli` subcommand (#1296).
- Replace `log` crate, with `tracing` in `probe-rs-debugger` executable, and in the `rtt` library. (#1297)
- Improved formatting of `probe-rs-cli info` output. (#1305)
- Refactor VSCode handling of logging and user messaging - see [VSCode PR #37](https://github.com/probe-rs/vscode/pull/37) (#1334)
- Refactor error handling, split `crate::Error::ArchitectureSpecific` into two separate variants for RISC-V and ARM, and create a new `ArmError` enum for ARM specific errors. (#1344)

### Fixed

- (#1351) Warning messages about duplicate packages when using `probe-rs` as a library
- (#1269) Error message in case of FTDI device access issues.
- (#350) Flashing and debugging on STM32 chips using WFI instructions should now be stable (fixed in #1177)
- Fixed rtthost --scan-region to properly support memory range scannig. (#1192)
- Debug: Improve logic for halt locations used by breakpoints and stepping. (#1156)
- Debug: Some in-scope variables are excluded from stack_trace. (#1156)
- Debug: Ensure RTT buffer on target is reported to DAP client in 'timely' manner. (#1208)
- Debug: Provide unique default names on DAP client, when multiple RTT Channels have no configured name. (#1208)
- Added missing memory regions for ESP32.yaml file, to fix RTT Channel name issue. (#1209)
- Fix maximum addressable Flash size in ESP32.yaml file, to be 16Mb (was 64Mb). (#1209)
- Debug: Enable stepping or running past a BKPT (Arm Cortex-M) or EBREAK (RISC-V) instruction (#1211).
- (#1058) Non-successful DAP Transfer requests no longer require response data to be present.
- Debug: Gracefully handle stack unwind when CFA rule references a FP with value of zero. (#1226)
- Debugger: Improve core status checking during launch.(#1228)
- Debugger: Prevent stack overflows when expanding "static" section in probe-rs-debugger. (#1231)
- RTT: Prevent panicking in `probe-rs-cli-util/src/rtt/rs` when defmt stream decoding provides invalid frame index. (#1236)
- Fix: Attaching to LPC55S69 seems to stop code execution - incorrect values in target YAML. (#1220)
- Debug: Fix `probe-rs-debugger` crashes when variable unwind fails with excessively long error messages. (#1252)
- Fix: Dual core devices had incorrect 'core' names in `STM32H7_Series.yaml`, causing panic during flashing. (#1023)
- Fix: Include all RAM regions in `STM32H7_Series.yaml` (#429)
- Fix: Include all new STM32H7 variants from the latest CMSIS pack file (#913)
- Fix: Update STM32G0_Series.yaml to include latest variants (STM32G050, STM32G051, STM32G061, STM32G0B0, STM32G0B1, STM32G0C1) (#1266)
- Fix: Correct flash algorithm values in LPC55S69.yaml. (#1220)
- Fix: Timeout during flashing when using connect under reset - regression from #1259. (#1286)
- Fix: Validate RiscV CSR addresses to avoid unnecessary panics. (#1291)
- Debugger: Fix unpredictable behaviour when breaking on, or stepping over macros. (#1230)
- Fix: Extend fix for WFI instructions (#1177) to STM32F1
- Debugger: RTT data from target is now polled/reported in a timely manner, during stepping, and after breakpoint halting. (#1341)

## [0.13.0]

### Added

- Added an option to disable use of double-buffering when downloading flash (#1030, #883)
- rtt::ChannelMode implements additional traits: Clone, Copy, serde's Serialize and Deserialize
- Added a permissions system that allows the user to specify if a full chip erase is allowed (#918)
- Added debug sequence for the nRF5340 that turns on the network core can unlock both cores by erasing them if that is permitted (#918)
- Support for core registers `msp`, `psp` and `extra`, extra containing:
  - Bits[31:24] CONTROL.
  - Bits[23:16] FAULTMASK.
  - Bits[15:8] BASEPRI.
  - Bits[7:0] PRIMASK.
- Debug port start sequence for LPC55S16. (#944)
- Added a command to print the list of all supported chips. (#946)
- Added a command to print info about a chip, such as RAM and the number of cores. (#946)
- ARM:`Session::swo_reader` that returns a wrapping implementation of `std::io::Read` around `Session::read_swo`. (#916)
- Added CortexM23 to Armv8m mapping for `target-gen`. (#966)
- Added get_target_voltage to the Probe struct to access the inner DebugProbe method. (#991)
- Debugger: Added support for showing multiple inlined functions in backtrace. (#1002)
- Debugger: Add support LocLists (attribute value of DW_AT_location) (#1025)
- Debugger: Add support for DAP Requests (ReadMemory, WriteMemory, Evaluate & SetVariable) (#1035)
- Debugger: Add support for DAP Requests (Disassemble & SetInstructionBreakpoints) (#1049)
- Debugger: Add support for stepping at 'statement' level, plus 'step in', 'step out' (#1056)
- Debugger: Add support for navigating and monitoring SVD Peripheral Registers. (#1072)
- Added GD32F3x0 series support (#1079)
- Added support for connecting to ARM devices via JTAG to the JLink probe
- Added preliminary support for ARM v7-A cores
- Added preliminary support for ARM v8-A cores
- CLI Debugger: Added 8-bit read / write memory commands
- Added Arm Serial-Wire-View (SWV) support for more targets (e.g. STM32H7 families) (#1117)
  - Support added for trace funnels and SWO peripherals
  - Added custom sequencing for STM32H7 parts to configure debug system components on attach
- Added support for ARMv8-A cores running in 64-bit mode (#1120)
- Added FPU register reading support for cortex-m cores
- Added support for Huada Semiconductor HC32F005 MCUs.
- Added FPU register support for Cortex-A cores (#1154)
- GDB now reports the core name in `info threads` (#1158)
- Added a recover sequence for the nRF9160 (#1169)

### Changed

- ARM reset sequence now retries failed reads of DHCSR, fixes >500kHz SWD for ATSAMD21.
- Chip names are now matched treating an 'x' as a wildcard. (#964)
- GDB server is now available as a subcommand in the probe-rs-cli, not as a separate binary in the `gdb-server` package anymore. (#972)
- `probe_rs::debug` and `probe-rs-debugger` changes/cleanup to the internals (#1013)
  - Removed StackFrameIterator and incorporated its logic into DebugInfo::unwind()
  - StackFrame now has VariableCache entries for locals, statics and registers
  - Modify DebugSession and CoreData to handle multiple cores.
  - Modify Variable::parent_key to be Option<i64> and use None rather than 0 values to control logic.
  - Use the updated StackFrame, and new VariableNodeType to facilitate 'lazy' loading of variables during stack trace operations. VSCode and MS DAP will request one 'level' of variables at a time, and there is no need to resolve and cache variable data unless the user is going to view/use it.
  - Improved `Variable` value formatting for complex variable types.
- Updated STM32H7 series yaml to support newly released chips. (#1011)
- Debugger: Removed the CLI mode, in favour of `probe-rs-cli` which has richer functionality. (#1041)
- Renamed `Probe::speed` to `Probe::speed_khz`.
- Debugger: Changes to DAP Client `launch.json` to prepare for WIP multi-core support. (#1072)
- `ram_download` example now uses clap syntax.
- Refactored `probe-rs/src/debug/mod.rs` into several smaller files. (#1082)
- Update STM32L4 series yaml from Keil.STM32L4xx_DFP.2.5.0. (#1086)
- Debugger: SVD uses new `expand` feature of `svd-parser` crate to expand arrays and clusters. (#1090)
- Updated cmsis-pack dependency to version 0.6.0. (#1089)
- Updated all parameters and fields that refer to memory addresses from u32 to u64 in preparation for 64-bit target support. (#1115)
- Updated `Core::read_core_reg` and `Core::write_core_reg` to work with both 32 and 64-bit values (#1119)
- Renamed `core::CoreRegisterAddress` to `core::RegisterId`, and `core::CoreRegister` to `core::MemoryMappedRegister`. (#1121)
- Updated gdb-server to use gdbstub internally (#1125)
- gdb-server now uses all cores on a target (#1125)
- gdb-server now supports floating point registers (#1133)
- Debug: Correctly handle compressed vs non-compressed instructions sets for RISC-V. (#1224)
- The core now needs to be halted for core register access. (#1044)
- The memory functions to do memory transfers have been standardized. This effectively means that `read_*` and `write_*` do what the name says unconditionally. E.g. `read_8` will always do 8 bit reads or `write_32` will always do 32 bit writes. New functions that are called `read` and `write` have been introduced. Those will try to maximize throughput. They mix transfer sizes however they see fit. If you need to use a feature of a chip that requires a specific transfer size, please resort to the `read_*` and `write_*` functions. (#1078)

### Fixed

- Fixed a panic when cmsisdap probes return more transfers than requested (#922, #923)
- `probe-rs-debugger` Various fixes in PR. (#895)
  - Fix stack overflow when unwinding circular references in data structures. (#894)
  - Reworked the stack unwind in `StackFrameIterator::new()` and `StackFrameIterator::next()`
    - More reliable backtrace and register values for previous frames in the stack.
    - Lazy (on demand) load of &lt;statics&gt; variables to avoid overhead during debugging.
    - More accurate breakpoint handling from VSCode extension.
    - Virtual frames for `inlined` functions, that can step back to the call site.
  - A fix to adapt to Rust 2021 encoding of Dwarf `DW_AT_discr_value` tags for variants.
  - Updated MS DAP Protocol to 1.51.1.
  - Adapt to `defmt` 0.3 'Rzcobs' encoding to fix [VSCode #26](https://github.com/probe-rs/vscode/issues/26).
  - Support the new `defmt` 0.3 `DEFMT_LOG` environment variable.
  - Requires `probe-rs/vscode` [PR #27](https://github.com/probe-rs/vscode/pull/27)
  - Debugger: Improved RTT reliability between debug adapter and VSCode (#1035)
  - Fixed missing `derive` feature for examples using `clap`.
  - Increase SWD wait timeout (#994)
  - Debugger: Fix `Source` breakpoints only worked for a single source file. (#1098)
  - Debugger: Fix assumptions for ARM cores
  - GDB: Fix assumptions for ARM cores
- Fixed access to Arm CoreSight components being completed through the wrong AP (#1114)
- Debug: Additions to complete RISC-V and 64-bit support. (#1129)
  - probe_rs::debug::Registers uses new `core::RegisterId` and `core::RegisterValue` for consistent register handling.
  - RISC-V `Disassembly` works correctly for 'compressed' (RV32C isa variants) instruction sets.
  - RISC-V stack unwind improvements (stack frames and registers work, variables do not resolve correctly.)
- Fixed a possible endless recursion in the J-Link code, when no chip is connected. (#1123)
- Fixed an issue with ARMv7-a/v8-a where some register values might be corrupted. (#1131)
- Fixed an issue where `probe-rs-cli`'s debug console didn't detect if the core is halted (#1131)
- Fix GDB interface to require a Mutex to enable multi-threaded usage (#1144)
- Debug: RISC-V improvements (#1147).
  - Fix: Variable values now resolve correctly. This fix also fixes variables when using the rustc flag `-Cforce-frame-pointers=off` on ARM.
  - Fix: Allow unwinding past frames with no debug information (See Issue [#896](https://github.com/probe-rs/probe-rs/issues/896))
  - Fix: Using `restart` request from VSCode now works for both states of `halt_after_rest`.
  - Partial Fix: Set breakpoints and step on RISC-V. Breakpoints work but stepping only works for some breakpoints. This will be addressed in a future PR.
- Fix nrf9160 target file so it can erase UICR section (#1151)
- Fix connect under reset for CMSIS-DAP probes(#1159)
- Fix double default algorithms for the stm32f7x line with 1MB flash (#1171)
- Fixed detecting CMSIS-DAP probes that only say "CMSIS-DAP" in interface strings, not the product string (#1142/#1135/#995)

## [0.12.0]

- Added support for `chip-erase` flag under the `probe-rs-cli download` command. (#898)
- Added support for `disable-progressbars` flag under the `probe-rs-cli download` command. (#898)
- Fixed bug in `FlashLoader` not emitting `ProgressEvent::FinishedErasing` when using `do_chip_erase`. (#898)

### Added

- Added initial multicore support. (#565)
- probe-rs-cli-util: added common option structures and logic pertaining to probes and target attachment from cargo-flash. (#723)
- probe-rs-cli-util: escape hatch via `--` for extra cargo options not declared by `common_options::CargoOptions`.
- Added SWDv2 multidrop support for multi-DP chips. (#720)
- Added The possibility to use `--connect-under-reset` for the `probe-rs-cli info` command. (#775)
- Added support for flashing `bin` format binaries with the `probe-rs-cli download` command. (#774)
- Improved number parsing on all the `probe-rs-cli` commands. They now all accept normal (`01234`), hex (`0x1234`), octal (`0o1234`) and binary (`0b1`) formats. (#774)
- Added progress bars to the probe-rs-cli download command. (#776)
- Improve reliability of communication with the RISC-V debug module by recovering from busy errors in batch operations. (#802)
- Added optional ability to load fixed address flashing algorithms (non PIC). (#822)
- Added target definition validation to make handling inside probe-rs easier by making some basic assumptions about the validity of the used `ChipFamily` without always checking again. (#848)
- Added support for the built in JTAG on the ESP32C3 and other ESP32 devices (#863).
- Added name field to memory regions. (#864)
- debugger: Show progress notification while device is being flashed. (#871, #884)
- Add optional ability to load fixed address flashing algorithms (non PIC). (#822)
- Added `probe-rs-cli run` command, to flash and run a binary showing RTT output.
- Added a new USB VID for ST-Link V3 without Mass Storage. (#1070)

### Removed

- probe-rs-cli-util: unused module `argument_handling`. (#760)

### Changed

- Enabled the generation of global timestamps and exception traces for ARM targets on `Session::setup_swv`.
- Changed to `hidraw` for HID access on Linux. This should allow access to HID-based probes without udev rules (#737).
- Support batching of FTDI commands and use it for RISC-V (#717)
- Include the chip string for `NoRamDefined` in its error message
- Improved handling of errors in CMSIS-DAP commands (#745).
- Implemented RTT (String, BinaryLE, and Defmt) in `probe-rs-debugger` (#688).
- `probe-rs-debugger` will use the VSCode Client `launch.json` configuration to set RUST_LOG levels and send output to the VSCode Debug Console (#688).
- Bumped dependencies `bitvec 0.19.4`to `bitvec 0.22`, `nom 6.0.0` to `nom 7.0.0-alpha1`. (#756)
- `DebugProbeError::CommandNotSupportedByProbe` now holds a name string of the unsupported command.
- Target YAMLs: Renamed `core.type` values from `M0, M4, etc` to `armv6m`, `armv7m`, `armv8m`.
- Breaking API: Modify `probe-rs-rtt` interfaces to use `probe_rs::Core` rather than `Arc<Mutex<probe_rs::Session>>`.
- An opaque object is returned to represent a compiled artifact. This allows extra information to be provided
  in future without a breaking change (#795).
- Information on whether a rebuild was necessary is included in the artefact (nothing changed if
  `fresh == true`) (#795).
- `Debug` was reimplemented on `Session` (#795).
- Target YAMLs: Changed `flash_algorithms` from a map to an array. (#813)
- Reject ambiguous chip selection.
- Prefer using `read` over `read_8` for better performance and compatibility. (#829)
- Increased default RTT Timeout (retry waiting for RTT Control Block initialization) to 1000ms in `probe-rs-debugger`. (#847)
- Improved when RTT is initialized/retried, and removed `rtt_timeout` from recognized options of `probe-rs-debugger`. (#850)
- Refactor `probe-rs-debugger` code as per `launch` vs. `attach` changes documented in [VS Code extension PR # 12](https://github.com/probe-rs/vscode/pull/12) (#854)
- Breaking change: `probe-rs-debugger` and the associated [VSCode extension PR #21](https://github.com/probe-rs/vscode/pull/21) now uses camelCase for all `launch.json` properties (#885)
- Publicly export `core::RegisterFile` type.
- The trait surface for DAP/AP/DP access was cleaned up and more clarity around the access level of the API was added by properly putting `Raw` or not in the name.
- `target-gen` now deduplicates flash algorithms when generating target files. (#1010)

### Fixed

- Detect proper USB HID interface to use for CMSIS-DAP v1 probes. Without this, CMSIS-DAP probes with multiple HID interfaces, e.g. MCUlink, were not working properly on MacOS (#722).
- When reading from a HID device, check number of bytes returned to detect USB HID timeouts.
- Fix connecting to EDBG and similar probes on MacOS (#681, #721)
- Fixed incorrect flash range in `fe310` causing flashing to fail (#732).
- Multiple default algorithims would silently select the first, now errors intead (#744).
- Fixed STM32WL targets getting a HardFault when flashing binaries larger than 64K (#762).
- Use a more reliable JTAG IR length detection when there's only a single target in the chain. Fixes an issue with the esp32c3. (#796, #823).
- Replaced `unreachable!` induced panic with logic to fix `probe-rs-debugger` failures. (#847)
- Fixed logic errors and timing of RTT initialization in `probe-rs-debugger`. (#847)
- Debugger: Do not crash the CLI when pressing enter without a command. (#875)
- Fixed panic in CLI debugger when using a command without arguments. (#873)
- Debugger: Reduce panics caused by `unwrap()` usage. (#886)
- probe-rs: When unwinding, detect if the program counter does not change anymore and stop. (#893)

### Target Support

- Added LPC5516 targets. (#853)
- Added LPC552x and LPC55S2x targets. (#742)
- Added SAM3U targets. (#833)
- Added RP2040 target (Raspberry Pi Pico). (#720)
- Added STM32WL55JCIx target. (#835)
- Add esp32.yaml with esp32c3 variant. (#846)
- Added STM32U5 series target.
- Added all RAM regions to most STM32H7 parts. (#864)

## [0.11.0]

### Added

- Support for the `HNONSEC` bit in memory access. This now allows secure access on chips which support TrustZone (#465).
- Support for RISC-V chips which use the System Bus Access method for memory access when debugging (#527).
- Support for double buffering in the flash loader, which increased flashing speed (#107).
- Determine location of debug components by parsing ROM table (#431).
- Support for "flashing" data to RAM in the flash loader (#480).
- Added FTDI C232HM-DDHSL-0 to comaptible USB list for FTDI backend (#485).
- Added `--list-probes` and `-n`option to built-in GDB server binary (#486).
- Added RISC-V support to GDB server (#493).
- Added `Session::target()` to access the target of a session (#497).
- Support for target description in the GDB server (#498).
- Support for register write commands in the GDB server (#510).
- Added `get_target_voltage()` function to `DebugProbe`, which can be used to read the target voltage if the probe supports it (#533).
- Added `do_chip_erase` flag to `DownloadOptions`, to allow using chip erase when flashing (#537).
- RISC-V: Support for memory access using system bus (#527).
- Added a generic `read` function, which can be used for memory access with maximum speed, regardless of access width (#633).
- Added an option to skip erasing the flash before programming (#628).
- Added a new debugger for VS Code, using the [Debug Adapter Protocol](https://microsoft.github.io/debug-adapter-protocol/specification). The debugger can be found in the `probe-rs-debugger` crate (#620).
- Additional datatype support for the debugger, plus easier to read display values (#631)
- Added support for raw DAP register reads and writes, using `RawDpAccess`, `RawApAccess` trait (#669, #689, #700).
- Added support for verify after flashing. (#671).
- Handle inlined functions when getting a stack trace (#678).
- Added 'Statics' (static variables) to the stackframe scopes. These are now visible in VSCode between 'Locals' and 'Registers'. This includes some additional datatypes and DWARF expression evaluation capabilities. (#683)
- Added a function to mass erase all memory. (#672).
- Handle Cortex `LOCKUP` status during debugging (#707)

### Target Support

- Added EEPROM region flashing support for STM32L071KBTx (#589).
- Added support for Microchip/Atmel SAM4 (#590).
- Added support for Microchip SAME5x and SAME70 (#596).
- Added support for Microchip SAMD10 (#597).
- Added support for Microchip SAMD11 (#444).
- Fixed support for STM32WB55 (#466).
- Updated target description for LPC55S69 to newest version (#481).
- Use pyocd flash algorithm for NRF52 (#492).
- Added support for flashing NRF52 UICR (#500).
- Updated target description for SAMD21 (#542).
- Support flashes bigger than 128 kBytes on STM32l4xx (#547).
- Added support for LPC546xx (#560).
- Added support for SiLabs EFR32 targets (#566, #567).
- Added support for flashing Intel hex files using `probe-rs-cli` (#618).
- Updated target description for NRF91 (#619).
- Added a RAM benchmark script (#514).
- Initial support for batched commands for J-Link (#515).
- Added support for the STM32F2 family (#675).
- Added support for FE310-G002 (HiFive1 Rev. B).
- Added flash algorithm for GD32VF1 family (#830).

### Changed

- Renamed `MemoryRegion::Flash` to `MemoryRegion::Nvm` (#482).
- Renamed `FlashInfo` to `NvmInfo`
- Renamed `FlashRegion` to `NvmRegion` and its `flash_info()` method to `nvm_info()`
- Renamed `FlashError::NoSuitableFlash` to `FlashError::NoSuitableNvm`
- The `into_arm_interface` and `into_RISC-V_interface` functions are replaced by the `try_into_arm_interface` and
  `try_into_RISC-V_interface` functions, which return the `Probe` struct in the case of an error. This improves the
  auto detection process (#524).
- Improved SWD protocol handling for J-Link (#443, #539, #619).
- Improved error handling for batched CMSIS-DAP commands (#445).
- Use sticky overrun behaviour for improved J-Link performance (#450).
- Better error handling for flashing (#451).
- gdb-server: Halt the chip when attaching (#461).
- Better error messages in the ram_download example (#464).
- Cache value of CSW register to reduce number of SWD transfers (#471).
- Use `erased_byte_value` from target description as default value in the flash loader (#475).
- Added retry functionality for CMSIS-DAP probes (#462).
- RISC-V: Use abstract commands for CSR access for improved speed (#487).
- The `download_file` and `download_file_with_options` functions now accept `AsRef<Path>` instead of `&Path`to be more convenient to use (#545, #579).
- Use `itm-decode` to decode ITM packets instead of built-in decoder (#564).
- Flash API Improvements: Data is now owned by the `FlashLoader`and `FlashBuilder` structs to simply the API, and the `FlashLoader::commit()` accepts the `DownloadOptions` struct instead of bool flags (#605).
- Improve internal tracking of core status (#629).
- Rework SWD sequence in J-Link (#513).
- Print ST-Link version in name (#516).
- Improve argument parsing in debugger, add speed option to probe-rs-cli (#523).
- `probe_rs::flashing::DownloadOptions` is now marked `non_exhaustive`, to make it easier to add additional flags in the future.
- Replace `lazy_static` with `once_cell::sync::Lazy` (#685).
- Use new `SendError` instead of `anyhow::Error` in `cmsisdap` module (#687).

### Fixed

- Fixed `M33` breakpoints (#543).
- Fixed a bug where ST-Link v3 is not able to read 8 bit data chunks with more than 255 bytes. Currently we set the chunking to 128 bytes. This might be a bug in the ST-Link v3 firmware and might change in the future (#553, #609).
- Errors occuring while trying to open J-Link probes do not prevent other probes from working anymore (#401).
- CMSIS-DAPv1 probes with a HID report size different than 64 bytes are now supported (fixes #282).
- CMSIS-DAPv2 devices are now drained when attaching (fixes #424).
- Improved SWO speed on CMSIS-DAPv2 (fix #448).
- Session auto attach does no longer panic when no probes are connected (#442).
- probe-rs-cli: Halt core before printing backtrace (#447).
- gdb-server: Ensure registers are only read when core is halted (#455).
- Fixed loading Hex files using the flash loader (#472).
- Fixed off-by-one errors when flashing chip with contiguous memory ranges (#574).
- Ensure only ELF segments with type `PT_LOAD` are flashed (#582).
- Fixed overflow in hex file loading, and ensure addresses are calculated correctly (#604).
- RISC-V: Fixed scanning for harts (#610).
- RISC-V: Fixed abstract command handling (#611).
- Fixed a bus congestion issue where the chip is polled too often, leading to problems while flashing (#613).
- The breakpoint address is now verified to ensure a breakpoint at the given address is actually possible (#626).
- RISC-V: Use correct address for access to `abstractauto`register (#511).
- The `--chip` argument now works without specifying the `--elf` argument (fix #517).
- Fixed: Invalid "Unable to set hardware breakpoint", by removing breakpoint caching, instead querying core directly (#632)
- Fix crash on unknown AP class. (#662).
- Fix too many chip erases in chips with multiple NvmRegions. (#670).
- Added missing `skip_erase` setter function introduced in #677 (#679).
- Fixed incorrect array size calculation (#683)
- STLink: Removed unnecessary SELECT bank switching (#692)
- STLink: chunk writes in `write_8` to avoid hitting limit (#697)
- Partial fix for a bug where `probe-rs-debugger` does not set breakpoints when the target is in _sleep_ mode (#703)

## [0.10.1]

### Fixed

- Replace calls to `unwrap()` in adi_v5_memory_interface.rs with proper error types (#440).
- Correct URL for Sentry logging in probe-rs-cli-util (#439).

## [0.10.0]

### Added

- Added support for the dedicated ST-Link API which doubles flash write speeds for ST-Link v2 (#369, #377, #397, #435).
- Added support for the STM32WLE.
- Added support for the ATSAMD21 & ATSAMD51.
- Added support for the STM32L1.
- Added support for the EFM32PG12.
- Added support for the MAX32665 & MAX32666.
- Building probe-rs now works without rustfmt being present too (#423).
- Added support for implicit ebreak in RISC-V chips (#423, #430).

### Changed

- nRF devices now use the `SoftDevice Erase` algorithm for flashing which will also erase the flash if it contains the softdevice. The previous algorithm prevented users from flashing at all if a softdevice was present (#365, #366).
- The names of probe interface methods were named more consistently (#375).
- FTDI support is now opt in. Please use the `ftdi` feature for support (#378).

### Fixed

- ST-Links now retry the command if a wait was returned in during the SWD transmission (#370).
- Fixed a bug where CMSIS-DAP would not be able to open a probe with a specific VID/PID but no SN specified (#387).
- Fixed a bug where a CMSIS-DAP probe could not be opened if an USB descriptor did not contain any language. This was dominant on macOS (#389).
- Fixed support for the nRF91 (#403).
- Fixed a bug on Windows where paths were not canonicalized properly (#416).
- Fixed a bug where a target fault during AP scans would not be cleared and result in failure on some cores even tho there was no actual issue other than the scan being aborted due to an AP not being present (which is perfectly okay) (#419).
- Use the correct bit mask for the breakpoint comperator on Cortex-M0(+) devices (#434).
- Fixed a bug where breakpoints on M0 would always match the full word even if half word would have been correct (#368).

### Known issues

- Flashing on some chips (known are SAMDx and rare STM32s) with the JLink or CMSIS-DAP probes can be slow. If you see an error involving th DRW or CSW registers, please try using a speed of 100kHz and file a report in #433.

## [0.9.0]

### Added

- Added initial support for FTDI based probes.
- Added support for the STM32L5 family.
- Added support for the STM32G4 family.
- Added support for ITM tracing over SWO in general and drivers for all probes.
- The status LED on CMSIS-DAP probes is now used by probe-rs.

### Changed

- Renamed `ProgressEvent::StartFlashing` to `ProgressEvent::StartProgramming` and `ProgressEvent::PageFlashed` to `ProgressEvent::PageProgrammed` to make naming of events more consistent.

### Fixed

- Fixed a bug where a J-Link would only be opened if the VID, PID AND Serial No. would match. As the Serial is optional, only VID/PID have to match now.
- Fixed a bug with the readout of the serial string that could fail for DAP devices and lead to weird behavior.
- Fixed a bug where the serial number was not printed correctly for some ST-Links.

## [0.8.0]

### Added

- Added support for new devices in the nRF52 family - nRF52805, nRF52820 and nRF52833.
- Added support for the STM32F7 family.
- The `Session` struct and dependants now implement `Debug`.
- The J-Link driver now logs a warning if no proper target voltage is measured.
- The J-Link driver now logs some more information about the connected probe on the `INFO` and `DEBUG` levels.

### Changed

- Improved error handling by a great deal. Errors now can be unwound properly and thus displayed nicely in UI tooling.
- `Core::halt()` now requires a timeout to be specified. This ensures that procedures such as flashing wont time out when certain tasks (like erasing a sector) take longer.

### Fixed

- Fixed a bug where a probe-selector would not work for the JLink if only VID & PID were specified but no serial number.
- Fixed a bug where chip descriptions would fail to parse because of a changed behavior in a newer version of serde_yaml.
- Fixed the LPC55S66 and LPS55S69 targets.
- CMSIS-DAPv1 read operations now properly time out instead of blocking forever, thus giving the user proper feedback.
- Even if an ST-Link cannot be opened (for example on Windows due to a missing driver) it will now be listed properly, just without a serial number.
- Fixed a bug where the J-Link would not be selected properly if no serial number was provided in the selector even if there was a VID:PID pair that matched.

## [0.7.1]

### Changed

- `DebugProbeType` is now public.
- Update LPC55S66/LPC55S69 targets.

### Fixed

- Add missing core value for LPC55S66 and LPC55S69.

## [0.7.0]

### Added

- Added support for RISC-V flashloaders! An example how to write one can be found here: https://github.com/Tiwalun/hifive-flashloader.
- Added support for LLDB (works better than GDB in most cases; try it!).
- Added support for specifying a probe via VID, PID and serial number.

### Changed

- The probe-rs API was changed that no internal `Rc<RefCell<T>>`s are present anymore to enable multithreading and make the API cleaner (see https://github.com/probe-rs/probe-rs/pull/240 for the changes).
- Cleaned up the gernal GDB server code.
- Make some parts of the API public such that custom APs can be implemented and used for ARM targets (see https://github.com/probe-rs/probe-rs/pull/249, https://github.com/probe-rs/probe-rs/pull/253)
- Removed a great deal of (non-panicking) unwraps inside the code.
- Improved erroring by a great deal. Removed error stacking and started using anyhow for upper-level errors. This allows for nicer error printing!

### Fixed

- Fixed a bug where an empty DAP-Link batch would just crash without a proper error message.
- Fixed a check where the serial number of the stlink which would be supported at a minimum was too low (off by one).
- Fixed the broken vCont & memory-map commands in the GDB stub.
- Fixed deserialization of flash algorithm descriptions which enables to load target descriptions during runtime.
- Fixed an issue where the error message would say that more than one probe was found when no probe was detected at all.
- Fixed a bug in the gdb-server that causes it to never halt after a continue.
- Fixed an issue where the gdb-server would always use 100 % cpu time of the core it's running on.

## [0.6.2]

### Added

- `WireProtocol` now implements `Serialize`.

### Fixed

- The GDB stub will no longer crash when GDB tries to access invalid memory.

### Known issues

- Some ST M3s such as the STM32F103 are known to have reset issues. See [#216](https://github.com/probe-rs/probe-rs/pull/216).

## [0.6.1]

### Added

- Support for the STM32F3 family was added.
- Added support for most Holtek ARM chips.
- Added support for the STM32H7 and M7 cores.

### Changed

- DAPlink implementation now batches `read_register` and `write_register`
  commands, executing the entire batch when either the batch is full or a
  `read_register` is requested, returning the read result or an error which
  may indicate an error with a batched command. As a consequence,
  `write_register` calls may return `Ok(())` even if they have not been
  submitted to the probe yet, but any read will immediately execute the batch.
  Operations such as device flashing see around 350% speedup.
- Improved error handling for STLinks that have an older firmware which doesn't support multiple APs.
- The flash layout reporting struct is less verbose now.

### Fixed

- Fix a bug in the CLI where it would always be unable to attach to the probe.

### Known issues

- Some ST M3s such as the STM32F103 are known to have reset issues. See [#216](https://github.com/probe-rs/probe-rs/pull/216).

## [0.6.0]

### Added

- Flashing support for the STM32L4 series.
- Added the possibility to set the speed on DebugProbes and also implemented it for all three supported probes (CMSIS-DAP, ST-Link and J-Link).
- Make M3 cores selectable from built in targets.
- Make the filling of erased flash sectors with old contents possible. When flashing, the minimal erase unit is a sector. If the written contents do not span a sector, we would erase portions of the flash which are not written afterwards. Sometimes that is undesired and one wants to only replace relevant parts of the flash. Now the user can select whether they want to restore unwritten but erased parts to the previous contents. The flash builder now automatically reads to be erased and not written contents beforehand and adds them to the to be written contents.
- Added a flash visualizer which can generate an SVG of the layouted flash contents.

### Changed

- Improved error handling for the flash download module.
- Improved error messages for ARM register operations.
- The `flash` module has been renamed to `flashing`.
- Downloading a file now has the possibility to add options instead of multiple parameters to clean up the interface.
- `read8`/`write8` implement true 8-bit accesses if they are supported by target.
- Improved build times by changing code generation for targets. For more details, see [PR #191](https://github.com/probe-rs/probe-rs/pull/191).
- Improved logging for ELF loading. If there was no loadable sections before, nothing would happen. Now it is properly reported, that there was no loadable sections.

### Fixed

- Fix the usage of ST-Link V3.
- Removed an unwrap that could actually crash.
- Fixed a bug where reading a chip definition from a YAML file would always fail because parsing a `ChipFamily` from YAML was broken.
- Fixed a bug in the ST-Link support, where some writes were not completed. This lead to problems when flashing a device, as the
  final reset request was not properly executed.
- Refactored 8-bit memory access in ADIMemoryInterface, fixing some edge case crashes in the process. Also rewrote all tests to be more thorough.
- Fixed 8/16-bit memory access processing in `MockMemoryAP`.
- Protocol selection for JLink now will properly honor the actual capabilities of the JLink instead of crashing if the capability was missing.
- Fix an issue where probes would double attach to a target, potentially leading to issues.

## [0.5.1]

### Fixed

- Fix a bug where M3 targets would not be able to load the core.

## [0.5.0]

### Added

- Flashing support for the STM32G0 series.
- Flashing support for the STM32F0 series.
- Flashing support for the STM32WB55 series.
- Support for RISC-V debugging using a Jlink debug probe.
- Support for SWD debugging using a Jlink debug probe.

### Changed

- The entire API was overhauled. The Probe, Session and Core structs have different interaction and APIs now.
  Please have a look at the docs and examples to get an idea of the new interface.
  The new API supports multiple architectures and makes the initialization process until the point where you can talk to a core easier.
  The core methods don't need a passed probe anymore. Instead it stores an Rc to the Session object internally. The Probe object is taken by the Session which then can attach to multiple cores.
  The modules have been cleaned up. Some heavily nested hierarchy has been flattened.
- More consistent and clean naming and reporting of errors in the stlink and daplink modules. Also the errorhandling for the probe has been improved.

### Fixed

- Various fixes

### Known issues

- Some chips do not reset automatically after flashing
- The STM32L0 cores have issues with flashing.

## [0.4.0]

### Added

- A basic GDB server was added \o/ You can either use the provided `gdb-server` binary or use `cargo flash --gdb` to first flash the target and then open a GDB session. There is many more new options which you can list with `cargo flash --help`.
- Support for multiple breakpoints was added. Breakpoints can now conveniently be set and unset. probe-rs checks for you that there is a free breakpoint and complains if not.
- A flag to disable progressbars was added. Error reporting was broken because of progressbar overdraw. Now one can disable progress bars to see errors. In the long run this has to be fixed.
- Added an improved way to create a `Probe`.
- Added an older USB PID to have probe-rs detect older STLinks with updated Firmware.
- Added support for flashing with different sector properties. This fixed broken flashing on the STM M4s.

### Changed

- Code generation for built in targets was split off into a separate crate so probe-rs can be built without built in targets if one doesn't want them.

### Fixed

- Fixed setting and clearing breakpoints on M4 cores.

## [0.3.0]

Improved flashing for `cargo-flash` considering speed and useability.

### Added

- Increased the raw flashing speed by factor 10 and the actual flashing speed for small programs by factor 5. This is done using batched CMSIS-DAP transfers.
- Added CMSIS-Pack powered flashing. This feature essentially enables to flash any ARM core which can also be flashed by ARM Keil.
- Added progress bars for flash progress indication.
- Added `nrf-recover` feature that unlocks nRF52 chips through Nordic's custom `AP`

### Changed

- Improved target autodetection with better error distinction.
- Improved messaging overall.

### Fixed

- Various bugfixes
- Binaries bigger than a sector can now be flashed.

## [0.2.0]

Initial release on crates.io

- Added parsing of yaml (or anything else) config files for flash algorithm definitions, such that arbitrary chips can be added.
- Modularized code to allow other cores than M0 and be able to dynamically load chip definitions.
- Added target autodetection.
- Added M4 targets.
- Working basic flash downloader with nRF51.
- Introduce cargo-flash which can automatically build & flash the target elf file.

[unreleased]: https://github.com/probe-rs/probe-rs/compare/v0.14.2...master
[v0.14.2]: https://github.com/probe-rs/probe-rs/compare/v0.14.1...v0.14.2
[v0.14.1]: https://github.com/probe-rs/probe-rs/compare/v0.14.0...v0.14.1
[v0.14.0]: https://github.com/probe-rs/probe-rs/compare/v0.13.0...v0.14.0
[0.13.0]: https://github.com/probe-rs/probe-rs/compare/v0.12.0...v0.13.0
[0.12.0]: https://github.com/probe-rs/probe-rs/compare/v0.11.0...v0.12.0
[0.11.0]: https://github.com/probe-rs/probe-rs/compare/v0.10.1...v0.11.0
[0.10.1]: https://github.com/probe-rs/probe-rs/compare/v0.10.0...v0.10.1
[0.10.0]: https://github.com/probe-rs/probe-rs/compare/v0.9.0...v0.10.0
[0.9.0]: https://github.com/probe-rs/probe-rs/compare/v0.8.0...v0.9.0
[0.8.0]: https://github.com/probe-rs/probe-rs/compare/v0.7.1...v0.8.0
[0.7.1]: https://github.com/probe-rs/probe-rs/compare/v0.7.0...v0.7.1
[0.7.0]: https://github.com/probe-rs/probe-rs/compare/v0.6.2...v0.7.0
[0.6.2]: https://github.com/probe-rs/probe-rs/compare/v0.6.1...v0.6.2
[0.6.1]: https://github.com/probe-rs/probe-rs/compare/v0.6.0...v0.6.1
[0.6.0]: https://github.com/probe-rs/probe-rs/compare/v0.5.1...v0.6.0
[0.5.1]: https://github.com/probe-rs/probe-rs/compare/v0.5.0...v0.5.1
[0.5.0]: https://github.com/probe-rs/probe-rs/compare/v0.4.0...v0.5.0
[0.4.0]: https://github.com/probe-rs/probe-rs/compare/v0.3.0...v0.4.0
[0.3.0]: https://github.com/probe-rs/probe-rs/compare/v0.2.0...v0.3.0
[0.2.0]: https://github.com/probe-rs/probe-rs/releases/tag/v0.2.0<|MERGE_RESOLUTION|>--- conflicted
+++ resolved
@@ -16,17 +16,14 @@
 
   Check if the flash algorithm supports RTT, and if it does, store the RTT control block
   address in the target YAML file.
-<<<<<<< HEAD
 
 - probe-rs: Read RTT during flashing procedures if the algorithm supports RTT.
 
   This enables better debugging for flash-algorithms and should encourage development of said algorithms.
 
-=======
   
 - Add support for FT4232HL probe.
   
->>>>>>> b585a9a4
 ### Changed
 
 - cmsisdap: Increased read timeout from 100ms to 1000ms.
