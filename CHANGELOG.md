--- conflicted
+++ resolved
@@ -5,21 +5,20 @@
 
 ## [Unreleased]
 
-<<<<<<< HEAD
-### Fixed
+### Added
+
+- st-link: Support reading banked DP registers if firmware is new enough to support it.
+
+### Fixed
+
+- probe-rs: Emit chip erase started and finished/failed events correctly (#1470)
+
+  The finished/failed event would only be emitted when a sectorwise erase would be performed.
+  Now the events are correctly emitted.
 
 - probe-rs: Fixed a race condition when reseting NXP chips under JTAG (#1482)
 
   As an example, this makes flashing the Teensy 4.1 (which has an i.MX RT1062) reliable.
-=======
-### Added
-
-- st-link: Support reading banked DP registers if firmware is new enough to support it.
-probe-rs: Emit chip erase finished/failed event (#1470)
-
-The finished/failed event would only be emitted when a sectorwise erase would be performed.
-Now the events are correctly emitted.
-probe-rs: Emit chip erase started and finished/failed events correctly (#1470)
 
 - Add flashing and debugging support for the ESP32C6 (#1476)
 
@@ -29,7 +28,7 @@
 
 probe-rs library is unchanged, version number is increased to keep in sync with other
 probe-rs packages.
->>>>>>> 5a29e838
+
 
 ## [0.15.0]
 
