--- conflicted
+++ resolved
@@ -9,14 +9,11 @@
 
 - `dap-server`: In addition to `Elf` format, this adds support for binary formats `Bin`, `Hex`, and `Idf` (#1656).
 - Added PAC55XX series targets (#1655)
-<<<<<<< HEAD
 - Stack unwinding can now unwind beyond (optionally nested) exception handlers (#1665).
   - ARMv6-M: Report Exception / Fault description, and Unwind the registers and next frames.
   - ARMv7-M: Also decodes details about HardFault, UsageFault, BusFault, and MemManageFault.
   - ARMv7-A, Armv8-M, Armv8-A, RISC-V: Not implemented - requires architecture specific implementations.
-=======
 - Added a simple profiler to the probe-rs cli toolkit (#1628)
->>>>>>> fbc7d972
 
 
 ### Fixed
