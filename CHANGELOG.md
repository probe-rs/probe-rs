--- conflicted
+++ resolved
@@ -22,7 +22,6 @@
 
 - Add flashing and debugging support for the ESP32C6 (#1476)
 
-<<<<<<< HEAD
 - Debug: Fixed a number of known issues, which included some code refactoring to avoid code duplication (#1484).
   - Unwind of variables that are in inlined subroutines now resolve correctly under all known conditions.
   - Unwind of nested arrays now resolve, irrespective of the levels of nesting (#1404).
@@ -31,9 +30,8 @@
   - Correctly unwind pointers/references to variants and enums.
   - Fix an error that terminated the debug when new architecture error variants were introduced by a previous PR.
   - Fix an error where unwind memory locations decoded memory values as integer addresses without accounting for endianness.
-=======
+
 - VSCode: Avoid sending extraneous `StoppedEvent` from probe-rs-debugger (#1485).
->>>>>>> 1eff24b2
 
 ## [0.16.0]
 
