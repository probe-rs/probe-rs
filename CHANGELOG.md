# Changelog

The format is based on [Keep a Changelog](https://keepachangelog.com/en/1.0.0/)
and this project adheres to [Semantic Versioning](https://semver.org/spec/v2.0.0.html).

## [Unreleased]

### Added

- Added RA4M1 series target, R7FA4M1AB. (#1706)
- Added --no-location option to the CLI run command, which suppresses the filename and line number
  information from the rtt log (#1704)
- target-gen: Add new `--test-address` option to the `target-gen test` subcommand. (#1708)
- `cli`: Add `--verify` flag to `download`, `flash` and `run` (#1727)

### Changed

- `cli`: Allow to interrupt `probe-rs run` during RTT scan (#1705).
- `cli`: Ignore errors from `enable_vector_catch` (#1714).
- `cli`: Retry RTT attach before continuing (#1722).
- `cli`: Clean clap attributes (#xxxx)
<<<<<<< HEAD
- `target-gen`: (#1745)
  - Memory regions in target.yaml are now sorted with lowest address first.
  - Use `.pdsc` flash algorithm `RAMstart` field to calculate `load_address` for target yaml.
=======
- Target definitions can now constrain the RTT automatic scanning ranges to just a subset of all available RAM, to support targets that have large amounts of RAM that would take a long time to scan. (#xxx)
>>>>>>> a2b8c3fd

## [0.20.0]

Released 2023-07-19

### Added

- `dap-server`: In addition to `Elf` format, this adds support for binary formats `Bin`, `Hex`, and `Idf` (#1656).
- Added PAC55XX series targets (#1655)
- Added support for JTAG commands via CMSIS-DAP protocol (#1462)
- `core`: Added PAC55XX series targets (#1655)
- `core`: Stack unwinding can now unwind beyond (optionally nested) exception handlers (#1665).
  - ARMv6-M: Report Exception / Fault description, and Unwind the registers and next frames.
  - ARMv7-M: Also decodes details about HardFault, UsageFault, BusFault, and MemManageFault.
  - ARMv7-A, Armv8-M, Armv8-A, RISC-V: Not implemented - requires architecture specific implementations.
- `cli`: Added a simple profiler to the probe-rs cli toolkit (#1628)
- `core`: Added MSP432E4 target (MSP432E401Y and MSP432E411Y). (#1139)
- `core`: Added vector catch for ARMv6-M and ARMv7-M (#1592)
  - Currently supported are HardFault and CoreReset.
- `cli`: The run command now prints a stack trace on `HardFault` (#1592)
- Added a simple profiler to the probe-rs cli toolkit (#1628)
- Added MSP432E4 target (MSP432E401Y and MSP432E411Y). (#1139)
- probe-rs-cli: added `attach` subcommand. (#1672, #1616)

### Changed

- `cli`: more descriptive error messages for ambigous chips (#1671).
- `cli`: When using `memory` as the trace sink for an ITM trace, the trace is now read
  out through the debug registers (#1688)
- `target-gen`: RTT is enabled by default now in the `test` command (#1690).

### Fixed

- `core`: Added a missing reset catch clear that prevented the CPU from properly starting after flashing RTT from attaching (#1675).
- `cli`: fixed `--base-address` having no effect (#1664).
- `cli`: fixed `--skip` not accepting hexadecimal values (#1664).
- `cli`: all the commands now load the chip description path and provide uniform config arguments (#1691).
- `dap-server`: The VSCode extension reports all STDERR errors if process initialization fails (#1699).
- `debug` : Consider `RegisterValue` byte size when doing arithmetic on register addresses. (#1701)
- ARMv7-A, ARMv8-A: Fixed incorrect addresses for registers.

### Removed

- cli: removed obsolete `--skip-bytes` (which had no effect), use `--skip` instead (#1664).

## [0.19.0]

Released 2023-06-27

### Changed

- Merged `probe-rs-cli`, `probe-rs-debugger`, `cargo-embed`, `cargo-flash` binaries into the `probe-rs` crate.
  - `probe-rs-cli` is now available in `probe-rs`.
  - `probe-rs-debugger` is now available as `probe-rs dap-server`.
  - `cargo-embed` and `cargo-flash` functionality is unchanged, but they are now small shim binaries that invoke `probe-rs`.
  - Running `cargo install probe-rs` installs the `probe-rs`, `cargo-embed` and `cargo-flash` binaries.
- Merged the `gdb-server` crate into `probe-rs`. It's now available under `probe_rs::gdb_server`, and requires enabling the `gdb-server` Cargo feature.

### Fixed

- probe-rs: recognize `CMSIS-DAP` probes with device strings containing `CMSIS_DAP`
- probe-rs-debugger: Show errors that happen before VSCode/DAP Client session initializion has completed (#1581).
- probe-rs-cli-util: replace unwanted instance of `println` with `eprintln` (#1595, fixes #1593).
- stlink: exit JTAG mode on idle to tristate debug interface (#1615).
- probe-rs-debugger: The MS DAP Request `setBreapoints` clears existing breakpoints for the specified `Source`, and not for all `Source`'s (#1630)
- probe-rs/flashing: Inconsistent address formatting in the "No flash memory contains the entire requested memory range" (`FlashError::NoSuitableNvm`) error message (#1644)
- probe-rs/flashing: For targets whose flash algorithms require a fixed load address, always select a RAM region containing that address. (#1646)
- probe-rs: Add support for the esp-idf binary format (#1629)

### Added

- Added support for the Olimex ARM-USB-TINY-H JTAG device (#1586).
- Added support for propagating `CoreStatus` to the probe in use (#1588).
- Added PY32F0xx series targets (#1619).
- Flashing process can now detect and report if the flashing algorithm locks up the core that it's running on. (#1645)

### Removed

- Removed Sentry integration in the CLI tools.

## [0.18.0]

Released 2023-03-31

### Fixed

- Add reset catch sequence for Silicon Labs EFM32/EFR32 Series 2 chips.
- Support for detecting WCH-Link as CMSIS-DAP v1 probe

- target-gen: Use the correct flash base address when testing flash algorithm (#1542)

- VSCode and probe-rs-debugger is very slow if `rttEnabled: true` and target application has no RTT initialized (#1497).

- prober-rs-debugger: Using the readMemory request on RISC-V (ESP32C3 board) is slow (#1275).

- probe-rs-debugger: Improve handling of `disconnect` and `terminate` requests. With support in DAP Client/VSCode for: (#1197)

  - `Disconnect` - will disconnect the debug session, without affecting the run status of the target application.
  - `Disconnect and Suspend` - will halt the target application, before disconnecting the debug session.
  - `Terminate` request is not supported, and DAP configuration is such that it won't be requested by the client.

- probe-rs-debugger: Improve handling of `restart` request. With support in DAP Client/VSCode for: (#1507)

  - `Restart` will now restart the debug session. Currently this is support for ARM targets only.
  - If a newer binary is available, and flashing enabled, then the new binary will be flashed before starting the new debug session.

- probe-rs-debugger: Ensure VSCode will halt on all configured breakpoints`, irrespective of flashing config. (#1529)

- probe-rs-debugger: Fix issue where "Watch" variables were not found in the debug session. (#1552)

### Changed

- Update MS DAP protocol to v1.60.0. Documentation clarifications only. (#1458)

- probe-rs-debugger: Cleaned up the timing of caching unwind information, based on new MS DAP protocol docs. (#1458)

- probe-rs: Allows `add_target_from_yaml` function to accept multiple sources

- probe-rs-debugger: Remove `restart-after-flashing` option, and make it the default behaviour. (#1550)

- probe-rs: Trigger rebuild if changes in the `PROBE_RS_TARGETS_DIR` detected (#1562).

- probe-rs: Set the flash range of RP2040 to the max supported size (#1567)

- probe-rs-debugger: Slightly relax the RISC-V restriction when handling `restart` request. Allows restart, but does not re-flash. (#1569)

### Added

- Added EFM32TG11B family targets (#1420)

- Added LPC55Sxx target (#1513)

- Added STM32H5xx targets (#1575)

- Added custom sequence support to STM32L0, L1, L4, G0, G4, F0, F3, WB, WL,
  enabling debug clocks during sleep modes (#1521)

- Add default sequence 'debug_core_stop', which disables debugging when disconneting from ARM cores by default. (#1525)

- probe-rs-debugger: Initial support for 'gdb-like' commands to be typed into VSCode Debug Console REPL. (#1552)

  - The `help` command will list available commands, and arguments.
  - Command completions are supported for the individual commands, but not for the arguments.
  - Additional commands can be added in the future, as required, but will benefit from some refactoring to share code with functionality that is already implementated in `dap_adapter.rs` for MS DAP requests.

- debug: Enable debug experimental support for binaries compiled from C files (GNU C99/11/17). (#1558)

- Added support for `monitor reset` and `monitor reset halt` commands in `gdb-server` (#1565)

## [0.17.0]

Released 2023-02-06

### Added

- st-link: Support reading banked DP registers if firmware is new enough to support it.

- target-gen: Add support for STAR-MC1 by Arm China

### Fixed

- probe-rs: Emit chip erase started and finished/failed events correctly (#1470, #1496)

  The finished/failed event would only be emitted when a sectorwise erase would be performed.
  Now the events are correctly emitted.

- probe-rs: Fixed a race condition when reseting NXP chips under JTAG (#1482)

  As an example, this makes flashing the Teensy 4.1 (which has an i.MX RT1062) reliable.

- probe-rs: jlink: fix WAIT retries on AP reads. Fixes flashing on nrf91. (#1489)

- Add flashing and debugging support for the ESP32C6 (#1476)

- Debug: Fixed a number of known issues, which included some code refactoring to avoid code duplication (#1484).

  - Unwind of variables that are in inlined subroutines now resolve correctly under all known conditions.
  - Unwind of nested arrays now resolve, irrespective of the levels of nesting (#1404).
  - Gracefully handle the unwind of arrays that are empty.
  - Correctly unwind pointers/references that are nested as references in several layers of structs.
  - Correctly unwind pointers/references to variants and enums.
  - Fix an error that terminated the debug when new architecture error variants were introduced by a previous PR.
  - Fix an error where unwind memory locations decoded memory values as integer addresses without accounting for endianness.

- VSCode: Avoid sending extraneous `StoppedEvent` from probe-rs-debugger (#1485).

- cmsis-dap: Avoid endless recursion when recovering from errors.

  When an error occurred, the cmsis-dap code tried to read the debug port CTRL register.
  If that read failed, it would again try to read the same register, returning in an
  endless recursion.

## [0.16.0]

Released 2023-01-29

probe-rs library is unchanged, version number is increased to keep in sync with other
probe-rs packages.

## [0.15.0]

Released 2023-01-28

### Added

- target-gen: Add new `--fixed-load-address` flag to the `target-gen elf` subcommand. (#1419)

  This can be used when the flash algorithm needs to be loaded at a specific address.
  The address is determined automatically from the ELF file.

- target-gen: Extract RTT control block address from flash algorithm. (#1427)

  Check if the flash algorithm supports RTT, and if it does, store the RTT control block
  address in the target YAML file.

- probe-rs: Read RTT during flashing procedures if the algorithm supports RTT.

  This enables better debugging for flash-algorithms and should encourage development of said algorithms.

- Add support for FT4232HL probe.

- probe-rs-cli: Add `--log-file` option to specify where the log file should be placed.

- target-gen: Add a command which enables the easy development and debugging of a flash algorithm.

  `target-gen test` is a new command to automatically upload, run, print RTT messages and test
  a flash algorithm. Have a look at the - Added a simple profiler to the probe-rs cli toolkit (#1628)[template](https://github.com/probe-rs/flash-algorithm-template)
  to create a new flash algorithm.

### Changed

- cmsisdap: Increased read timeout from 100ms to 1000ms.
- rtt: Moved RTT to the probe-rs library instead of having it in its own library. (#1411)

- probe-rs: update probe-rs/targets/STM32F3_Series.yaml with `target-gen`

### Fixed

- probe-rs: Avoid nested calls to tracing macros, otherwise filtering doesn't work properly. (#1415)

- probe-rs-cli: Reduce RTT polling frequency in run command to avoid USB instability issues.

## [0.14.2]

Released 2023-01-18

- Added STM32С0 target (STM32С011 and STM32С031). (#1403)

### Fixed

- stlink: fix retries on DP/AP WAIT errors. (#1406)

## [0.14.1]

Released 2023-01-14

## [0.14.0]

Released 2023-01-13

### Added

- Added PartialEq Trait to the struct DebugProbeInfo. (#1173)
- Added support for configuring trace data destinations (#1177)
  - Tracing on M4 architectures utilize the TPIU for all hardware tracing (#1182)
- ITM tracing can now be completed using the probe-rs CLI (#1180)
- Added support for MIMXRT10xx targets (#1174)
- Added support for the Cortex M7 of MIMXRT11xx targets (#1250)
- Added support for in-line (column specific) breakpoints where multiple statements (potential breakpoints) are on the same line of source code. (#1156)
- Added support for MSP432P4XX targets (#1201)
- Added support for Microchip SAMDA1
- Added Probe re-attach handling when needed after `debug_device_unlock`
- Added Custom ArmDebugSequence for ATSAM D5x/E5x devices
- Added a `FlashLoader::data` method (#1254)
- Added Support for STM32H735 family. (#913)
- Added support for MAX32660 target (#1249)
- Added support for W7500 target
- Added an optional `stack_size` configuration to flash algorithms to control the stack size (#1260)
- Added Support for Debug Erase Sequences that (if available) are used instead of the normal chip-erase logic
- Added Support for GD32E50x targets (#1304)
- Added support for the Infineon XMC4000 family
- Added support for the Infineon XMC4000 family (#1301)
- Added debug support for viewing function arguments (#1333)
- Added support for the EFM32GG11B family (#1346)
- Added support for finding targets externally (#1338)

### Changed

- SWV vendor configuration has been refactored into sequences and trace functions have been renamed:
  - `Session::setup_swv` has been renamed to `Session::setup_tracing`
  - `Session::read_swo` has been renamed to `Session::read_trace_data`
- `probe-rs-debugger`: RISC-V `ebreak` instruction will enter Debug Mode (#1213)
- RTT: When a channel format is `defmt`, automatically set the channel mode to `BlockingIfFull` on attach. (Enhancement request #1161)
- RTT: Report data decode errors when channel format is `defmt`. (#1243)
  - Note: This is a breaking API change for `probe_rs_cli::rtt::RttActiveChannel::get_rtt_data()`. To mitigate the impact of this change:
    - `probe_rs_cli::rtt::RttActiveTarget::poll_rtt()` will maintain the original signature and behaviour of ignoring errors from `defmt` until deprecated in 0.14.0.
    - The new `probe_rs_cli::rtt::RttActiveTarget::poll_rtt_fallible()` will propagate errors from `get_rtt_data()` on any of the active channels.
- target-gen: Various changes and optimizations: (#1259)
  - Memory addresses and sizes in YAML are generated in hex format, for improved readability.
  - Remove `Option::is_none`, empty `Vec`, and `false` bool values, in generated YAML, for improved readability.
  - Generate all pack file specified memory regions.
  - Match memory regions to pack file specified core names.
- `probe_rs_target::chip::Chip` has a new field `pack_file_release` which is populated by `target-gen`.(#1259)
- Benchmarking code moved from an example to `probe-rs-cli` subcommand (#1296).
- Replace `log` crate, with `tracing` in `probe-rs-debugger` executable, and in the `rtt` library. (#1297)
- Improved formatting of `probe-rs-cli info` output. (#1305)
- Refactor VSCode handling of logging and user messaging - see [VSCode PR #37](https://github.com/probe-rs/vscode/pull/37) (#1334)
- Refactor error handling, split `crate::Error::ArchitectureSpecific` into two separate variants for RISC-V and ARM, and create a new `ArmError` enum for ARM specific errors. (#1344)

### Fixed

- (#1351) Warning messages about duplicate packages when using `probe-rs` as a library
- (#1269) Error message in case of FTDI device access issues.
- (#350) Flashing and debugging on STM32 chips using WFI instructions should now be stable (fixed in #1177)
- Fixed rtthost --scan-region to properly support memory range scannig. (#1192)
- Debug: Improve logic for halt locations used by breakpoints and stepping. (#1156)
- Debug: Some in-scope variables are excluded from stack_trace. (#1156)
- Debug: Ensure RTT buffer on target is reported to DAP client in 'timely' manner. (#1208)
- Debug: Provide unique default names on DAP client, when multiple RTT Channels have no configured name. (#1208)
- Added missing memory regions for ESP32.yaml file, to fix RTT Channel name issue. (#1209)
- Fix maximum addressable Flash size in ESP32.yaml file, to be 16Mb (was 64Mb). (#1209)
- Debug: Enable stepping or running past a BKPT (Arm Cortex-M) or EBREAK (RISC-V) instruction (#1211).
- (#1058) Non-successful DAP Transfer requests no longer require response data to be present.
- Debug: Gracefully handle stack unwind when CFA rule references a FP with value of zero. (#1226)
- Debugger: Improve core status checking during launch.(#1228)
- Debugger: Prevent stack overflows when expanding "static" section in probe-rs-debugger. (#1231)
- RTT: Prevent panicking in `probe-rs-cli-util/src/rtt/rs` when defmt stream decoding provides invalid frame index. (#1236)
- Fix: Attaching to LPC55S69 seems to stop code execution - incorrect values in target YAML. (#1220)
- Debug: Fix `probe-rs-debugger` crashes when variable unwind fails with excessively long error messages. (#1252)
- Fix: Dual core devices had incorrect 'core' names in `STM32H7_Series.yaml`, causing panic during flashing. (#1023)
- Fix: Include all RAM regions in `STM32H7_Series.yaml` (#429)
- Fix: Include all new STM32H7 variants from the latest CMSIS pack file (#913)
- Fix: Update STM32G0_Series.yaml to include latest variants (STM32G050, STM32G051, STM32G061, STM32G0B0, STM32G0B1, STM32G0C1) (#1266)
- Fix: Correct flash algorithm values in LPC55S69.yaml. (#1220)
- Fix: Timeout during flashing when using connect under reset - regression from #1259. (#1286)
- Fix: Validate RiscV CSR addresses to avoid unnecessary panics. (#1291)
- Debugger: Fix unpredictable behaviour when breaking on, or stepping over macros. (#1230)
- Fix: Extend fix for WFI instructions (#1177) to STM32F1
- Debugger: RTT data from target is now polled/reported in a timely manner, during stepping, and after breakpoint halting. (#1341)

## [0.13.0]

### Added

- Added an option to disable use of double-buffering when downloading flash (#1030, #883)
- rtt::ChannelMode implements additional traits: Clone, Copy, serde's Serialize and Deserialize
- Added a permissions system that allows the user to specify if a full chip erase is allowed (#918)
- Added debug sequence for the nRF5340 that turns on the network core can unlock both cores by erasing them if that is permitted (#918)
- Support for core registers `msp`, `psp` and `extra`, extra containing:
  - Bits[31:24] CONTROL.
  - Bits[23:16] FAULTMASK.
  - Bits[15:8] BASEPRI.
  - Bits[7:0] PRIMASK.
- Debug port start sequence for LPC55S16. (#944)
- Added a command to print the list of all supported chips. (#946)
- Added a command to print info about a chip, such as RAM and the number of cores. (#946)
- ARM:`Session::swo_reader` that returns a wrapping implementation of `std::io::Read` around `Session::read_swo`. (#916)
- Added CortexM23 to Armv8m mapping for `target-gen`. (#966)
- Added get_target_voltage to the Probe struct to access the inner DebugProbe method. (#991)
- Debugger: Added support for showing multiple inlined functions in backtrace. (#1002)
- Debugger: Add support LocLists (attribute value of DW_AT_location) (#1025)
- Debugger: Add support for DAP Requests (ReadMemory, WriteMemory, Evaluate & SetVariable) (#1035)
- Debugger: Add support for DAP Requests (Disassemble & SetInstructionBreakpoints) (#1049)
- Debugger: Add support for stepping at 'statement' level, plus 'step in', 'step out' (#1056)
- Debugger: Add support for navigating and monitoring SVD Peripheral Registers. (#1072)
- Added GD32F3x0 series support (#1079)
- Added support for connecting to ARM devices via JTAG to the JLink probe
- Added preliminary support for ARM v7-A cores
- Added preliminary support for ARM v8-A cores
- CLI Debugger: Added 8-bit read / write memory commands
- Added Arm Serial-Wire-View (SWV) support for more targets (e.g. STM32H7 families) (#1117)
  - Support added for trace funnels and SWO peripherals
  - Added custom sequencing for STM32H7 parts to configure debug system components on attach
- Added support for ARMv8-A cores running in 64-bit mode (#1120)
- Added FPU register reading support for cortex-m cores
- Added support for Huada Semiconductor HC32F005 MCUs.
- Added FPU register support for Cortex-A cores (#1154)
- GDB now reports the core name in `info threads` (#1158)
- Added a recover sequence for the nRF9160 (#1169)
- Added support for `JTAGAccess::write_register_batch` the esp-serial-jtag probe (#1633)

### Changed

- ARM reset sequence now retries failed reads of DHCSR, fixes >500kHz SWD for ATSAMD21.
- Chip names are now matched treating an 'x' as a wildcard. (#964)
- GDB server is now available as a subcommand in the probe-rs-cli, not as a separate binary in the `gdb-server` package anymore. (#972)
- `probe_rs::debug` and `probe-rs-debugger` changes/cleanup to the internals (#1013)
  - Removed StackFrameIterator and incorporated its logic into DebugInfo::unwind()
  - StackFrame now has VariableCache entries for locals, statics and registers
  - Modify DebugSession and CoreData to handle multiple cores.
  - Modify Variable::parent_key to be Option<i64> and use None rather than 0 values to control logic.
  - Use the updated StackFrame, and new VariableNodeType to facilitate 'lazy' loading of variables during stack trace operations. VSCode and MS DAP will request one 'level' of variables at a time, and there is no need to resolve and cache variable data unless the user is going to view/use it.
  - Improved `Variable` value formatting for complex variable types.
- Updated STM32H7 series yaml to support newly released chips. (#1011)
- Debugger: Removed the CLI mode, in favour of `probe-rs-cli` which has richer functionality. (#1041)
- Renamed `Probe::speed` to `Probe::speed_khz`.
- Debugger: Changes to DAP Client `launch.json` to prepare for WIP multi-core support. (#1072)
- `ram_download` example now uses clap syntax.
- Refactored `probe-rs/src/debug/mod.rs` into several smaller files. (#1082)
- Update STM32L4 series yaml from Keil.STM32L4xx_DFP.2.5.0. (#1086)
- Debugger: SVD uses new `expand` feature of `svd-parser` crate to expand arrays and clusters. (#1090)
- Updated cmsis-pack dependency to version 0.6.0. (#1089)
- Updated all parameters and fields that refer to memory addresses from u32 to u64 in preparation for 64-bit target support. (#1115)
- Updated `Core::read_core_reg` and `Core::write_core_reg` to work with both 32 and 64-bit values (#1119)
- Renamed `core::CoreRegisterAddress` to `core::RegisterId`, and `core::CoreRegister` to `core::MemoryMappedRegister`. (#1121)
- Updated gdb-server to use gdbstub internally (#1125)
- gdb-server now uses all cores on a target (#1125)
- gdb-server now supports floating point registers (#1133)
- Debug: Correctly handle compressed vs non-compressed instructions sets for RISC-V. (#1224)
- The core now needs to be halted for core register access. (#1044)
- The memory functions to do memory transfers have been standardized. This effectively means that `read_*` and `write_*` do what the name says unconditionally. E.g. `read_8` will always do 8 bit reads or `write_32` will always do 32 bit writes. New functions that are called `read` and `write` have been introduced. Those will try to maximize throughput. They mix transfer sizes however they see fit. If you need to use a feature of a chip that requires a specific transfer size, please resort to the `read_*` and `write_*` functions. (#1078)

### Fixed

- Fixed a panic when cmsisdap probes return more transfers than requested (#922, #923)
- `probe-rs-debugger` Various fixes in PR. (#895)
  - Fix stack overflow when unwinding circular references in data structures. (#894)
  - Reworked the stack unwind in `StackFrameIterator::new()` and `StackFrameIterator::next()`
    - More reliable backtrace and register values for previous frames in the stack.
    - Lazy (on demand) load of &lt;statics&gt; variables to avoid overhead during debugging.
    - More accurate breakpoint handling from VSCode extension.
    - Virtual frames for `inlined` functions, that can step back to the call site.
  - A fix to adapt to Rust 2021 encoding of Dwarf `DW_AT_discr_value` tags for variants.
  - Updated MS DAP Protocol to 1.51.1.
  - Adapt to `defmt` 0.3 'Rzcobs' encoding to fix [VSCode #26](https://github.com/probe-rs/vscode/issues/26).
  - Support the new `defmt` 0.3 `DEFMT_LOG` environment variable.
  - Requires `probe-rs/vscode` [PR #27](https://github.com/probe-rs/vscode/pull/27)
  - Debugger: Improved RTT reliability between debug adapter and VSCode (#1035)
  - Fixed missing `derive` feature for examples using `clap`.
  - Increase SWD wait timeout (#994)
  - Debugger: Fix `Source` breakpoints only worked for a single source file. (#1098)
  - Debugger: Fix assumptions for ARM cores
  - GDB: Fix assumptions for ARM cores
- Fixed access to Arm CoreSight components being completed through the wrong AP (#1114)
- Debug: Additions to complete RISC-V and 64-bit support. (#1129)
  - probe_rs::debug::Registers uses new `core::RegisterId` and `core::RegisterValue` for consistent register handling.
  - RISC-V `Disassembly` works correctly for 'compressed' (RV32C isa variants) instruction sets.
  - RISC-V stack unwind improvements (stack frames and registers work, variables do not resolve correctly.)
- Fixed a possible endless recursion in the J-Link code, when no chip is connected. (#1123)
- Fixed an issue with ARMv7-a/v8-a where some register values might be corrupted. (#1131)
- Fixed an issue where `probe-rs-cli`'s debug console didn't detect if the core is halted (#1131)
- Fix GDB interface to require a Mutex to enable multi-threaded usage (#1144)
- Debug: RISC-V improvements (#1147).
  - Fix: Variable values now resolve correctly. This fix also fixes variables when using the rustc flag `-Cforce-frame-pointers=off` on ARM.
  - Fix: Allow unwinding past frames with no debug information (See Issue [#896](https://github.com/probe-rs/probe-rs/issues/896))
  - Fix: Using `restart` request from VSCode now works for both states of `halt_after_rest`.
  - Partial Fix: Set breakpoints and step on RISC-V. Breakpoints work but stepping only works for some breakpoints. This will be addressed in a future PR.
- Fix nrf9160 target file so it can erase UICR section (#1151)
- Fix connect under reset for CMSIS-DAP probes(#1159)
- Fix double default algorithms for the stm32f7x line with 1MB flash (#1171)
- Fixed detecting CMSIS-DAP probes that only say "CMSIS-DAP" in interface strings, not the product string (#1142/#1135/#995)

## [0.12.0]

- Added support for `chip-erase` flag under the `probe-rs-cli download` command. (#898)
- Added support for `disable-progressbars` flag under the `probe-rs-cli download` command. (#898)
- Fixed bug in `FlashLoader` not emitting `ProgressEvent::FinishedErasing` when using `do_chip_erase`. (#898)

### Added

- Added initial multicore support. (#565)
- probe-rs-cli-util: added common option structures and logic pertaining to probes and target attachment from cargo-flash. (#723)
- probe-rs-cli-util: escape hatch via `--` for extra cargo options not declared by `common_options::CargoOptions`.
- Added SWDv2 multidrop support for multi-DP chips. (#720)
- Added The possibility to use `--connect-under-reset` for the `probe-rs-cli info` command. (#775)
- Added support for flashing `bin` format binaries with the `probe-rs-cli download` command. (#774)
- Improved number parsing on all the `probe-rs-cli` commands. They now all accept normal (`01234`), hex (`0x1234`), octal (`0o1234`) and binary (`0b1`) formats. (#774)
- Added progress bars to the probe-rs-cli download command. (#776)
- Improve reliability of communication with the RISC-V debug module by recovering from busy errors in batch operations. (#802)
- Added optional ability to load fixed address flashing algorithms (non PIC). (#822)
- Added target definition validation to make handling inside probe-rs easier by making some basic assumptions about the validity of the used `ChipFamily` without always checking again. (#848)
- Added support for the built in JTAG on the ESP32C3 and other ESP32 devices (#863).
- Added name field to memory regions. (#864)
- debugger: Show progress notification while device is being flashed. (#871, #884)
- Add optional ability to load fixed address flashing algorithms (non PIC). (#822)
- Added `probe-rs-cli run` command, to flash and run a binary showing RTT output.
- Added a new USB VID for ST-Link V3 without Mass Storage. (#1070)

### Removed

- probe-rs-cli-util: unused module `argument_handling`. (#760)

### Changed

- Enabled the generation of global timestamps and exception traces for ARM targets on `Session::setup_swv`.
- Changed to `hidraw` for HID access on Linux. This should allow access to HID-based probes without udev rules (#737).
- Support batching of FTDI commands and use it for RISC-V (#717)
- Include the chip string for `NoRamDefined` in its error message
- Improved handling of errors in CMSIS-DAP commands (#745).
- Implemented RTT (String, BinaryLE, and Defmt) in `probe-rs-debugger` (#688).
- `probe-rs-debugger` will use the VSCode Client `launch.json` configuration to set RUST_LOG levels and send output to the VSCode Debug Console (#688).
- Bumped dependencies `bitvec 0.19.4`to `bitvec 0.22`, `nom 6.0.0` to `nom 7.0.0-alpha1`. (#756)
- `DebugProbeError::CommandNotSupportedByProbe` now holds a name string of the unsupported command.
- Target YAMLs: Renamed `core.type` values from `M0, M4, etc` to `armv6m`, `armv7m`, `armv8m`.
- Breaking API: Modify `probe-rs-rtt` interfaces to use `probe_rs::Core` rather than `Arc<Mutex<probe_rs::Session>>`.
- An opaque object is returned to represent a compiled artifact. This allows extra information to be provided
  in future without a breaking change (#795).
- Information on whether a rebuild was necessary is included in the artefact (nothing changed if
  `fresh == true`) (#795).
- `Debug` was reimplemented on `Session` (#795).
- Target YAMLs: Changed `flash_algorithms` from a map to an array. (#813)
- Reject ambiguous chip selection.
- Prefer using `read` over `read_8` for better performance and compatibility. (#829)
- Increased default RTT Timeout (retry waiting for RTT Control Block initialization) to 1000ms in `probe-rs-debugger`. (#847)
- Improved when RTT is initialized/retried, and removed `rtt_timeout` from recognized options of `probe-rs-debugger`. (#850)
- Refactor `probe-rs-debugger` code as per `launch` vs. `attach` changes documented in [VS Code extension PR # 12](https://github.com/probe-rs/vscode/pull/12) (#854)
- Breaking change: `probe-rs-debugger` and the associated [VSCode extension PR #21](https://github.com/probe-rs/vscode/pull/21) now uses camelCase for all `launch.json` properties (#885)
- Publicly export `core::RegisterFile` type.
- The trait surface for DAP/AP/DP access was cleaned up and more clarity around the access level of the API was added by properly putting `Raw` or not in the name.
- `target-gen` now deduplicates flash algorithms when generating target files. (#1010)

### Fixed

- Detect proper USB HID interface to use for CMSIS-DAP v1 probes. Without this, CMSIS-DAP probes with multiple HID interfaces, e.g. MCUlink, were not working properly on MacOS (#722).
- When reading from a HID device, check number of bytes returned to detect USB HID timeouts.
- Fix connecting to EDBG and similar probes on MacOS (#681, #721)
- Fixed incorrect flash range in `fe310` causing flashing to fail (#732).
- Multiple default algorithims would silently select the first, now errors intead (#744).
- Fixed STM32WL targets getting a HardFault when flashing binaries larger than 64K (#762).
- Use a more reliable JTAG IR length detection when there's only a single target in the chain. Fixes an issue with the esp32c3. (#796, #823).
- Replaced `unreachable!` induced panic with logic to fix `probe-rs-debugger` failures. (#847)
- Fixed logic errors and timing of RTT initialization in `probe-rs-debugger`. (#847)
- Debugger: Do not crash the CLI when pressing enter without a command. (#875)
- Fixed panic in CLI debugger when using a command without arguments. (#873)
- Debugger: Reduce panics caused by `unwrap()` usage. (#886)
- probe-rs: When unwinding, detect if the program counter does not change anymore and stop. (#893)

### Target Support

- Added LPC5516 targets. (#853)
- Added LPC552x and LPC55S2x targets. (#742)
- Added SAM3U targets. (#833)
- Added RP2040 target (Raspberry Pi Pico). (#720)
- Added STM32WL55JCIx target. (#835)
- Add esp32.yaml with esp32c3 variant. (#846)
- Added STM32U5 series target.
- Added all RAM regions to most STM32H7 parts. (#864)

## [0.11.0]

### Added

- Support for the `HNONSEC` bit in memory access. This now allows secure access on chips which support TrustZone (#465).
- Support for RISC-V chips which use the System Bus Access method for memory access when debugging (#527).
- Support for double buffering in the flash loader, which increased flashing speed (#107).
- Determine location of debug components by parsing ROM table (#431).
- Support for "flashing" data to RAM in the flash loader (#480).
- Added FTDI C232HM-DDHSL-0 to comaptible USB list for FTDI backend (#485).
- Added `--list-probes` and `-n`option to built-in GDB server binary (#486).
- Added RISC-V support to GDB server (#493).
- Added `Session::target()` to access the target of a session (#497).
- Support for target description in the GDB server (#498).
- Support for register write commands in the GDB server (#510).
- Added `get_target_voltage()` function to `DebugProbe`, which can be used to read the target voltage if the probe supports it (#533).
- Added `do_chip_erase` flag to `DownloadOptions`, to allow using chip erase when flashing (#537).
- RISC-V: Support for memory access using system bus (#527).
- Added a generic `read` function, which can be used for memory access with maximum speed, regardless of access width (#633).
- Added an option to skip erasing the flash before programming (#628).
- Added a new debugger for VS Code, using the [Debug Adapter Protocol](https://microsoft.github.io/debug-adapter-protocol/specification). The debugger can be found in the `probe-rs-debugger` crate (#620).
- Additional datatype support for the debugger, plus easier to read display values (#631)
- Added support for raw DAP register reads and writes, using `RawDpAccess`, `RawApAccess` trait (#669, #689, #700).
- Added support for verify after flashing. (#671).
- Handle inlined functions when getting a stack trace (#678).
- Added 'Statics' (static variables) to the stackframe scopes. These are now visible in VSCode between 'Locals' and 'Registers'. This includes some additional datatypes and DWARF expression evaluation capabilities. (#683)
- Added a function to mass erase all memory. (#672).
- Handle Cortex `LOCKUP` status during debugging (#707)

### Target Support

- Added EEPROM region flashing support for STM32L071KBTx (#589).
- Added support for Microchip/Atmel SAM4 (#590).
- Added support for Microchip SAME5x and SAME70 (#596).
- Added support for Microchip SAMD10 (#597).
- Added support for Microchip SAMD11 (#444).
- Fixed support for STM32WB55 (#466).
- Updated target description for LPC55S69 to newest version (#481).
- Use pyocd flash algorithm for NRF52 (#492).
- Added support for flashing NRF52 UICR (#500).
- Updated target description for SAMD21 (#542).
- Support flashes bigger than 128 kBytes on STM32l4xx (#547).
- Added support for LPC546xx (#560).
- Added support for SiLabs EFR32 targets (#566, #567).
- Added support for flashing Intel hex files using `probe-rs-cli` (#618).
- Updated target description for NRF91 (#619).
- Added a RAM benchmark script (#514).
- Initial support for batched commands for J-Link (#515).
- Added support for the STM32F2 family (#675).
- Added support for FE310-G002 (HiFive1 Rev. B).
- Added flash algorithm for GD32VF1 family (#830).

### Changed

- Renamed `MemoryRegion::Flash` to `MemoryRegion::Nvm` (#482).
- Renamed `FlashInfo` to `NvmInfo`
- Renamed `FlashRegion` to `NvmRegion` and its `flash_info()` method to `nvm_info()`
- Renamed `FlashError::NoSuitableFlash` to `FlashError::NoSuitableNvm`
- The `into_arm_interface` and `into_RISC-V_interface` functions are replaced by the `try_into_arm_interface` and
  `try_into_RISC-V_interface` functions, which return the `Probe` struct in the case of an error. This improves the
  auto detection process (#524).
- Improved SWD protocol handling for J-Link (#443, #539, #619).
- Improved error handling for batched CMSIS-DAP commands (#445).
- Use sticky overrun behaviour for improved J-Link performance (#450).
- Better error handling for flashing (#451).
- gdb-server: Halt the chip when attaching (#461).
- Better error messages in the ram_download example (#464).
- Cache value of CSW register to reduce number of SWD transfers (#471).
- Use `erased_byte_value` from target description as default value in the flash loader (#475).
- Added retry functionality for CMSIS-DAP probes (#462).
- RISC-V: Use abstract commands for CSR access for improved speed (#487).
- The `download_file` and `download_file_with_options` functions now accept `AsRef<Path>` instead of `&Path`to be more convenient to use (#545, #579).
- Use `itm-decode` to decode ITM packets instead of built-in decoder (#564).
- Flash API Improvements: Data is now owned by the `FlashLoader`and `FlashBuilder` structs to simply the API, and the `FlashLoader::commit()` accepts the `DownloadOptions` struct instead of bool flags (#605).
- Improve internal tracking of core status (#629).
- Rework SWD sequence in J-Link (#513).
- Print ST-Link version in name (#516).
- Improve argument parsing in debugger, add speed option to probe-rs-cli (#523).
- `probe_rs::flashing::DownloadOptions` is now marked `non_exhaustive`, to make it easier to add additional flags in the future.
- Replace `lazy_static` with `once_cell::sync::Lazy` (#685).
- Use new `SendError` instead of `anyhow::Error` in `cmsisdap` module (#687).

### Fixed

- Fixed `M33` breakpoints (#543).
- Fixed a bug where ST-Link v3 is not able to read 8 bit data chunks with more than 255 bytes. Currently we set the chunking to 128 bytes. This might be a bug in the ST-Link v3 firmware and might change in the future (#553, #609).
- Errors occuring while trying to open J-Link probes do not prevent other probes from working anymore (#401).
- CMSIS-DAPv1 probes with a HID report size different than 64 bytes are now supported (fixes #282).
- CMSIS-DAPv2 devices are now drained when attaching (fixes #424).
- Improved SWO speed on CMSIS-DAPv2 (fix #448).
- Session auto attach does no longer panic when no probes are connected (#442).
- probe-rs-cli: Halt core before printing backtrace (#447).
- gdb-server: Ensure registers are only read when core is halted (#455).
- Fixed loading Hex files using the flash loader (#472).
- Fixed off-by-one errors when flashing chip with contiguous memory ranges (#574).
- Ensure only ELF segments with type `PT_LOAD` are flashed (#582).
- Fixed overflow in hex file loading, and ensure addresses are calculated correctly (#604).
- RISC-V: Fixed scanning for harts (#610).
- RISC-V: Fixed abstract command handling (#611).
- Fixed a bus congestion issue where the chip is polled too often, leading to problems while flashing (#613).
- The breakpoint address is now verified to ensure a breakpoint at the given address is actually possible (#626).
- RISC-V: Use correct address for access to `abstractauto`register (#511).
- The `--chip` argument now works without specifying the `--elf` argument (fix #517).
- Fixed: Invalid "Unable to set hardware breakpoint", by removing breakpoint caching, instead querying core directly (#632)
- Fix crash on unknown AP class. (#662).
- Fix too many chip erases in chips with multiple NvmRegions. (#670).
- Added missing `skip_erase` setter function introduced in #677 (#679).
- Fixed incorrect array size calculation (#683)
- STLink: Removed unnecessary SELECT bank switching (#692)
- STLink: chunk writes in `write_8` to avoid hitting limit (#697)
- Partial fix for a bug where `probe-rs-debugger` does not set breakpoints when the target is in _sleep_ mode (#703)

## [0.10.1]

### Fixed

- Replace calls to `unwrap()` in adi_v5_memory_interface.rs with proper error types (#440).
- Correct URL for Sentry logging in probe-rs-cli-util (#439).

## [0.10.0]

### Added

- Added support for the dedicated ST-Link API which doubles flash write speeds for ST-Link v2 (#369, #377, #397, #435).
- Added support for the STM32WLE.
- Added support for the ATSAMD21 & ATSAMD51.
- Added support for the STM32L1.
- Added support for the EFM32PG12.
- Added support for the MAX32665 & MAX32666.
- Building probe-rs now works without rustfmt being present too (#423).
- Added support for implicit ebreak in RISC-V chips (#423, #430).

### Changed

- nRF devices now use the `SoftDevice Erase` algorithm for flashing which will also erase the flash if it contains the softdevice. The previous algorithm prevented users from flashing at all if a softdevice was present (#365, #366).
- The names of probe interface methods were named more consistently (#375).
- FTDI support is now opt in. Please use the `ftdi` feature for support (#378).

### Fixed

- ST-Links now retry the command if a wait was returned in during the SWD transmission (#370).
- Fixed a bug where CMSIS-DAP would not be able to open a probe with a specific VID/PID but no SN specified (#387).
- Fixed a bug where a CMSIS-DAP probe could not be opened if an USB descriptor did not contain any language. This was dominant on macOS (#389).
- Fixed support for the nRF91 (#403).
- Fixed a bug on Windows where paths were not canonicalized properly (#416).
- Fixed a bug where a target fault during AP scans would not be cleared and result in failure on some cores even tho there was no actual issue other than the scan being aborted due to an AP not being present (which is perfectly okay) (#419).
- Use the correct bit mask for the breakpoint comperator on Cortex-M0(+) devices (#434).
- Fixed a bug where breakpoints on M0 would always match the full word even if half word would have been correct (#368).

### Known issues

- Flashing on some chips (known are SAMDx and rare STM32s) with the JLink or CMSIS-DAP probes can be slow. If you see an error involving th DRW or CSW registers, please try using a speed of 100kHz and file a report in #433.

## [0.9.0]

### Added

- Added initial support for FTDI based probes.
- Added support for the STM32L5 family.
- Added support for the STM32G4 family.
- Added support for ITM tracing over SWO in general and drivers for all probes.
- The status LED on CMSIS-DAP probes is now used by probe-rs.

### Changed

- Renamed `ProgressEvent::StartFlashing` to `ProgressEvent::StartProgramming` and `ProgressEvent::PageFlashed` to `ProgressEvent::PageProgrammed` to make naming of events more consistent.

### Fixed

- Fixed a bug where a J-Link would only be opened if the VID, PID AND Serial No. would match. As the Serial is optional, only VID/PID have to match now.
- Fixed a bug with the readout of the serial string that could fail for DAP devices and lead to weird behavior.
- Fixed a bug where the serial number was not printed correctly for some ST-Links.

## [0.8.0]

### Added

- Added support for new devices in the nRF52 family - nRF52805, nRF52820 and nRF52833.
- Added support for the STM32F7 family.
- The `Session` struct and dependants now implement `Debug`.
- The J-Link driver now logs a warning if no proper target voltage is measured.
- The J-Link driver now logs some more information about the connected probe on the `INFO` and `DEBUG` levels.

### Changed

- Improved error handling by a great deal. Errors now can be unwound properly and thus displayed nicely in UI tooling.
- `Core::halt()` now requires a timeout to be specified. This ensures that procedures such as flashing wont time out when certain tasks (like erasing a sector) take longer.

### Fixed

- Fixed a bug where a probe-selector would not work for the JLink if only VID & PID were specified but no serial number.
- Fixed a bug where chip descriptions would fail to parse because of a changed behavior in a newer version of serde_yaml.
- Fixed the LPC55S66 and LPS55S69 targets.
- CMSIS-DAPv1 read operations now properly time out instead of blocking forever, thus giving the user proper feedback.
- Even if an ST-Link cannot be opened (for example on Windows due to a missing driver) it will now be listed properly, just without a serial number.
- Fixed a bug where the J-Link would not be selected properly if no serial number was provided in the selector even if there was a VID:PID pair that matched.

## [0.7.1]

### Changed

- `DebugProbeType` is now public.
- Update LPC55S66/LPC55S69 targets.

### Fixed

- Add missing core value for LPC55S66 and LPC55S69.

## [0.7.0]

### Added

- Added support for RISC-V flashloaders! An example how to write one can be found here: https://github.com/Tiwalun/hifive-flashloader.
- Added support for LLDB (works better than GDB in most cases; try it!).
- Added support for specifying a probe via VID, PID and serial number.

### Changed

- The probe-rs API was changed that no internal `Rc<RefCell<T>>`s are present anymore to enable multithreading and make the API cleaner (see https://github.com/probe-rs/probe-rs/pull/240 for the changes).
- Cleaned up the gernal GDB server code.
- Make some parts of the API public such that custom APs can be implemented and used for ARM targets (see https://github.com/probe-rs/probe-rs/pull/249, https://github.com/probe-rs/probe-rs/pull/253)
- Removed a great deal of (non-panicking) unwraps inside the code.
- Improved erroring by a great deal. Removed error stacking and started using anyhow for upper-level errors. This allows for nicer error printing!

### Fixed

- Fixed a bug where an empty DAP-Link batch would just crash without a proper error message.
- Fixed a check where the serial number of the stlink which would be supported at a minimum was too low (off by one).
- Fixed the broken vCont & memory-map commands in the GDB stub.
- Fixed deserialization of flash algorithm descriptions which enables to load target descriptions during runtime.
- Fixed an issue where the error message would say that more than one probe was found when no probe was detected at all.
- Fixed a bug in the gdb-server that causes it to never halt after a continue.
- Fixed an issue where the gdb-server would always use 100 % cpu time of the core it's running on.

## [0.6.2]

### Added

- `WireProtocol` now implements `Serialize`.

### Fixed

- The GDB stub will no longer crash when GDB tries to access invalid memory.

### Known issues

- Some ST M3s such as the STM32F103 are known to have reset issues. See [#216](https://github.com/probe-rs/probe-rs/pull/216).

## [0.6.1]

### Added

- Support for the STM32F3 family was added.
- Added support for most Holtek ARM chips.
- Added support for the STM32H7 and M7 cores.

### Changed

- DAPlink implementation now batches `read_register` and `write_register`
  commands, executing the entire batch when either the batch is full or a
  `read_register` is requested, returning the read result or an error which
  may indicate an error with a batched command. As a consequence,
  `write_register` calls may return `Ok(())` even if they have not been
  submitted to the probe yet, but any read will immediately execute the batch.
  Operations such as device flashing see around 350% speedup.
- Improved error handling for STLinks that have an older firmware which doesn't support multiple APs.
- The flash layout reporting struct is less verbose now.

### Fixed

- Fix a bug in the CLI where it would always be unable to attach to the probe.

### Known issues

- Some ST M3s such as the STM32F103 are known to have reset issues. See [#216](https://github.com/probe-rs/probe-rs/pull/216).

## [0.6.0]

### Added

- Flashing support for the STM32L4 series.
- Added the possibility to set the speed on DebugProbes and also implemented it for all three supported probes (CMSIS-DAP, ST-Link and J-Link).
- Make M3 cores selectable from built in targets.
- Make the filling of erased flash sectors with old contents possible. When flashing, the minimal erase unit is a sector. If the written contents do not span a sector, we would erase portions of the flash which are not written afterwards. Sometimes that is undesired and one wants to only replace relevant parts of the flash. Now the user can select whether they want to restore unwritten but erased parts to the previous contents. The flash builder now automatically reads to be erased and not written contents beforehand and adds them to the to be written contents.
- Added a flash visualizer which can generate an SVG of the layouted flash contents.

### Changed

- Improved error handling for the flash download module.
- Improved error messages for ARM register operations.
- The `flash` module has been renamed to `flashing`.
- Downloading a file now has the possibility to add options instead of multiple parameters to clean up the interface.
- `read8`/`write8` implement true 8-bit accesses if they are supported by target.
- Improved build times by changing code generation for targets. For more details, see [PR #191](https://github.com/probe-rs/probe-rs/pull/191).
- Improved logging for ELF loading. If there was no loadable sections before, nothing would happen. Now it is properly reported, that there was no loadable sections.

### Fixed

- Fix the usage of ST-Link V3.
- Removed an unwrap that could actually crash.
- Fixed a bug where reading a chip definition from a YAML file would always fail because parsing a `ChipFamily` from YAML was broken.
- Fixed a bug in the ST-Link support, where some writes were not completed. This lead to problems when flashing a device, as the
  final reset request was not properly executed.
- Refactored 8-bit memory access in ADIMemoryInterface, fixing some edge case crashes in the process. Also rewrote all tests to be more thorough.
- Fixed 8/16-bit memory access processing in `MockMemoryAP`.
- Protocol selection for JLink now will properly honor the actual capabilities of the JLink instead of crashing if the capability was missing.
- Fix an issue where probes would double attach to a target, potentially leading to issues.

## [0.5.1]

### Fixed

- Fix a bug where M3 targets would not be able to load the core.

## [0.5.0]

### Added

- Flashing support for the STM32G0 series.
- Flashing support for the STM32F0 series.
- Flashing support for the STM32WB55 series.
- Support for RISC-V debugging using a Jlink debug probe.
- Support for SWD debugging using a Jlink debug probe.

### Changed

- The entire API was overhauled. The Probe, Session and Core structs have different interaction and APIs now.
  Please have a look at the docs and examples to get an idea of the new interface.
  The new API supports multiple architectures and makes the initialization process until the point where you can talk to a core easier.
  The core methods don't need a passed probe anymore. Instead it stores an Rc to the Session object internally. The Probe object is taken by the Session which then can attach to multiple cores.
  The modules have been cleaned up. Some heavily nested hierarchy has been flattened.
- More consistent and clean naming and reporting of errors in the stlink and daplink modules. Also the errorhandling for the probe has been improved.

### Fixed

- Various fixes

### Known issues

- Some chips do not reset automatically after flashing
- The STM32L0 cores have issues with flashing.

## [0.4.0]

### Added

- A basic GDB server was added \o/ You can either use the provided `gdb-server` binary or use `cargo flash --gdb` to first flash the target and then open a GDB session. There is many more new options which you can list with `cargo flash --help`.
- Support for multiple breakpoints was added. Breakpoints can now conveniently be set and unset. probe-rs checks for you that there is a free breakpoint and complains if not.
- A flag to disable progressbars was added. Error reporting was broken because of progressbar overdraw. Now one can disable progress bars to see errors. In the long run this has to be fixed.
- Added an improved way to create a `Probe`.
- Added an older USB PID to have probe-rs detect older STLinks with updated Firmware.
- Added support for flashing with different sector properties. This fixed broken flashing on the STM M4s.

### Changed

- Code generation for built in targets was split off into a separate crate so probe-rs can be built without built in targets if one doesn't want them.

### Fixed

- Fixed setting and clearing breakpoints on M4 cores.

## [0.3.0]

Improved flashing for `cargo-flash` considering speed and useability.

### Added

- Increased the raw flashing speed by factor 10 and the actual flashing speed for small programs by factor 5. This is done using batched CMSIS-DAP transfers.
- Added CMSIS-Pack powered flashing. This feature essentially enables to flash any ARM core which can also be flashed by ARM Keil.
- Added progress bars for flash progress indication.
- Added `nrf-recover` feature that unlocks nRF52 chips through Nordic's custom `AP`

### Changed

- Improved target autodetection with better error distinction.
- Improved messaging overall.

### Fixed

- Various bugfixes
- Binaries bigger than a sector can now be flashed.

## [0.2.0]

Initial release on crates.io

- Added parsing of yaml (or anything else) config files for flash algorithm definitions, such that arbitrary chips can be added.
- Modularized code to allow other cores than M0 and be able to dynamically load chip definitions.
- Added target autodetection.
- Added M4 targets.
- Working basic flash downloader with nRF51.
- Introduce cargo-flash which can automatically build & flash the target elf file.

[unreleased]: https://github.com/probe-rs/probe-rs/compare/v0.20.0...master
[0.20.0]: https://github.com/probe-rs/probe-rs/compare/v0.19.0...v0.20.0
[0.19.0]: https://github.com/probe-rs/probe-rs/compare/v0.18.0...v0.19.0
[0.18.0]: https://github.com/probe-rs/probe-rs/compare/v0.17.0...v0.18.0
[0.17.0]: https://github.com/probe-rs/probe-rs/compare/v0.16.0...v0.17.0
[0.16.0]: https://github.com/probe-rs/probe-rs/compare/v0.15.0...v0.16.0
[0.15.0]: https://github.com/probe-rs/probe-rs/compare/v0.14.2...v0.15.0
[0.14.2]: https://github.com/probe-rs/probe-rs/compare/v0.14.1...v0.14.2
[0.14.1]: https://github.com/probe-rs/probe-rs/compare/v0.14.0...v0.14.1
[0.14.0]: https://github.com/probe-rs/probe-rs/compare/v0.13.0...v0.14.0
[0.13.0]: https://github.com/probe-rs/probe-rs/compare/v0.12.0...v0.13.0
[0.12.0]: https://github.com/probe-rs/probe-rs/compare/v0.11.0...v0.12.0
[0.11.0]: https://github.com/probe-rs/probe-rs/compare/v0.10.1...v0.11.0
[0.10.1]: https://github.com/probe-rs/probe-rs/compare/v0.10.0...v0.10.1
[0.10.0]: https://github.com/probe-rs/probe-rs/compare/v0.9.0...v0.10.0
[0.9.0]: https://github.com/probe-rs/probe-rs/compare/v0.8.0...v0.9.0
[0.8.0]: https://github.com/probe-rs/probe-rs/compare/v0.7.1...v0.8.0
[0.7.1]: https://github.com/probe-rs/probe-rs/compare/v0.7.0...v0.7.1
[0.7.0]: https://github.com/probe-rs/probe-rs/compare/v0.6.2...v0.7.0
[0.6.2]: https://github.com/probe-rs/probe-rs/compare/v0.6.1...v0.6.2
[0.6.1]: https://github.com/probe-rs/probe-rs/compare/v0.6.0...v0.6.1
[0.6.0]: https://github.com/probe-rs/probe-rs/compare/v0.5.1...v0.6.0
[0.5.1]: https://github.com/probe-rs/probe-rs/compare/v0.5.0...v0.5.1
[0.5.0]: https://github.com/probe-rs/probe-rs/compare/v0.4.0...v0.5.0
[0.4.0]: https://github.com/probe-rs/probe-rs/compare/v0.3.0...v0.4.0
[0.3.0]: https://github.com/probe-rs/probe-rs/compare/v0.2.0...v0.3.0
[0.2.0]: https://github.com/probe-rs/probe-rs/releases/tag/v0.2.0<|MERGE_RESOLUTION|>--- conflicted
+++ resolved
@@ -19,13 +19,10 @@
 - `cli`: Ignore errors from `enable_vector_catch` (#1714).
 - `cli`: Retry RTT attach before continuing (#1722).
 - `cli`: Clean clap attributes (#xxxx)
-<<<<<<< HEAD
 - `target-gen`: (#1745)
   - Memory regions in target.yaml are now sorted with lowest address first.
   - Use `.pdsc` flash algorithm `RAMstart` field to calculate `load_address` for target yaml.
-=======
 - Target definitions can now constrain the RTT automatic scanning ranges to just a subset of all available RAM, to support targets that have large amounts of RAM that would take a long time to scan. (#xxx)
->>>>>>> a2b8c3fd
 
 ## [0.20.0]
 
