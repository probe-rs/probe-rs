--- conflicted
+++ resolved
@@ -9,11 +9,8 @@
 
 - Flashing support for the STM32G0 series.
 - Flashing support for the STM32F0 series.
-<<<<<<< HEAD
 - Added SWD support for the JLink.
-=======
 - Support for RISCV debugging using a Jlink debug probe.
->>>>>>> 59e235c7
 
 ### Changed
 
