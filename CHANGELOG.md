--- conflicted
+++ resolved
@@ -54,11 +54,10 @@
   - Command completions are supported for the individual commands, but not for the arguments.
   - Additional commands can be added in the future, as required, but will benefit from some refactoring to share code with functionality that is already implementated in `dap_adapter.rs` for MS DAP requests.
 
-<<<<<<< HEAD
 - debug: Enable debug experimental support for binaries compiled from C files (GNU C99/11/17). (#1558)
-=======
+
 - Added support for `monitor reset` and `monitor reset halt` commands in `gdb-server` #1565
->>>>>>> 6c556cc6
+
 
 ## [0.17.0]
 
