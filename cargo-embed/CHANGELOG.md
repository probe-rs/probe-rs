# Changelog

The format is based on [Keep a Changelog](https://keepachangelog.com/en/1.0.0/)
and this project adheres to [Semantic Versioning](https://semver.org/spec/v2.0.0.html).

## [Unreleased]

<<<<<<< HEAD
### FIxed

- Formatting of timestamps in TUI output. Was broken due to the move from the chrono crate to
  the time crate.
=======

### Fixed

- Ensure offset between local time and UTC gets determined as early as possible.

  Determining the local time fails in multi-threaded programs, so it needs to be
  done as early as possible. Otherwise the program will quit with an error saying that the local time could not have been determined.
>>>>>>> 83956eb4

## [0.15.0]

Released 2023-01-28
### Changed

- Updated probe-rs to 0.15.0.

## [0.14.2]

Released 2023-01-18

### Changed

- Updated probe-rs to 0.14.2.

## [0.14.1]

Released 2023-01-14

### Changed

- Updated probe-rs to 0.14.1.

## [0.14.0]

Released 2023-01-13

### Changed

- Updated probe-rs to 0.14.0.

### Added

### Changed

### Fixed

## [0.13.0]

### Changed

- Update to probe-rs 0.13.0.

## [0.12.0]

### Changed

- Update to probe-rs 0.12.0.

## [0.11.0]

### Added

- RTT channels can be configured to use one of three blocking modes
- RTT and GDB server can now run concurrently (#159).

### Changed

- Update to probe-rs 0.11.0.
- Improved handling of config files. Unknown keys in the config file now cause an error, and trying to use unknown profiles as well (#205).

## [0.10.1]

### Changed

- Disable sentry by default as an intermediate measure to fix the subpar user experience due to its introduction.

## [0.10.0]

### Added

- Updated to probe-rs 0.10.0. Please consult its own changelog for new features and fixes.
- Added logging to sentry.io. This is 100% OPT-IN! You will be asked only if an unhandled error or panic occurs, and only if you give consent, data is transmitted. If you do not trust us either way, you can disable the `sentry` feature when you install the crate. The completely anonymous data can be investigated on sentry.io by anyone who likes to see it. Unfortunately sentry.io does not feature public orgs yet, so please reach out to @Yatekii to be added.
  Sentry helps us track down tricky issues that only occur in very specific cases. It is very much appreciated if you log upcoming errors this way (#125)!
- Added printing of the git hash cargo-embed was compiled with and the current package version (#116).

### Changed

- FTDI support is now optional. To enable FTDI support, please use the `ftdi` feature (#131).

## [0.9.1]

### Added

- Added a config flag to config what format to use on a channel.
- Added support for Defmt over RTT

### Changed

### Fixed

- Fixed a bug where all channels except 0 would be interpreted as binary.

## [0.9.0]

### Added

- The config supports a new section called `reset`. It controls whether the target is reset. Default config:

  ```toml
  [default.reset]
  # Whether or not the target should be reset.
  # When flashing is enabled as well, the target will be reset after flashing.
  enabled = true
  # Whether or not the target should be halted after reset.
  halt_afterwards = false
  ```

  This way, you can add a `cargo embed` target that allows resetting and
  optionally halting without flashing. Useful for debugging.

- Improved logging on different levels.
- Added the possibility to save logs (#28).
- Added support for cargo workspaces with the replacement of `cargo-project` with `cargo-metadata`.
- Added a flag to override the selected chip with `--chip`.
- Added a flag to override the selected probe with `--probe`.

### Changed

- The config option `flashing.halt_afterwards` has moved to `reset.halt_afterwards`

### Fixed

- Fixed the enter key for text input in the RTT terminal.
- Fixed loading of local config files.
- Fixed the default.toml.
- Fixed the error message when multiple probes are detected.

## [0.8.0]

### Added

- Add Windows support with the help of crossterm instead of termion.
- Introduced deriveable configs. With deriveable configs it is possible to create multible configs and derive parts of a config from another.
  An example is this config:

      ```toml
      [rtt.rtt]
      enabled = true

      [rtt.gdb]
      enabled = false

      [gdb.rtt]
      enabled = false

      [gdb.gdb]
      enabled = true
      ```

      This creates a config which has three configs:
      - The default one with the prefix "default" as found in [default.toml](src/config/default.toml)
      - A config with the prefix "rtt" which inherits from "default" implicitely (use general.derives = "prefix" to derive from a specific config) which has RTT enabled but GDB disabled.
      - A config with the prefix "gdb" which inherits from "default" implicitely (use general.derives = "prefix" to derive from a specific config) which has GDB enabled but RTT disabled.
      To use a specific config, call `cargo-embed prefix`.
      NOTE: This is a congig breaking change! You must update your `Embed.toml` configs!

### Changed

- The `probe.probe_selector` property is now split into three properties:
  - usb_vid
  - usb_pid
  - serial
- The `RUST_LOG` environment variable can now override the log level set in the config.
- Improved errors by a large margin by properly displaying the stacked errors with the help of anyhow.

### Fixed

- Panics in app that could occur due to a bug will no longer mess up the user's terminal.
- Fixed a bug where the progress bars from the flashing procedure would swallow all log messages.
- Fixed a bug where the RTT UI would panic if no channels were configured.

### Known issues

- Content that is longer than one line will not wrap when printed to the RTTUI unless it contains proper newlines itself.

## [0.7.0]

### Changed

- Improve error handling a lot. We now print the complete stack of errors with anyhow/thiserror.
- Update to the probe-rs 0.7.0 API.

### Fixed

- Fixed a bug where cargo-embed would always flash the attached chip no matter if enabled or not.

### Known issues

- Content that is longer than one line will not wrap when printed to the RTTUI unless it contains proper newlines itself.

## [0.6.1]

### Added

- Added the possibility to use an `Embed.local.toml` to override the `Embed.toml` locally.
- Added the possibility to use an `.embed.toml` and `.embed.local.toml`. See the [README](README.md) for more info.
- Added host timestamps to the RTT printouts.

## [0.6.0]

- Initial release

[unreleased]: https://github.com/probe-rs/cargo-embed/compare/v0.15.0...master
[0.15.0]: https://github.com/probe-rs/cargo-embed/compare/v0.14.2...v0.15.0
[0.14.2]: https://github.com/probe-rs/cargo-embed/compare/v0.14.1...v0.14.2
[0.14.1]: https://github.com/probe-rs/cargo-embed/compare/v0.14.0...v0.14.1
[0.14.0]: https://github.com/probe-rs/cargo-embed/compare/v0.13.0...v0.14.0
[0.13.0]: https://github.com/probe-rs/cargo-embed/releases/tag/v0.12.0..v0.13.0
[0.12.0]: https://github.com/probe-rs/cargo-embed/releases/tag/v0.11.0..v0.12.0
[0.11.0]: https://github.com/probe-rs/cargo-embed/releases/tag/v0.10.1..v0.11.0
[0.10.1]: https://github.com/probe-rs/cargo-embed/releases/tag/v0.10.0..v0.10.1
[0.10.0]: https://github.com/probe-rs/cargo-embed/releases/tag/v0.9.0..v0.10.0
[0.9.1]: https://github.com/probe-rs/cargo-embed/releases/tag/v0.9.0..v0.9.1
[0.9.0]: https://github.com/probe-rs/cargo-embed/releases/tag/v0.8.0..v0.9.0
[0.8.0]: https://github.com/probe-rs/cargo-embed/releases/tag/v0.7.0..v0.8.0
[0.7.0]: https://github.com/probe-rs/cargo-embed/releases/tag/v0.6.1..v0.7.0
[0.6.1]: https://github.com/probe-rs/cargo-embed/releases/tag/v0.6.0..v0.6.1
[0.6.0]: https://github.com/probe-rs/cargo-embed/releases/tag/v0.6.0<|MERGE_RESOLUTION|>--- conflicted
+++ resolved
@@ -5,20 +5,16 @@
 
 ## [Unreleased]
 
-<<<<<<< HEAD
-### FIxed
-
+### Fixed
+
+- Ensure offset between local time and UTC gets determined as early as possible.
+
+  Determining the local time fails in multi-threaded programs, so it needs to be
+  done as early as possible. Otherwise the program will quit with an error saying that the local time could not have been determined.
+  
 - Formatting of timestamps in TUI output. Was broken due to the move from the chrono crate to
   the time crate.
-=======
-
-### Fixed
-
-- Ensure offset between local time and UTC gets determined as early as possible.
-
-  Determining the local time fails in multi-threaded programs, so it needs to be
-  done as early as possible. Otherwise the program will quit with an error saying that the local time could not have been determined.
->>>>>>> 83956eb4
+
 
 ## [0.15.0]
 
