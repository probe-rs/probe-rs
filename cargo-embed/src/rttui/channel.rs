use std::fmt;

use probe_rs::Core;
use probe_rs_rtt::{ChannelMode, DownChannel, UpChannel};
use time::{macros::format_description, OffsetDateTime};

#[derive(Debug, Copy, Clone, PartialEq, Eq, serde::Serialize, serde::Deserialize)]
pub enum DataFormat {
    String,
    BinaryLE,
    Defmt,
}

#[derive(Debug, Clone, serde::Serialize, serde::Deserialize)]
pub struct ChannelConfig {
    pub up: Option<usize>,
    pub down: Option<usize>,
    pub name: Option<String>,
    pub up_mode: Option<ChannelMode>,
    pub format: DataFormat,
}

#[derive(Debug)]
pub struct ChannelState {
    up_channel: Option<UpChannel>,
    down_channel: Option<DownChannel>,
    name: String,
    format: DataFormat,
    /// Contains the strings when [ChannelState::format] is [DataFormat::String].
    messages: Vec<String>,
    /// When [ChannelState::format] is not [DataFormat::String] this
    /// contains RTT binary data or binary data in defmt format.
    data: Vec<u8>,
    last_line_done: bool,
    input: String,
    scroll_offset: usize,
    rtt_buffer: RttBuffer,
    show_timestamps: bool,
}

impl ChannelState {
    pub fn new(
        up_channel: Option<UpChannel>,
        down_channel: Option<DownChannel>,
        name: Option<String>,
        show_timestamps: bool,
        format: DataFormat,
    ) -> Self {
        let name = name
            .or_else(|| up_channel.as_ref().and_then(|up| up.name().map(Into::into)))
            .or_else(|| {
                down_channel
                    .as_ref()
                    .and_then(|down| down.name().map(Into::into))
            })
            .unwrap_or_else(|| "Unnamed channel".to_owned());

        Self {
            up_channel,
            down_channel,
            name,
            format,
            messages: Vec::new(),
            last_line_done: true,
            input: String::new(),
            scroll_offset: 0,
            rtt_buffer: RttBuffer([0u8; 1024]),
            show_timestamps,
            data: Vec::new(),
        }
    }

    pub fn has_down_channel(&self) -> bool {
        self.down_channel.is_some()
    }

    pub fn messages(&self) -> &Vec<String> {
        &self.messages
    }

    pub fn input(&self) -> &str {
        &self.input
    }

    pub fn input_mut(&mut self) -> &mut String {
        &mut self.input
    }

    pub fn scroll_offset(&self) -> usize {
        self.scroll_offset
    }

    pub fn scroll_up(&mut self) {
        self.scroll_offset += 1;
    }

    pub fn scroll_down(&mut self) {
        if self.scroll_offset > 0 {
            self.scroll_offset -= 1;
        }
    }

    pub fn name(&self) -> &str {
        &self.name
    }

    pub fn format(&self) -> DataFormat {
        self.format
    }

    pub fn set_scroll_offset(&mut self, value: usize) {
        self.scroll_offset = value;
    }

    pub fn clear(&mut self) {
        self.scroll_offset = 0;
        self.data = Vec::new();
        self.messages = Vec::new();
    }

    pub fn data(&self) -> &Vec<u8> {
        &self.data
    }

    /// Polls the RTT target for new data on the specified channel.
    ///
    /// Processes all the new data and adds it to the linebuffer of the respective channel.
    ///
    /// # Errors
    /// This function can return a [`time::Error`] if getting the local time or formatting a timestamp fails.
    pub fn poll_rtt(&mut self, core: &mut Core) -> Result<(), time::Error> {
        // TODO: Proper error handling.
        let count = if let Some(channel) = self.up_channel.as_mut() {
            match channel.read(core, self.rtt_buffer.0.as_mut()) {
                Ok(count) => count,
                Err(err) => {
                    log::error!("\nError reading from RTT: {}", err);
                    return Ok(());
                }
            }
        } else {
            0
        };

        if count == 0 {
            return Ok(());
        }

        match self.format {
            DataFormat::String => {
                let now = OffsetDateTime::now_local()?;

                // First, convert the incoming bytes to UTF8.
                let mut incoming = String::from_utf8_lossy(&self.rtt_buffer.0[..count]).to_string();

                // Then pop the last stored line from our line buffer if possible and append our new line.
                let last_line_done = self.last_line_done;
                if !last_line_done {
                    if let Some(last_line) = self.messages.pop() {
                        incoming = last_line + &incoming;
                    }
                }
                self.last_line_done = incoming.ends_with('\n');

                // Then split the incoming buffer discarding newlines and if necessary
                // add a timestamp at start of each.
                // Note: this means if you print a newline in the middle of your debug
                // you get a timestamp there too..
                // Note: we timestamp at receipt of newline, not first char received if that
                // matters.
                for (i, line) in incoming.split_terminator('\n').enumerate() {
                    if self.show_timestamps && (last_line_done || i > 0) {
<<<<<<< HEAD
                        let ts = now.format(format_description!("%H:%M:%S%.3f"))?;
                        self.messages.push(format!("{} {}", ts, line));
=======
                        let ts = now.format("%H:%M:%S%.3f");
                        self.messages.push(format!("{ts} {line}"));
>>>>>>> 98c573ce
                    } else {
                        self.messages.push(line.to_string());
                    }
                    if self.scroll_offset != 0 {
                        self.scroll_offset += 1;
                    }
                }
            }
            // defmt output is later formatted into strings in [App::render].
            DataFormat::BinaryLE | DataFormat::Defmt => {
                self.data.extend_from_slice(&self.rtt_buffer.0[..count]);
            }
        };

        Ok(())
    }

    pub fn push_rtt(&mut self, core: &mut Core) {
        if let Some(down_channel) = self.down_channel.as_mut() {
            self.input += "\n";
            down_channel.write(core, self.input.as_bytes()).unwrap();
            self.input.clear();
        }
    }
}

struct RttBuffer([u8; 1024]);

impl fmt::Debug for RttBuffer {
    fn fmt(&self, f: &mut fmt::Formatter) -> fmt::Result {
        self.0.fmt(f)
    }
}<|MERGE_RESOLUTION|>--- conflicted
+++ resolved
@@ -170,13 +170,8 @@
                 // matters.
                 for (i, line) in incoming.split_terminator('\n').enumerate() {
                     if self.show_timestamps && (last_line_done || i > 0) {
-<<<<<<< HEAD
                         let ts = now.format(format_description!("%H:%M:%S%.3f"))?;
-                        self.messages.push(format!("{} {}", ts, line));
-=======
-                        let ts = now.format("%H:%M:%S%.3f");
                         self.messages.push(format!("{ts} {line}"));
->>>>>>> 98c573ce
                     } else {
                         self.messages.push(line.to_string());
                     }
